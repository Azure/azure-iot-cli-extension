--- conflicted
+++ resolved
@@ -27,18 +27,29 @@
 
 class PropertyMonitor:
     def __init__(
-        self, cmd, app_id, device_id, central_dns_suffix=CENTRAL_ENDPOINT,
+        self,
+        cmd,
+        app_id: str,
+        device_id: str,
+        token: str,
+        central_dns_suffix=CENTRAL_ENDPOINT,
     ):
         self._cmd = cmd
         self._app_id = app_id
         self._device_id = device_id
+        self._token = token
         self._central_dns_suffix = central_dns_suffix
         self._device_twin_provider = CentralDeviceTwinProvider(
-            cmd=self._cmd, app_id=self._app_id, device_id=self._device_id
-        )
-        self._central_device_provider = CentralDeviceProvider(self._cmd, self._app_id)
+            cmd=self._cmd,
+            app_id=self._app_id,
+            token=self._token,
+            device_id=self._device_id,
+        )
+        self._central_device_provider = CentralDeviceProvider(
+            cmd=self._cmd, app_id=self._app_id, token=self._token
+        )
         self._central_template_provider = CentralDeviceTemplateProvider(
-            cmd=self._cmd, app_id=self._app_id
+            cmd=self._cmd, app_id=self._app_id, token=self._token
         )
         self._template = self._get_device_template()
 
@@ -46,21 +57,6 @@
         if prev_prop.version == prop.version:
             return
 
-<<<<<<< HEAD
-def start_property_monitor(
-    cmd,
-    device_id,
-    app_id,
-    token,
-    central_dns_suffix=CENTRAL_ENDPOINT,
-    polling_interval_seconds=DEVICETWIN_POLLING_INTERVAL_SEC,
-):
-    prev_twin = None
-
-    device_twin_provider = CentralDeviceTwinProvider(
-        cmd=cmd, app_id=app_id, token=token, device_id=device_id
-    )
-=======
         changes = {
             key: self._changed_props(prop.props[key], prop.metadata[key], key,)
             for key, val in prop.metadata.items()
@@ -68,7 +64,6 @@
         }
 
         return changes
->>>>>>> 8da7a85c
 
     def _is_relevant(self, key, val):
         if key in {"$lastUpdated", "$lastUpdatedVersion"}:
@@ -162,7 +157,6 @@
         return interface_name_modified in self._template.interfaces
 
     def _get_device_template(self):
-
         device = self._central_device_provider.get_device(self._device_id)
         template = self._central_template_provider.get_device_template(
             device_template_id=device.instance_of,
@@ -174,7 +168,6 @@
         prev_twin = None
 
         while True:
-
             raw_twin = self._device_twin_provider.get_device_twin(
                 central_dns_suffix=self._central_dns_suffix
             )
@@ -197,6 +190,7 @@
                     print("Changes in reported properties:")
                     print("version :", twin.reported_property.version)
                     print(change_r)
+
             time.sleep(DEVICETWIN_POLLING_INTERVAL_SEC)
 
             prev_twin = twin
