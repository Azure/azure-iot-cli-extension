--- conflicted
+++ resolved
@@ -70,7 +70,6 @@
     """
     Load CLI Args for Knack parser
     """
-<<<<<<< HEAD
     with self.argument_context("iot") as context:
         context.argument(
             "login",
@@ -377,9 +376,10 @@
         context.argument(
             "blob_container_uri",
             options_list=["--blob-container-uri", "--bcu"],
-            help="Blob Shared Access Signature URI with write access to "
+            help="Blob Shared Access Signature URI with write, read, and delete access to "
             "a blob container. This is used to output the status of the "
-            "job and the results.",
+            "job and the results.  Note: when using ""identityBased"" authentication, you must supply an "
+            "https:// URI.",
         )
         context.argument(
             "include_keys",
@@ -387,6 +387,12 @@
             arg_type=get_three_state_flag(),
             help="If set, keys are exported normally. Otherwise, keys are "
             "set to null in export output.",
+        )
+        context.argument(
+            "storage_authentication_type",
+            options_list=["--auth-type", "--storage-authentication-type"],
+            help="Authentication type for communicating with the storage container.  "
+            "Allowed values: identityBased, keyBased",
         )
 
     with self.argument_context("iot hub device-identity import") as context:
@@ -395,14 +401,22 @@
             options_list=["--input-blob-container-uri", "--ibcu"],
             help="Blob Shared Access Signature URI with read access to a blob "
             "container. This blob contains the operations to be performed on "
-            "the identity registry ",
+            "the identity registry.   Note: when using ""identityBased"" authentication, you must supply an "
+            "https:// URI",
         )
         context.argument(
             "output_blob_container_uri",
             options_list=["--output-blob-container-uri", "--obcu"],
             help="Blob Shared Access Signature URI with write access "
             "to a blob container. This is used to output the status of "
-            "the job and the results.",
+            "the job and the results.  Note: when using ""identityBased"" authentication, you must supply an "
+            "https:// URI",
+        )
+        context.argument(
+            "storage_authentication_type", 
+            options_list=["--auth-type", "--storage-authentication-type"],
+            help="Authentication type for communicating with the storage container.  "
+            "Allowed values: identityBased, keyBased",
         )
 
     with self.argument_context("iot hub device-identity get-parent") as context:
@@ -837,408 +851,6 @@
 
     with self.argument_context("iot dps registration list") as context:
         context.argument("enrollment_id", help="ID of enrollment group")
-=======
-    with self.argument_context('iot') as context:
-        context.argument('login', options_list=['--login', '-l'],
-                         validator=mode2_iot_login_handler,
-                         help='This command supports an entity connection string with rights to perform action. '
-                         'Use to avoid session login via "az login". '
-                         'If both an entity connection string and name are provided the connection string takes priority.')
-        context.argument('resource_group_name', arg_type=resource_group_name_type)
-        context.argument('hub_name', options_list=['--hub-name', '-n'], arg_type=hub_name_type)
-        context.argument('device_id', options_list=['--device-id', '-d'], help='Target Device.')
-        context.argument('module_id', options_list=['--module-id', '-m'], help='Target Module.')
-        context.argument('key_type', options_list=['--key-type', '--kt'],
-                         arg_type=get_enum_type(KeyType),
-                         help='Shared access policy key type for auth.')
-        context.argument('policy_name', options_list=['--policy-name', '--pn'],
-                         help='Shared access policy to use for auth.')
-        context.argument('duration', options_list=['--duration', '--du'], type=int,
-                         help='Valid token duration in seconds.')
-        context.argument('etag', options_list=['--etag', '-e'], help='Entity tag value.')
-        context.argument('top', type=int, options_list=['--top'],
-                         help='Maximum number of elements to return. Use -1 for unlimited.')
-        context.argument('method_name', options_list=['--method-name', '--mn'],
-                         help='Target method for invocation.')
-        context.argument('method_payload', options_list=['--method-payload', '--mp'],
-                         help='Json payload to be passed to method. Must be file path or raw json.')
-        context.argument('timeout', options_list=['--timeout', '--to'], type=int,
-                         help='Maximum number of seconds to wait for device method result.')
-        context.argument('method_connect_timeout', options_list=['--method-connect-timeout', '--mct'], type=int,
-                         help='Maximum number of seconds to wait on device connection.')
-        context.argument('method_response_timeout', options_list=['--method-response-timeout', '--mrt'], type=int,
-                         help='Maximum number of seconds to wait for device method result.')
-        context.argument('auth_method', options_list=['--auth-method', '--am'],
-                         arg_type=get_enum_type(DeviceAuthType),
-                         help='The authorization type an entity is to be created with.')
-        context.argument('metric_type', options_list=['--metric-type', '--mt'], arg_type=get_enum_type(MetricType),
-                         help='Indicates which metric collection should be used to lookup a metric.')
-        context.argument('metric_id', options_list=['--metric-id', '-m'],
-                         help='Target metric for evaluation.')
-        context.argument('yes', options_list=['--yes', '-y'],
-                         arg_type=get_three_state_flag(),
-                         help='Skip user prompts. Indicates acceptance of dependency installation (if required). '
-                         'Used primarily for automation scenarios. Default: false')
-        context.argument('repair', options_list=['--repair', '-r'],
-                         arg_type=get_three_state_flag(),
-                         help='Reinstall uamqp dependency compatible with extension version. Default: false')
-        context.argument('repo_endpoint', options_list=['--endpoint', '-e'], help='IoT Plug and Play endpoint.')
-        context.argument('repo_id', options_list=['--repo-id', '-r'], help='IoT Plug and Play repository Id.')
-        context.argument('consumer_group', options_list=['--consumer-group', '--cg', '-c'],
-                         help='Specify the consumer group to use when connecting to event hub endpoint.')
-        context.argument('enqueued_time', options_list=['--enqueued-time', '--et', '-e'], type=int,
-                         help='Indicates the time that should be used as a starting point to read messages from the partitions. '
-                         'Units are milliseconds since unix epoch. '
-                         'If no time is indicated "now" is used.')
-        context.argument('content_type', options_list=['--content-type', '--ct'],
-                         help='Specify the Content-Type of the message payload to automatically format the output to that type.')
-        context.argument('device_query', options_list=['--device-query', '-q'], help='Specify a custom query to filter devices.')
-        context.argument('edge_enabled', options_list=['--edge-enabled', '--ee'],
-                         arg_type=get_three_state_flag(),
-                         help='Flag indicating edge enablement.')
-
-    with self.argument_context('iot hub') as context:
-        context.argument('target_json', options_list=['--json', '-j'],
-                         help='Json to replace existing twin with. Provide file path or raw json.')
-        context.argument('policy_name', options_list=['--policy-name', '--pn'],
-                         help='Shared access policy with operation permissions for target IoT Hub entity.')
-        context.argument('primary_thumbprint', arg_group='X.509',
-                         options_list=['--primary-thumbprint', '--ptp'],
-                         help='Explicit self-signed certificate thumbprint to use for primary key.')
-        context.argument('secondary_thumbprint', arg_group='X.509',
-                         options_list=['--secondary-thumbprint', '--stp'],
-                         help='Explicit self-signed certificate thumbprint to '
-                         'use for secondary key.')
-        context.argument('valid_days', arg_group='X.509', options_list=['--valid-days', '--vd'],
-                         type=int,
-                         help='Generate self-signed cert and use its thumbprint. Valid '
-                         'for specified number of days. Default: 365.')
-        context.argument('output_dir', arg_group='X.509', options_list=['--output-dir', '--od'],
-                         help='Generate self-signed cert and use its thumbprint. '
-                         'Output to specified target directory')
-
-    with self.argument_context('iot hub job') as context:
-        context.argument('job_id', options_list=['--job-id'],
-                         help='IoT Hub job Id.')
-        context.argument('job_status', options_list=['--job-status', '--js'],
-                         help='The status of a scheduled job.',
-                         arg_type=get_enum_type(JobStatusType))
-        context.argument('job_type', options_list=['--job-type', '--jt'],
-                         help='The type of scheduled job.',
-                         arg_type=get_enum_type(JobType))
-        context.argument('query_condition', options_list=['--query-condition', '-q'],
-                         help='Condition for device query to get devices to execute the job on. '
-                         'Required if job type is scheduleDeviceMethod or scheduleUpdateTwin. '
-                         'Note: The service will prefix "SELECT * FROM devices WHERE " to the input')
-        context.argument('start_time', options_list=['--start-time', '--start'],
-                         help='The scheduled start of the job in ISO 8601 date time format. '
-                         'If no start time is provided, the job is queued for asap execution.')
-        context.argument('ttl', options_list=['--ttl'], type=int,
-                         help='Max execution time in seconds, before job is terminated.')
-        context.argument('twin_patch', options_list=['--twin-patch', '--patch'],
-                         help='The desired twin patch. Provide file path or raw json.')
-        context.argument('wait', options_list=['--wait', '-w'],
-                         arg_type=get_three_state_flag(),
-                         help='Block until the created job is in a completed, failed or cancelled state. '
-                         'Will regularly poll on interval specified by --poll-interval.')
-        context.argument('poll_interval', options_list=['--poll-interval', '--interval'], type=int,
-                         help='Interval in seconds that job status will be checked if --wait flag is passed in.')
-        context.argument('poll_duration', options_list=['--poll-duration', '--duration'], type=int,
-                         help='Total duration in seconds where job status will be checked if --wait flag is passed in.')
-
-    with self.argument_context('iot hub job create') as context:
-        context.argument('job_type', options_list=['--job-type', '--jt'],
-                         help='The type of scheduled job.',
-                         arg_type=get_enum_type(JobCreateType))
-
-    with self.argument_context('iot hub monitor-events') as context:
-        context.argument('timeout', arg_type=event_timeout_type)
-        context.argument('properties', arg_type=event_msg_prop_type)
-
-    with self.argument_context('iot hub monitor-feedback') as context:
-        context.argument('wait_on_id', options_list=['--wait-on-msg', '-w'],
-                         help='Feedback monitor will block until a message with specific id (uuid) is received.')
-
-    with self.argument_context('iot hub device-identity') as context:
-        context.argument('status', options_list=['--status', '--sta'],
-                         arg_type=get_enum_type(EntityStatusType),
-                         help='Set device status upon creation.')
-        context.argument('status_reason', options_list=['--status-reason', '--star'],
-                         help='Description for device status.')
-
-    with self.argument_context('iot hub device-identity create') as context:
-        context.argument('force', options_list=['--force', '-f'],
-                         help='Overwrites the non-edge device\'s parent device.')
-        context.argument('set_parent_id', options_list=['--set-parent', '--pd'], help='Id of edge device.')
-        context.argument('add_children', options_list=['--add-children', '--cl'],
-                         help='Child device list (comma separated) includes only non-edge devices.')
-
-    with self.argument_context('iot hub device-identity export') as context:
-        context.argument('blob_container_uri',
-                         options_list=['--blob-container-uri', '--bcu'],
-                         help='Blob Shared Access Signature URI with write, read, and delete access to '
-                         'a blob container. This is used to output the status of the '
-                         'job and the results.  Note: when using ''identityBased'' authentication, you must supply an '
-                         'https:// URI')
-        context.argument('include_keys',
-                         options_list=['--include-keys', '--ik'],
-                         arg_type=get_three_state_flag(),
-                         help='If set, keys are exported normally. Otherwise, keys are '
-                         'set to null in export output.'),
-        context.argument('storage_authentication_type',
-                         options_list=['--auth-type', '--storage-authentication-type'],
-                         help='Authentication type for communicating with the storage container.  '
-                         'Allowed values: identityBased, keyBased')
-
-    with self.argument_context('iot hub device-identity import') as context:
-        context.argument('input_blob_container_uri',
-                         options_list=['--input-blob-container-uri', '--ibcu'],
-                         help='Blob Shared Access Signature URI with read access to a blob '
-                         'container. This blob contains the operations to be performed on '
-                         'the identity registry.   Note: when using ''identityBased'' authentication, you must supply an '
-                         'https:// URI')
-        context.argument('output_blob_container_uri',
-                         options_list=['--output-blob-container-uri', '--obcu'],
-                         help='Blob Shared Access Signature URI with write access '
-                         'to a blob container. This is used to output the status of '
-                         'the job and the results.  Note: when using ''identityBased'' authentication, you must supply an '
-                         'https:// URI'),
-        context.argument('storage_authentication_type', 
-                         options_list=['--auth-type', '--storage-authentication-type'],
-                         help='Authentication type for communicating with the storage container.  '
-                         'Allowed values: identityBased, keyBased')
-
-    with self.argument_context('iot hub device-identity get-parent') as context:
-        context.argument('device_id', help='Id of non-edge device.')
-
-    with self.argument_context('iot hub device-identity set-parent') as context:
-        context.argument('device_id', help='Id of non-edge device.')
-        context.argument('parent_id', options_list=['--parent-device-id', '--pd'], help='Id of edge device.')
-        context.argument('force', options_list=['--force', '-f'],
-                         help='Overwrites the non-edge device\'s parent device.')
-
-    with self.argument_context('iot hub device-identity add-children') as context:
-        context.argument('device_id', help='Id of edge device.')
-        context.argument('child_list', options_list=['--child-list', '--cl'],
-                         help='Child device list (comma separated) includes only non-edge devices.')
-        context.argument('force', options_list=['--force', '-f'],
-                         help='Overwrites the non-edge device\'s parent device.')
-
-    with self.argument_context('iot hub device-identity remove-children') as context:
-        context.argument('device_id', help='Id of edge device.')
-        context.argument('child_list', options_list=['--child-list', '--cl'],
-                         help='Child device list (comma separated) includes only non-edge devices.')
-        context.argument('remove_all', options_list=['--remove-all', '-a'], help='To remove all children.')
-
-    with self.argument_context('iot hub distributed-tracing update') as context:
-        context.argument('sampling_mode', options_list=['--sampling-mode', '--sm'],
-                         help='Turns sampling for distributed tracing on and off. 1 is On and, 2 is Off.',
-                         arg_type=get_enum_type(DistributedTracingSamplingModeType))
-        context.argument('sampling_rate', options_list=['--sampling-rate', '--sr'],
-                         help='Controls the amount of messages sampled for adding trace context. This value is'
-                              'a percentage. Only values from 0 to 100 (inclusive) are permitted.')
-
-    with self.argument_context('iot hub device-identity list-children') as context:
-        context.argument('device_id', help='Id of edge device.')
-
-    with self.argument_context('iot hub query') as context:
-        context.argument('query_command', options_list=['--query-command', '-q'],
-                         help='User query to be executed.')
-        context.argument('top', options_list=['--top'], type=int,
-                         help='Maximum number of elements to return. By default query has no cap.')
-
-    with self.argument_context('iot device') as context:
-        context.argument('data', options_list=['--data', '--da'], help='Message body.')
-        context.argument('properties', options_list=['--properties', '--props', '-p'],
-                         help=info_param_properties_device())
-        context.argument('msg_count', options_list=['--msg-count', '--mc'], type=int,
-                         help='Number of device messages to send to IoT Hub.')
-        context.argument('msg_interval', options_list=['--msg-interval', '--mi'], type=int,
-                         help='Delay in seconds between device-to-cloud messages.')
-        context.argument('receive_settle', options_list=['--receive-settle', '--rs'],
-                         arg_type=get_enum_type(SettleType),
-                         help='Indicates how to settle received cloud-to-device messages. '
-                         'Supported with HTTP only.')
-        context.argument('protocol_type', options_list=['--protocol', '--proto'],
-                         arg_type=get_enum_type(ProtocolType),
-                         help='Indicates device-to-cloud message protocol')
-        context.argument('qos', arg_type=qos_type)
-
-    with self.argument_context('iot device simulate') as context:
-        context.argument('properties', options_list=['--properties', '--props', '-p'],
-                         help=info_param_properties_device(include_http=True))
-
-    with self.argument_context('iot device c2d-message') as context:
-        context.argument('ack', options_list=['--ack'], arg_type=get_enum_type(AckType),
-                         help='Request the delivery of per-message feedback regarding the final state of that message. '
-                         'The description of ack values is as follows. '
-                         'Positive: If the c2d message reaches the Completed state, IoT Hub generates a feedback message. '
-                         'Negative: If the c2d message reaches the Dead lettered state, IoT Hub generates a feedback message. '
-                         'Full: IoT Hub generates a feedback message in either case. '
-                         'By default, no ack is requested.')
-        context.argument('correlation_id', options_list=['--correlation-id', '--cid'],
-                         help='The correlation Id associated with the C2D message.')
-        context.argument('properties', options_list=['--properties', '--props', '-p'],
-                         help=info_param_properties_device(include_mqtt=False))
-        context.argument('expiry_time_utc', options_list=['--expiry-time-utc', '--expiry'], type=int,
-                         help='Units are milliseconds since unix epoch. '
-                         'If no time is indicated the default IoT Hub C2D message TTL is used.')
-        context.argument('message_id', options_list=['--message-id', '--mid'],
-                         help='The C2D message Id. If no message Id is provided a UUID will be generated.')
-        context.argument('user_id', options_list=['--user-id', '--uid'],
-                         help='The C2D message, user Id property.')
-        context.argument('lock_timeout', options_list=['--lock-timeout', '--lt'], type=int,
-                         help='Specifies the amount of time a message will be invisible to other receive calls.')
-        context.argument('content_type', options_list=['--content-type', '--ct'],
-                         help='The content type associated with the C2D message.')
-        context.argument('content_encoding', options_list=['--content-encoding', '--ce'],
-                         help='The content encoding associated with the C2D message.')
-
-    with self.argument_context('iot device c2d-message send') as context:
-        context.argument('wait_on_feedback', options_list=['--wait', '-w'],
-                         arg_type=get_three_state_flag(),
-                         help='If set the c2d send operation will block until device feedback has been received.')
-
-    with self.argument_context('iot device upload-file') as context:
-        context.argument('file_path', options_list=['--file-path', '--fp'],
-                         help='Path to file for upload.')
-        context.argument('content_type', options_list=['--content-type', '--ct'],
-                         help='MIME Type of file.')
-
-    with self.argument_context('iot hub configuration') as context:
-        context.argument('config_id', options_list=['--config-id', '-c'],
-                         help='Target device configuration name.')
-        context.argument('target_condition', options_list=['--target-condition', '--tc', '-t'],
-                         help='Target condition in which a device configuration applies to.')
-        context.argument('priority', options_list=['--priority', '--pri'],
-                         help='Weight of the device configuration in case of competing rules (highest wins).')
-        context.argument('content', options_list=['--content', '-k'],
-                         help='Device configuration content. Provide file path or raw json.')
-        context.argument('metrics', options_list=['--metrics', '-m'],
-                         help='Device configuration metric definitions. Provide file path or raw json.')
-        context.argument('labels', options_list=['--labels', '--lab'],
-                         help="Map of labels to be applied to target configuration. "
-                              "Format example: {\"key0\":\"value0\", \"key1\":\"value1\"}")
-        context.argument('top', options_list=['--top'], type=int,
-                         help='Maximum number of configurations to return.')
-
-    with self.argument_context('iot edge') as context:
-        context.argument('config_id', options_list=['--deployment-id', '-d'],
-                         help='Target deployment name.')
-        context.argument('target_condition', options_list=['--target-condition', '--tc', '-t'],
-                         help='Target condition in which an Edge deployment applies to.')
-        context.argument('priority', options_list=['--priority', '--pri'],
-                         help='Weight of deployment in case of competing rules (highest wins).')
-        context.argument('content', options_list=['--content', '-k'],
-                         help='IoT Edge deployment content. Provide file path or raw json.')
-        context.argument('metrics', options_list=['--metrics', '-m'],
-                         help='IoT Edge deployment metric definitions. Provide file path or raw json.')
-        context.argument('labels', options_list=['--labels', '--lab'],
-                         help="Map of labels to be applied to target deployment. "
-                              "Use the following format: '{\"key0\":\"value0\", \"key1\":\"value1\"}'")
-        context.argument('top', options_list=['--top'], type=int,
-                         help='Maximum number of deployments to return.')
-        context.argument('layered', options_list=['--layered'],
-                         arg_type=get_three_state_flag(),
-                         help='Layered deployments allow you to define desired properties in $edgeAgent, $edgeHub and user '
-                         'modules that will layer on top of a base deployment. For example the routes specified in a layered '
-                         'deployment will merge with routes of the base deployment. Routes with the same name will be '
-                         'overwritten based on deployment priority.'
-                         )
-
-    with self.argument_context('iot dps') as context:
-        context.argument('dps_name', help='Name of the Azure IoT Hub device provisioning service')
-        context.argument('initial_twin_properties',
-                         options_list=['--initial-twin-properties', '--props'],
-                         help='Initial twin properties')
-        context.argument('initial_twin_tags', options_list=['--initial-twin-tags', '--tags'],
-                         help='Initial twin tags')
-        context.argument('iot_hub_host_name', options_list=['--iot-hub-host-name', '--hn'],
-                         help='Host name of target IoT Hub')
-        context.argument('provisioning_status', options_list=['--provisioning-status', '--ps'],
-                         arg_type=get_enum_type(EntityStatusType),
-                         help='Enable or disable enrollment entry')
-        context.argument('certificate_path',
-                         options_list=['--certificate-path', '--cp'],
-                         help='The path to the file containing the primary certificate.')
-        context.argument('secondary_certificate_path',
-                         options_list=['--secondary-certificate-path', '--scp'],
-                         help='The path to the file containing the secondary certificate')
-        context.argument('remove_certificate',
-                         options_list=['--remove-certificate', '--rc'],
-                         help='Remove current primary certificate',
-                         arg_type=get_three_state_flag())
-        context.argument('remove_secondary_certificate',
-                         options_list=['--remove-secondary-certificate', '--rsc'],
-                         help='Remove current secondary certificate',
-                         arg_type=get_three_state_flag())
-        context.argument('reprovision_policy', options_list=['--reprovision-policy', '--rp'],
-                         arg_type=get_enum_type(ReprovisionType),
-                         help='Device data to be handled on re-provision to different Iot Hub.')
-        context.argument('allocation_policy', options_list=['--allocation-policy', '--ap'],
-                         arg_type=get_enum_type(AllocationType),
-                         help='Type of allocation for device assigned to the Hub.')
-        context.argument('iot_hubs', options_list=['--iot-hubs', '--ih'],
-                         help='Host name of target IoT Hub. Use space-separated list for multiple IoT Hubs.')
-
-    with self.argument_context('iot dps enrollment') as context:
-        context.argument('enrollment_id', help='ID of device enrollment record')
-        context.argument('device_id', help='IoT Hub Device ID')
-        context.argument('primary_key', options_list=['--primary-key', '--pk'],
-                         help='The primary symmetric shared access key stored in base64 format. ')
-        context.argument('secondary_key', options_list=['--secondary-key', '--sk'],
-                         help='The secondary symmetric shared access key stored in base64 format. ')
-
-    with self.argument_context('iot dps enrollment create') as context:
-        context.argument('attestation_type', options_list=['--attestation-type', '--at'],
-                         arg_type=get_enum_type(AttestationType), help='Attestation Mechanism')
-        context.argument('certificate_path',
-                         options_list=['--certificate-path', '--cp'],
-                         help='The path to the file containing the primary certificate. '
-                         'When choosing x509 as attestation type, '
-                         'one of the certificate path is required.')
-        context.argument('secondary_certificate_path',
-                         options_list=['--secondary-certificate-path', '--scp'],
-                         help='The path to the file containing the secondary certificate. '
-                         'When choosing x509 as attestation type, '
-                         'one of the certificate path is required.')
-        context.argument('endorsement_key', options_list=['--endorsement-key', '--ek'],
-                         help='TPM endorsement key for a TPM device. '
-                         'When choosing tpm as attestation type, endorsement key is required.')
-
-    with self.argument_context('iot dps enrollment update') as context:
-        context.argument('endorsement_key', options_list=['--endorsement-key', '--ek'],
-                         help='TPM endorsement key for a TPM device.')
-
-    with self.argument_context('iot dps enrollment-group') as context:
-        context.argument('enrollment_id', help='ID of enrollment group')
-        context.argument('primary_key', options_list=['--primary-key', '--pk'],
-                         help='The primary symmetric shared access key stored in base64 format. ')
-        context.argument('secondary_key', options_list=['--secondary-key', '--sk'],
-                         help='The secondary symmetric shared access key stored in base64 format. ')
-        context.argument('certificate_path',
-                         options_list=['--certificate-path', '--cp'],
-                         help='The path to the file containing the primary certificate. '
-                         'If attestation with an intermediate certificate is desired then a certificate path must be provided.')
-        context.argument('secondary_certificate_path',
-                         options_list=['--secondary-certificate-path', '--scp'],
-                         help='The path to the file containing the secondary certificate. '
-                         'If attestation with an intermediate certificate is desired then a certificate path must be provided.')
-        context.argument('root_ca_name',
-                         options_list=['--root-ca-name', '--ca-name', '--cn'],
-                         help='The name of the primary root CA certificate. '
-                         'If attestation with a root CA certificate is desired then a root ca name must be provided.')
-        context.argument('secondary_root_ca_name',
-                         options_list=['--secondary-root-ca-name', '--secondary-ca-name', '--scn'],
-                         help='The name of the secondary root CA certificate. '
-                         'If attestation with a root CA certificate is desired then a root ca name must be provided.')
-
-    with self.argument_context('iot dps registration') as context:
-        context.argument('registration_id', help='ID of device registration')
-
-    with self.argument_context('iot dps registration list') as context:
-        context.argument('enrollment_id', help='ID of enrollment group')
->>>>>>> 3e04efda
 
     # TODO: Remove 'iotcentral', non-conventional and no reuse of arguments. 'iot central' is the go forward.
     with self.argument_context("iotcentral app monitor-events") as context:
