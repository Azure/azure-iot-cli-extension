# coding=utf-8
# --------------------------------------------------------------------------------------------
# Copyright (c) Microsoft Corporation. All rights reserved.
# Licensed under the MIT License. See License.txt in the project root for license information.
# --------------------------------------------------------------------------------------------

"""
CLI parameter definitions.
"""

from knack.arguments import CLIArgumentType, CaseInsensitiveList
from azure.cli.core.commands.parameters import (
    resource_group_name_type,
    get_enum_type,
    get_resource_name_completion_list,
    get_three_state_flag
)
from azext_iot.common.shared import (
    EntityStatusType,
    SettleType,
    DeviceAuthType,
    KeyType,
    AttestationType,
    ProtocolType,
    AckType,
    MetricType,
    ReprovisionType,
    AllocationType,
    DistributedTracingSamplingModeType,
    ModelSourceType
)
from azext_iot._validators import mode2_iot_login_handler

hub_name_type = CLIArgumentType(
    completer=get_resource_name_completion_list('Microsoft.Devices/IotHubs'),
    help='IoT Hub name.')

event_msg_prop_type = CLIArgumentType(
    nargs='*',
    choices=CaseInsensitiveList(['sys', 'app', 'anno', 'all']),
    help='Indicate key message properties to output. '
    'sys = system properties, app = application properties, anno = annotations'
)


# pylint: disable=too-many-statements
def load_arguments(self, _):
    """
    Load CLI Args for Knack parser
    """
    with self.argument_context('iot') as context:
        context.argument('login', options_list=['--login', '-l'],
                         validator=mode2_iot_login_handler,
                         help='This command supports an entity connection string with rights to perform action. '
                         'Use to avoid session login via "az login". '
                         'If both an entity connection string and name are provided the connection string takes priority.')
        context.argument('resource_group_name', arg_type=resource_group_name_type)
        context.argument('hub_name', options_list=['--hub-name', '-n'], arg_type=hub_name_type)
        context.argument('device_id', options_list=['--device-id', '-d'], help='Target Device.')
        context.argument('module_id', options_list=['--module-id', '-m'], help='Target Module.')
        context.argument('key_type', options_list=['--key-type', '--kt'],
                         arg_type=get_enum_type(KeyType),
                         help='Shared access policy key type for auth.')
        context.argument('policy_name', options_list=['--policy-name', '--pn'],
                         help='Shared access policy to use for auth.')
        context.argument('duration', options_list=['--duration', '--du'], type=int,
                         help='Valid token duration in seconds.')
        context.argument('etag', options_list=['--etag', '-e'], help='Entity tag value.')
        context.argument('top', type=int, options_list=['--top'],
                         help='Maximum number of elements to return. Use -1 for unlimited.')
        context.argument('method_name', options_list=['--method-name', '--mn'],
                         help='Target method for invocation.')
        context.argument('method_payload', options_list=['--method-payload', '--mp'],
                         help='Json payload to be passed to method. Must be file path or raw json.')
        context.argument('timeout', options_list=['--timeout', '--to'], type=int,
                         help='Maximum number of seconds to wait for method result.')
        context.argument('auth_method', options_list=['--auth-method', '--am'],
                         arg_type=get_enum_type(DeviceAuthType),
                         help='The authorization type an entity is to be created with.')
        context.argument('metric_type', options_list=['--metric-type', '--mt'], arg_type=get_enum_type(MetricType),
                         help='Indicates which metric collection should be used to lookup a metric.')
        context.argument('metric_id', options_list=['--metric-id', '-m'],
                         help='Target metric for evaluation.')
        context.argument('yes', options_list=['--yes', '-y'],
                         arg_type=get_three_state_flag(),
                         help='Skip user prompts. Indicates acceptance of dependency installation (if required). '
                         'Used primarily for automation scenarios. Default: false')
        context.argument('repair', options_list=['--repair', '-r'],
                         arg_type=get_three_state_flag(),
                         help='Reinstall uamqp dependency compatible with extension version. Default: false')
        context.argument('repo_endpoint', options_list=['--endpoint', '-e'], help='IoT Plug and Play endpoint.')
        context.argument('repo_id', options_list=['--repo-id', '-r'], help='IoT Plug and Play repository Id.')

    with self.argument_context('iot hub') as context:
        context.argument('target_json', options_list=['--json', '-j'],
                         help='Json to replace existing twin with. Provide file path or raw json.')
        context.argument('policy_name', options_list=['--policy-name', '--pn'],
                         help='Shared access policy with operation permissions for target IoT Hub entity.')
        context.argument('primary_thumbprint', arg_group='X.509',
                         options_list=['--primary-thumbprint', '--ptp'],
                         help='Explicit self-signed certificate thumbprint to use for primary key.')
        context.argument('secondary_thumbprint', arg_group='X.509',
                         options_list=['--secondary-thumbprint', '--stp'],
                         help='Explicit self-signed certificate thumbprint to '
                         'use for secondary key.')
        context.argument('valid_days', arg_group='X.509', options_list=['--valid-days', '--vd'],
                         type=int,
                         help='Generate self-signed cert and use its thumbprint. Valid '
                         'for specified number of days. Default: 365.')
        context.argument('output_dir', arg_group='X.509', options_list=['--output-dir', '--od'],
                         help='Generate self-signed cert and use its thumbprint. '
                         'Output to specified target directory')

    with self.argument_context('iot hub monitor-events') as context:
        context.argument('timeout', options_list=['--timeout', '--to', '-t'], type=int,
                         help='Maximum seconds to maintain connection without receiving message. Use 0 for infinity. ')
        context.argument('consumer_group', options_list=['--consumer-group', '--cg', '-c'],
                         help='Specify the consumer group to use when connecting to event hub endpoint.')
        context.argument('enqueued_time', options_list=['--enqueued-time', '--et', '-e'], type=int,
                         help='Indicates the time that should be used as a starting point to read messages from the partitions. '
                         'Units are milliseconds since unix epoch. '
                         'If no time is indicated "now" is used.')
        context.argument('properties', options_list=['--properties', '--props', '-p'], arg_type=event_msg_prop_type)
        context.argument('content_type', options_list=['--content-type', '--ct'],
                         help='Specify the Content-Type of the message payload to automatically format the output to that type.')
        context.argument('device_query', options_list=['--device-query', '-q'], help='Specify a custom query to filter devices.')

    with self.argument_context('iot hub monitor-feedback') as context:
        context.argument('wait_on_id', options_list=['--wait-on-msg', '-w'],
                         help='Feedback monitor will block until a message with specific id (uuid) is received.')

    with self.argument_context('iot hub device-identity') as context:
        context.argument('edge_enabled', options_list=['--edge-enabled', '--ee'],
                         arg_type=get_three_state_flag(),
                         help='Flag indicating edge enablement.')
        context.argument('status', options_list=['--status', '--sta'],
                         arg_type=get_enum_type(EntityStatusType),
                         help='Set device status upon creation.')
        context.argument('status_reason', options_list=['--status-reason', '--star'],
                         help='Description for device status.')

    with self.argument_context('iot hub device-identity create') as context:
        context.argument('force', options_list=['--force', '-f'],
                         help='Overwrites the non-edge device\'s parent device.')
        context.argument('set_parent_id', options_list=['--set-parent', '--pd'], help='Id of edge device.')
        context.argument('add_children', options_list=['--add-children', '--cl'],
                         help='Child device list (comma separated) includes only non-edge devices.')

    with self.argument_context('iot hub device-identity export') as context:
        context.argument('blob_container_uri',
                         options_list=['--blob-container-uri', '--bcu'],
                         help='Blob Shared Access Signature URI with write access to '
                         'a blob container. This is used to output the status of the '
                         'job and the results.')
        context.argument('include_keys',
                         options_list=['--include-keys', '--ik'],
                         arg_type=get_three_state_flag(),
                         help='If set, keys are exported normally. Otherwise, keys are '
                         'set to null in export output.')

    with self.argument_context('iot hub device-identity import') as context:
        context.argument('input_blob_container_uri',
                         options_list=['--input-blob-container-uri', '--ibcu'],
                         help='Blob Shared Access Signature URI with read access to a blob '
                         'container. This blob contains the operations to be performed on '
                         'the identity registry ')
        context.argument('output_blob_container_uri',
                         options_list=['--output-blob-container-uri', '--obcu'],
                         help='Blob Shared Access Signature URI with write access '
                         'to a blob container. This is used to output the status of '
                         'the job and the results.')

    with self.argument_context('iot hub device-identity get-parent') as context:
        context.argument('device_id', help='Id of non-edge device.')

    with self.argument_context('iot hub device-identity set-parent') as context:
        context.argument('device_id', help='Id of non-edge device.')
        context.argument('parent_id', options_list=['--parent-device-id', '--pd'], help='Id of edge device.')
        context.argument('force', options_list=['--force', '-f'],
                         help='Overwrites the non-edge device\'s parent device.')

    with self.argument_context('iot hub device-identity add-children') as context:
        context.argument('device_id', help='Id of edge device.')
        context.argument('child_list', options_list=['--child-list', '--cl'],
                         help='Child device list (comma separated) includes only non-edge devices.')
        context.argument('force', options_list=['--force', '-f'],
                         help='Overwrites the non-edge device\'s parent device.')

    with self.argument_context('iot hub device-identity remove-children') as context:
        context.argument('device_id', help='Id of edge device.')
        context.argument('child_list', options_list=['--child-list', '--cl'],
                         help='Child device list (comma separated) includes only non-edge devices.')
        context.argument('remove_all', options_list=['--remove-all', '-a'], help='To remove all children.')

    with self.argument_context('iot hub distributed-tracing update') as context:
        context.argument('sampling_mode', options_list=['--sampling-mode', '--sm'],
                         help='Turns sampling for distributed tracing on and off. 1 is On and, 2 is Off.',
                         arg_type=get_enum_type(DistributedTracingSamplingModeType))
        context.argument('sampling_rate', options_list=['--sampling-rate', '--sr'],
                         help='Controls the amount of messages sampled for adding trace context. This value is'
                              'a percentage. Only values from 0 to 100 (inclusive) are permitted.')

    with self.argument_context('iot hub device-identity list-children') as context:
        context.argument('device_id', help='Id of edge device.')

    with self.argument_context('iot hub query') as context:
        context.argument('query_command', options_list=['--query-command', '-q'],
                         help='User query to be executed.')
        context.argument('top', options_list=['--top'], type=int,
                         help='Maximum number of elements to return. By default query has no cap.')

    with self.argument_context('iot device') as context:
        context.argument('data', options_list=['--data', '--da'], help='Message body.')
        context.argument('properties', options_list=['--properties', '--props', '-p'],
                         help='Message property bag in key-value pairs with the '
                         'following format: a=b;c=d')
        context.argument('msg_count', options_list=['--msg-count', '--mc'], type=int,
                         help='Number of device messages to send to IoT Hub.')
        context.argument('msg_interval', options_list=['--msg-interval', '--mi'], type=int,
                         help='Delay in seconds between device-to-cloud messages.')
        context.argument('receive_settle', options_list=['--receive-settle', '--rs'],
                         arg_type=get_enum_type(SettleType),
                         help='Indicates how to settle received cloud-to-device messages. '
                         'Supported with HTTP only.')
        context.argument('protocol_type', options_list=['--protocol', '--proto'],
                         arg_type=get_enum_type(ProtocolType),
                         help='Indicates device-to-cloud message protocol')

    with self.argument_context('iot device c2d-message') as context:
        context.argument('ack', options_list=['--ack'], arg_type=get_enum_type(AckType),
                         help='Request the delivery of per-message feedback regarding the final state of that message. '
                         'The description of ack values is as follows. '
                         'Positive: If the c2d message reaches the Completed state, IoT Hub generates a feedback message. '
                         'Negative: If the c2d message reaches the Dead lettered state, IoT Hub generates a feedback message. '
                         'Full: IoT Hub generates a feedback message in either case. '
                         'By default, no ack is requested.')
        context.argument('correlation_id', options_list=['--correlation-id', '--cid'],
                         help='Correlation Id associated with message.')
        context.argument('lock_timeout', options_list=['--lock-timeout', '--lt'], type=int,
                         help='Specifies the amount of time a message will be invisible to other receive calls.')

    with self.argument_context('iot device c2d-message send') as context:
        context.argument('wait_on_feedback', options_list=['--wait', '-w'],
                         arg_type=get_three_state_flag(),
                         help='If set the c2d send operation will block until device feedback has been received.')

    with self.argument_context('iot device upload-file') as context:
        context.argument('file_path', options_list=['--file-path', '--fp'],
                         help='Path to file for upload.')
        context.argument('content_type', options_list=['--content-type', '--ct'],
                         help='MIME Type of file.')

    # Remove after deprecation
    with self.argument_context('iot hub apply-configuration') as context:
        context.argument('content', options_list=['--content', '-k'],
                         help='Configuration content. Provide file path or raw json.')

    with self.argument_context('iot hub configuration') as context:
        context.argument('config_id', options_list=['--config-id', '-c'],
                         help='Target device configuration.')
        context.argument('target_condition', options_list=['--target-condition', '--tc', '-t'],
                         help='Target condition in which a device configuration applies to.')
        context.argument('priority', options_list=['--priority', '--pri'],
                         help='Weight of the device configuration in case of competing rules (highest wins).')
        context.argument('content', options_list=['--content', '-k'],
                         help='Device configuration content. Provide file path or raw json.')
        context.argument('metrics', options_list=['--metrics', '-m'],
                         help='Device configuration metric definitions. Provide file path or raw json.')
        context.argument('labels', options_list=['--labels', '--lab'],
                         help="Map of labels to be applied to target configuration. "
                              "Format example: {\"key0\":\"value0\", \"key1\":\"value1\"}")
        context.argument('top', options_list=['--top'], type=int,
                         help='Maximum number of configurations to return.')

    with self.argument_context('iot edge') as context:
        context.argument('config_id', options_list=['--deployment-id', '-d', '--config-id', '-c'],
                         help='Target deployment. --config-id/-c is deprecated for deployments. Use --deployment-id/-d instead.')
        context.argument('target_condition', options_list=['--target-condition', '--tc', '-t'],
                         help='Target condition in which an Edge deployment applies to.')
        context.argument('priority', options_list=['--priority', '--pri'],
                         help='Weight of deployment in case of competing rules (highest wins).')
        context.argument('content', options_list=['--content', '-k'],
                         help='IoT Edge deployment content. Provide file path or raw json.')
        context.argument('metrics', options_list=['--metrics', '-m'],
                         help='IoT Edge deployment metric definitions. Provide file path or raw json.')
        context.argument('labels', options_list=['--labels', '--lab'],
                         help="Map of labels to be applied to target deployment. "
                              "Use the following format: '{\"key0\":\"value0\", \"key1\":\"value1\"}'")
        context.argument('top', options_list=['--top'], type=int,
                         help='Maximum number of deployments to return.')

    with self.argument_context('iot dps') as context:
        context.argument('dps_name', help='Name of the Azure IoT Hub device provisioning service')
        context.argument('initial_twin_properties',
                         options_list=['--initial-twin-properties', '--props'],
                         help='Initial twin properties')
        context.argument('initial_twin_tags', options_list=['--initial-twin-tags', '--tags'],
                         help='Initial twin tags')
        context.argument('iot_hub_host_name', options_list=['--iot-hub-host-name', '--hn'],
                         help='Host name of target IoT Hub')
        context.argument('provisioning_status', options_list=['--provisioning-status', '--ps'],
                         arg_type=get_enum_type(EntityStatusType),
                         help='Enable or disable enrollment entry')
        context.argument('certificate_path',
                         options_list=['--certificate-path', '--cp'],
                         help='The path to the file containing the primary certificate.')
        context.argument('secondary_certificate_path',
                         options_list=['--secondary-certificate-path', '--scp'],
                         help='The path to the file containing the secondary certificate')
        context.argument('remove_certificate',
                         options_list=['--remove-certificate', '--rc'],
                         help='Remove current primary certificate',
                         arg_type=get_three_state_flag())
        context.argument('remove_secondary_certificate',
                         options_list=['--remove-secondary-certificate', '--rsc'],
                         help='Remove current secondary certificate',
                         arg_type=get_three_state_flag())
        context.argument('reprovision_policy', options_list=['--reprovision-policy', '--rp'],
                         arg_type=get_enum_type(ReprovisionType),
                         help='Device data to be handled on re-provision to different Iot Hub.')
        context.argument('allocation_policy', options_list=['--allocation-policy', '--ap'],
                         arg_type=get_enum_type(AllocationType),
                         help='Type of allocation for device assigned to the Hub.')
        context.argument('iot_hubs', options_list=['--iot-hubs', '--ih'],
                         help='Host name of target IoT Hub. Use space-separated list for multiple IoT Hubs.')

    with self.argument_context('iot dps enrollment') as context:
        context.argument('enrollment_id', help='ID of device enrollment record')
        context.argument('device_id', help='IoT Hub Device ID')
        context.argument('primary_key', options_list=['--primary-key', '--pk'],
                         help='The primary symmetric shared access key stored in base64 format. ')
        context.argument('secondary_key', options_list=['--secondary-key', '--sk'],
                         help='The secondary symmetric shared access key stored in base64 format. ')

    with self.argument_context('iot dps enrollment create') as context:
        context.argument('attestation_type', options_list=['--attestation-type', '--at'],
                         arg_type=get_enum_type(AttestationType), help='Attestation Mechanism')
        context.argument('certificate_path',
                         options_list=['--certificate-path', '--cp'],
                         help='The path to the file containing the primary certificate. '
                         'When choosing x509 as attestation type, '
                         'one of the certificate path is required.')
        context.argument('secondary_certificate_path',
                         options_list=['--secondary-certificate-path', '--scp'],
                         help='The path to the file containing the secondary certificate. '
                         'When choosing x509 as attestation type, '
                         'one of the certificate path is required.')
        context.argument('endorsement_key', options_list=['--endorsement-key', '--ek'],
                         help='TPM endorsement key for a TPM device. '
                         'When choosing tpm as attestation type, endorsement key is required.')

    with self.argument_context('iot dps enrollment update') as context:
        context.argument('endorsement_key', options_list=['--endorsement-key', '--ek'],
                         help='TPM endorsement key for a TPM device.')

    with self.argument_context('iot dps enrollment-group') as context:
        context.argument('enrollment_id', help='ID of enrollment group')
        context.argument('primary_key', options_list=['--primary-key', '--pk'],
                         help='The primary symmetric shared access key stored in base64 format. ')
        context.argument('secondary_key', options_list=['--secondary-key', '--sk'],
                         help='The secondary symmetric shared access key stored in base64 format. ')
        context.argument('certificate_path',
                         options_list=['--certificate-path', '--cp'],
                         help='The path to the file containing the primary certificate. '
                         'If attestation with an intermediate certificate is desired then a certificate path must be provided.')
        context.argument('secondary_certificate_path',
                         options_list=['--secondary-certificate-path', '--scp'],
                         help='The path to the file containing the secondary certificate. '
                         'If attestation with an intermediate certificate is desired then a certificate path must be provided.')
        context.argument('root_ca_name',
                         options_list=['--root-ca-name', '--ca-name', '--cn'],
                         help='The name of the primary root CA certificate. '
                         'If attestation with a root CA certificate is desired then a root ca name must be provided.')
        context.argument('secondary_root_ca_name',
                         options_list=['--secondary-root-ca-name', '--secondary-ca-name', '--scn'],
                         help='The name of the secondary root CA certificate. '
                         'If attestation with a root CA certificate is desired then a root ca name must be provided.')

    with self.argument_context('iot dps registration') as context:
        context.argument('registration_id', help='ID of device registration')

    with self.argument_context('iot dps registration list') as context:
        context.argument('enrollment_id', help='ID of enrollment group')

<<<<<<< HEAD
    with self.argument_context('iotcentral app monitor-events') as context:
        context.argument('device_id', options_list=['--device-id', '-d'], help='Target Device.')
        context.argument('app_id', options_list=['--app-id'], help='Target App.')
        context.argument('timeout', options_list=['--timeout', '--to', '-t'], type=int,
                         help='Maximum seconds to maintain connection without receiving message. Use 0 for infinity. ')
        context.argument('consumer_group', options_list=['--consumer-group', '--cg', '-c'],
                         help='Specify the consumer group to use when connecting to event hub endpoint.')
        context.argument('enqueued_time', options_list=['--enqueued-time', '--et', '-e'], type=int,
                         help='Indicates the time that should be used as a starting point to read messages from the partitions. '
                         'Units are milliseconds since unix epoch. '
                         'If no time is indicated "now" is used.')
        context.argument('properties', options_list=['--properties', '--props', '-p'], arg_type=event_msg_prop_type)
        context.argument('content_type', options_list=['--content-type', '--ct'],
                         help='Specify the Content-Type of the message payload to automatically format the output to that type.')
        context.argument('device_query', options_list=['--device-query', '-q'], help='Specify a custom query to filter devices.')
        context.argument('repair', options_list=['--repair', '-r'],
                         arg_type=get_three_state_flag(),
                         help='Reinstall uamqp dependency compatible with extension version. Default: false')
        context.argument('yes', options_list=['--yes', '-y'],
                         arg_type=get_three_state_flag(),
                         help='Skip user prompts. Indicates acceptance of dependency installation (if required). '
                         'Used primarily for automation scenarios. Default: false')
        context.argument('aad_token', options_list=['--aad-token'], help='AAD Token to use.')

    with self.argument_context('iotcentral device-twin show') as context:
        context.argument('device_id', options_list=['--device-id', '-d'], help='Target Device.')
        context.argument('app_id', options_list=['--app-id'], help='Target App.')
        context.argument('aad_token', options_list=['--aad-token'], help='AAD Token to use.')
=======
    with self.argument_context('iot dt') as context:
        context.argument('repo_login', options_list=['--repo-login', '--rl'],
                         help='This command supports an entity connection string with rights to perform action. '
                         'Use to avoid PnP endpoint and repository name if repository is private. '
                         'If both an entity connection string and name are provided the connection string takes priority.')
        context.argument('interface', options_list=['--interface', '-i'],
                         help='Target interface name. This should be the name of the interface not the urn-id.')
        context.argument('command_name', options_list=['--command-name', '--cn'],
                         help='IoT Plug and Play interface command name.')
        context.argument('command_payload', options_list=['--command-payload', '--cp', '--cv'],
                         help='IoT Plug and Play interface command payload. '
                         'Content can be directly input or extracted from a file path.')
        context.argument('interface_payload', options_list=['--interface-payload', '--ip', '--iv'],
                         help='IoT Plug and Play interface payload. '
                         'Content can be directly input or extracted from a file path.')
        context.argument('source_model', options_list=['--source', '-s'],
                         help='Choose your option to get model definition from specified source. ',
                         arg_type=get_enum_type(ModelSourceType))
        context.argument('schema', options_list=['--schema'],
                         help='Show interface with entity schema.')

    with self.argument_context('iot dt monitor-events') as context:
        context.argument('consumer_group', options_list=['--consumer-group', '--cg'],
                         help='Specify the consumer group to use when connecting to event hub endpoint.')
        context.argument('properties', options_list=['--properties', '--props', '-p'], arg_type=event_msg_prop_type)
        context.argument('pnp_context', options_list=['--pnp-context'],
                         arg_type=get_three_state_flag(),
                         help='Plug and Play telemetry context.')
        context.argument('repair', options_list=['--repair'],
                         arg_type=get_three_state_flag(),
                         help='Reinstall uamqp dependency compatible with extension version. Default: false')

    with self.argument_context('iot pnp') as context:
        context.argument('model', options_list=['--model', '-m'],
                         help='Target capability-model urn-id. Example: urn:example:capabilityModels:Mxchip:1')
        context.argument('interface', options_list=['--interface', '-i'],
                         help='Target interface urn-id. Example: urn:example:interfaces:MXChip:1')

    with self.argument_context('iot pnp interface') as context:
        context.argument('interface_definition', options_list=['--definition', '--def'],
                         help='IoT Plug and Play interface definition written in PPDL (JSON-LD). '
                         'Can be directly input or a file path where the content is extracted.')

    with self.argument_context('iot pnp interface list') as context:
        context.argument('search_string', options_list=['--search', '--ss'],
                         help='Searches IoT Plug and Play interfaces for given string in the'
                              ' \"Description, DisplayName, comment and Id\".')
        context.argument('top', type=int, options_list=['--top'],
                         help='Maximum number of interface to return.')

    with self.argument_context('iot pnp capability-model') as context:
        context.argument('model_definition', options_list=['--definition', '--def'],
                         help='IoT Plug and Play capability-model definition written in PPDL (JSON-LD). '
                         'Can be directly input or a file path where the content is extracted.')

    with self.argument_context('iot pnp capability-model show') as context:
        context.argument('expand', options_list=['--expand'],
                         help='Indicates whether to expand the device capability model\'s'
                              ' interface definitions or not.')

    with self.argument_context('iot pnp capability-model list') as context:
        context.argument('search_string', options_list=['--search', '--ss'],
                         help='Searches IoT Plug and Play models for given string in the'
                              ' \"Description, DisplayName, comment and Id\".')
        context.argument('top', type=int, options_list=['--top'],
                         help='Maximum number of capability-model to return.')
>>>>>>> 9f91fcb0
<|MERGE_RESOLUTION|>--- conflicted
+++ resolved
@@ -382,7 +382,6 @@
     with self.argument_context('iot dps registration list') as context:
         context.argument('enrollment_id', help='ID of enrollment group')
 
-<<<<<<< HEAD
     with self.argument_context('iotcentral app monitor-events') as context:
         context.argument('device_id', options_list=['--device-id', '-d'], help='Target Device.')
         context.argument('app_id', options_list=['--app-id'], help='Target App.')
@@ -411,7 +410,7 @@
         context.argument('device_id', options_list=['--device-id', '-d'], help='Target Device.')
         context.argument('app_id', options_list=['--app-id'], help='Target App.')
         context.argument('aad_token', options_list=['--aad-token'], help='AAD Token to use.')
-=======
+
     with self.argument_context('iot dt') as context:
         context.argument('repo_login', options_list=['--repo-login', '--rl'],
                          help='This command supports an entity connection string with rights to perform action. '
@@ -477,5 +476,4 @@
                          help='Searches IoT Plug and Play models for given string in the'
                               ' \"Description, DisplayName, comment and Id\".')
         context.argument('top', type=int, options_list=['--top'],
-                         help='Maximum number of capability-model to return.')
->>>>>>> 9f91fcb0
+                         help='Maximum number of capability-model to return.')