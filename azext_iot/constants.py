# coding=utf-8
# --------------------------------------------------------------------------------------------
# Copyright (c) Microsoft Corporation. All rights reserved.
# Licensed under the MIT License. See License.txt in the project root for license information.
# --------------------------------------------------------------------------------------------
"""This module defines constants for use across the CLI extension package"""

import os

VERSION = "0.11.1"
EXTENSION_NAME = "azure-iot"
EXTENSION_ROOT = os.path.dirname(os.path.abspath(__file__))
EXTENSION_CONFIG_ROOT_KEY = "iotext"
EDGE_DEPLOYMENT_ROOT_SCHEMAS_PATH = os.path.join(EXTENSION_ROOT, "assets")
MESSAGING_HTTP_C2D_SYSTEM_PROPERTIES = [
    "iothub-messageid",
    "iothub-correlationid",
    "iothub-sequencenumber",
    "iothub-to",
    "iothub-userid",
    "iothub-ack",
    "iothub-expiry",
    "iothub-deliverycount",
    "iothub-enqueuedtime",
    "ContentType",
    "ContentEncoding",
]
METHOD_INVOKE_MAX_TIMEOUT_SEC = 300
METHOD_INVOKE_MIN_TIMEOUT_SEC = 10
MIN_SIM_MSG_INTERVAL = 1
MIN_SIM_MSG_COUNT = 1
SIM_RECEIVE_SLEEP_SEC = 3
CENTRAL_ENDPOINT = "azureiotcentral.com"
DEVICE_DEVICESCOPE_PREFIX = "ms-azure-iot-edge://"
TRACING_PROPERTY = "azureiot*com^dtracing^1"
TRACING_ALLOWED_FOR_LOCATION = ("northeurope", "westus2", "southeastasia")
TRACING_ALLOWED_FOR_SKU = "standard"
USER_AGENT = "IoTPlatformCliExtension/{}".format(VERSION)
IOTHUB_RESOURCE_ID = "https://iothubs.azure.net"
DIGITALTWINS_RESOURCE_ID = "https://digitaltwins.azure.net"
DEVICETWIN_POLLING_INTERVAL_SEC = 10
DEVICETWIN_MONITOR_TIME_SEC = 15
# (Lib name, minimum version (including), maximum version (excluding))
EVENT_LIB = ("uamqp", "1.2", "1.3")
PNP_DTDLV2_COMPONENT_MARKER = "__t"

<<<<<<< HEAD
# Config Key's
CONFIG_KEY_UAMQP_EXT_VERSION = "uamqp_ext_version"

# Initial Track 2 SDK version for IoT Hub
=======
# Initial Track 2 SDK version
>>>>>>> 59e8f331
IOTHUB_MGMT_SDK_PACKAGE_NAME = "azure-mgmt-iothub"
IOTHUB_TRACK_2_SDK_MIN_VERSION = "2.0.0"

# Initial Track 2 SDK version for DPS
IOTDPS_MGMT_SDK_PACKAGE_NAME = "azure-mgmt-iothubprovisioningservice"
IOTDPS_TRACK_2_SDK_MIN_VERSION = "1.0.0"<|MERGE_RESOLUTION|>--- conflicted
+++ resolved
@@ -44,14 +44,7 @@
 EVENT_LIB = ("uamqp", "1.2", "1.3")
 PNP_DTDLV2_COMPONENT_MARKER = "__t"
 
-<<<<<<< HEAD
-# Config Key's
-CONFIG_KEY_UAMQP_EXT_VERSION = "uamqp_ext_version"
-
 # Initial Track 2 SDK version for IoT Hub
-=======
-# Initial Track 2 SDK version
->>>>>>> 59e8f331
 IOTHUB_MGMT_SDK_PACKAGE_NAME = "azure-mgmt-iothub"
 IOTHUB_TRACK_2_SDK_MIN_VERSION = "2.0.0"
 
