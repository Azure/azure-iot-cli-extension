# coding=utf-8
# --------------------------------------------------------------------------------------------
# Copyright (c) Microsoft Corporation. All rights reserved.
# Licensed under the MIT License. See License.txt in the project root for license information.
# --------------------------------------------------------------------------------------------
"""This module defines constants for use across the CLI extension package"""

import os

<<<<<<< HEAD
VERSION = "0.11.2"
=======
VERSION = "0.12.0"
>>>>>>> df179b75
EXTENSION_NAME = "azure-iot"
EXTENSION_ROOT = os.path.dirname(os.path.abspath(__file__))
EXTENSION_CONFIG_ROOT_KEY = "iotext"
EDGE_DEPLOYMENT_ROOT_SCHEMAS_PATH = os.path.join(EXTENSION_ROOT, "assets")
MESSAGING_HTTP_C2D_SYSTEM_PROPERTIES = [
    "iothub-messageid",
    "iothub-correlationid",
    "iothub-sequencenumber",
    "iothub-to",
    "iothub-userid",
    "iothub-ack",
    "iothub-expiry",
    "iothub-deliverycount",
    "iothub-enqueuedtime",
    "ContentType",
    "ContentEncoding",
]
METHOD_INVOKE_MAX_TIMEOUT_SEC = 300
METHOD_INVOKE_MIN_TIMEOUT_SEC = 10
MIN_SIM_MSG_INTERVAL = 1
MIN_SIM_MSG_COUNT = 1
SIM_RECEIVE_SLEEP_SEC = 3
CENTRAL_ENDPOINT = "azureiotcentral.com"
DEVICE_DEVICESCOPE_PREFIX = "ms-azure-iot-edge://"
TRACING_PROPERTY = "azureiot*com^dtracing^1"
TRACING_ALLOWED_FOR_LOCATION = ("northeurope", "westus2", "southeastasia")
TRACING_ALLOWED_FOR_SKU = "standard"
USER_AGENT = "IoTPlatformCliExtension/{}".format(VERSION)
IOTHUB_RESOURCE_ID = "https://iothubs.azure.net"
DIGITALTWINS_RESOURCE_ID = "https://digitaltwins.azure.net"
DEVICETWIN_POLLING_INTERVAL_SEC = 10
DEVICETWIN_MONITOR_TIME_SEC = 15
# (Lib name, minimum version (including), maximum version (excluding))
EVENT_LIB = ("uamqp", "1.2", "1.3")
PNP_DTDLV2_COMPONENT_MARKER = "__t"

# Initial Track 2 SDK version for IoT Hub
IOTHUB_MGMT_SDK_PACKAGE_NAME = "azure-mgmt-iothub"
IOTHUB_TRACK_2_SDK_MIN_VERSION = "2.0.0"

# Initial Track 2 SDK version for DPS
IOTDPS_MGMT_SDK_PACKAGE_NAME = "azure-mgmt-iothubprovisioningservice"
IOTDPS_TRACK_2_SDK_MIN_VERSION = "1.0.0"<|MERGE_RESOLUTION|>--- conflicted
+++ resolved
@@ -7,11 +7,8 @@
 
 import os
 
-<<<<<<< HEAD
-VERSION = "0.11.2"
-=======
-VERSION = "0.12.0"
->>>>>>> df179b75
+
+VERSION = "0.12.1"
 EXTENSION_NAME = "azure-iot"
 EXTENSION_ROOT = os.path.dirname(os.path.abspath(__file__))
 EXTENSION_CONFIG_ROOT_KEY = "iotext"
