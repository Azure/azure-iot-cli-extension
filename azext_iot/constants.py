--- conflicted
+++ resolved
@@ -7,11 +7,7 @@
 
 import os
 
-<<<<<<< HEAD
-VERSION = "0.10.15"
-=======
 VERSION = "0.10.16"
->>>>>>> 47f62954
 EXTENSION_NAME = "azure-iot"
 EXTENSION_ROOT = os.path.dirname(os.path.abspath(__file__))
 EXTENSION_CONFIG_ROOT_KEY = "iotext"
