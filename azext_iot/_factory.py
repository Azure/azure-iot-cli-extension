# --------------------------------------------------------------------------------------------
# Copyright (c) Microsoft Corporation. All rights reserved.
# Licensed under the MIT License. See License.txt in the project root for license information.
# --------------------------------------------------------------------------------------------
from azext_iot.common.sas_token_auth import SasTokenAuthentication
from azext_iot.common.shared import SdkType


def iot_hub_service_factory(cli_ctx, *_):
    from azure.cli.core.commands.client_factory import get_mgmt_service_client
    from azure.mgmt.iothub.iot_hub_client import IotHubClient
    return get_mgmt_service_client(cli_ctx, IotHubClient).iot_hub_resource

def iot_service_provisioning_factory(cli_ctx, *_):
    from azure.cli.core.commands.client_factory import get_mgmt_service_client
    from azure.mgmt.provisioningservices.iot_dps_client import IotDpsClient
    return get_mgmt_service_client(cli_ctx, IotDpsClient)


def _bind_sdk(target, sdk_type, device_id=None):
    from azext_iot.device_query_sdk.device_identities_api import DeviceIdentitiesAPI
    from azext_iot.device_twin_sdk.device_twin_api import DeviceTwinAPI
    from azext_iot.modules_sdk.iot_hub_client import IotHubClient
    from azext_iot.device_msg_sdk.iot_hub_device_client import IotHubDeviceClient
    from azext_iot.custom_sdk.custom_api import CustomClient
    from azext_iot.dps_sdk.device_provisioning_service_service_runtime_client import DeviceProvisioningServiceServiceRuntimeClient

<<<<<<< HEAD
    sas_uri = target['resource']
    endpoint = "https://{}".format(target['resource'])
=======
    sas_uri = target['entity']
    endpoint = "https://{}".format(sas_uri)
>>>>>>> b991e53d
    if device_id:
        sas_uri = '{}/devices/{}'.format(sas_uri, device_id)
    subscription_id = target.get('subscription', None)
    if sdk_type is SdkType.device_query_sdk:
        return (DeviceIdentitiesAPI(SasTokenAuthentication(sas_uri, target['policy'], target['primarykey']), endpoint),
                _get_sdk_exception_type(sdk_type))
    elif sdk_type is SdkType.device_twin_sdk:
        return (DeviceTwinAPI(SasTokenAuthentication(sas_uri, target['policy'], target['primarykey']), endpoint),
                _get_sdk_exception_type(sdk_type))
    elif sdk_type is SdkType.modules_sdk:
        return (IotHubClient(SasTokenAuthentication(sas_uri, target['policy'], target['primarykey']),
                             subscription_id, endpoint), _get_sdk_exception_type(sdk_type))
    elif sdk_type is SdkType.device_msg_sdk:
        return (IotHubDeviceClient(SasTokenAuthentication(sas_uri, target['policy'], target['primarykey']),
                                   subscription_id, base_url=endpoint), _get_sdk_exception_type(sdk_type))
    elif sdk_type is SdkType.custom_sdk:
        return (CustomClient(SasTokenAuthentication(sas_uri, target['policy'], target['primarykey']), endpoint),
                _get_sdk_exception_type(sdk_type))
    elif sdk_type is SdkType.dps_sdk:
        return (DeviceProvisioningServiceServiceRuntimeClient(
                    SasTokenAuthentication(sas_uri, target['policy'], target['primarykey']), endpoint),
                _get_sdk_exception_type(sdk_type)) 

    return None


def _get_sdk_exception_type(sdk_type):
    from importlib import import_module
    exception_library = {
        SdkType.device_query_sdk: import_module('azext_iot.device_query_sdk.models.error_details'),
        SdkType.modules_sdk: import_module('azext_iot.modules_sdk.models.error_details'),
        SdkType.device_twin_sdk: import_module('azext_iot.device_twin_sdk.models.error_details'),
        SdkType.device_msg_sdk: import_module('azext_iot.device_msg_sdk.models.error_details'),
        SdkType.custom_sdk: import_module('azext_iot.custom_sdk.models.error_details'),
        SdkType.dps_sdk: import_module('azext_iot.custom_sdk.models.error_details') #dps doesn't have error_details model
    }
    return exception_library.get(sdk_type, None)<|MERGE_RESOLUTION|>--- conflicted
+++ resolved
@@ -25,13 +25,8 @@
     from azext_iot.custom_sdk.custom_api import CustomClient
     from azext_iot.dps_sdk.device_provisioning_service_service_runtime_client import DeviceProvisioningServiceServiceRuntimeClient
 
-<<<<<<< HEAD
-    sas_uri = target['resource']
-    endpoint = "https://{}".format(target['resource'])
-=======
     sas_uri = target['entity']
     endpoint = "https://{}".format(sas_uri)
->>>>>>> b991e53d
     if device_id:
         sas_uri = '{}/devices/{}'.format(sas_uri, device_id)
     subscription_id = target.get('subscription', None)
