# coding=utf-8
# --------------------------------------------------------------------------------------------
# Copyright (c) Microsoft Corporation. All rights reserved.
# Licensed under the MIT License. See License.txt in the project root for license information.
# --------------------------------------------------------------------------------------------

from azure.cli.core import AzCommandsLoader
from azure.cli.core.commands import CliCommandType
from azext_iot._factory import iot_service_provisioning_factory
from azext_iot._constants import VERSION
import azext_iot._help  # pylint: disable=unused-import


iothub_ops = CliCommandType(
    operations_tmpl='azext_iot.operations.hub#{}'
)

iotdps_ops = CliCommandType(
    operations_tmpl='azext_iot.operations.dps#{}',
    client_factory=iot_service_provisioning_factory
)

<<<<<<< HEAD
iotcentral_ops = CliCommandType(
    operations_tmpl='azext_iot.operations.central#{}'
=======
iotdigitaltwin_ops = CliCommandType(
    operations_tmpl='azext_iot.operations.digitaltwin#{}'
)

iotpnp_ops = CliCommandType(
    operations_tmpl='azext_iot.operations.pnp#{}'
>>>>>>> 9f91fcb0
)


class IoTExtCommandsLoader(AzCommandsLoader):

    def __init__(self, cli_ctx=None):
        super(IoTExtCommandsLoader, self).__init__(cli_ctx=cli_ctx)

    def load_command_table(self, args):
        from azext_iot.commands import load_command_table
        load_command_table(self, args)
        return self.command_table

    def load_arguments(self, command):
        from azext_iot._params import load_arguments
        load_arguments(self, command)


COMMAND_LOADER_CLS = IoTExtCommandsLoader

__version__ = VERSION<|MERGE_RESOLUTION|>--- conflicted
+++ resolved
@@ -20,17 +20,16 @@
     client_factory=iot_service_provisioning_factory
 )
 
-<<<<<<< HEAD
 iotcentral_ops = CliCommandType(
     operations_tmpl='azext_iot.operations.central#{}'
-=======
+)
+
 iotdigitaltwin_ops = CliCommandType(
     operations_tmpl='azext_iot.operations.digitaltwin#{}'
 )
 
 iotpnp_ops = CliCommandType(
     operations_tmpl='azext_iot.operations.pnp#{}'
->>>>>>> 9f91fcb0
 )
 
 
