# coding=utf-8
# --------------------------------------------------------------------------------------------
# Copyright (c) Microsoft Corporation. All rights reserved.
# Licensed under the MIT License. See License.txt in the project root for license information.
# --------------------------------------------------------------------------------------------

from azure.cli.core import AzCommandsLoader
from azure.cli.core.commands import CliCommandType
from azext_iot.constants import VERSION
import azext_iot._help  # noqa: F401
from azext_iot.product.command_map import load_product_commands
import os


iothub_ops = CliCommandType(operations_tmpl="azext_iot.operations.hub#{}")
iotdps_ops = CliCommandType(operations_tmpl="azext_iot.operations.dps#{}")


class IoTExtCommandsLoader(AzCommandsLoader):
    def __init__(self, cli_ctx=None):
        super(IoTExtCommandsLoader, self).__init__(cli_ctx=cli_ctx)

    def load_command_table(self, args):
        from azext_iot.commands import load_command_table
        from azext_iot.iothub.command_map import load_iothub_commands
        from azext_iot.central.command_map import load_central_commands
        from azext_iot.digitaltwins.command_map import load_digitaltwins_commands
<<<<<<< HEAD
        from azext_iot.dps.command_map import load_dps_commands
        from azext_iot.deviceupdate.command_map import load_deviceupdate_commands
=======

        if os.environ.get("IOT_CLI_ADU_ENABLED"):
            from azext_iot.deviceupdate.command_map import load_deviceupdate_commands
            load_deviceupdate_commands(self, args)
>>>>>>> 542ff6b3

        load_command_table(self, args)
        load_iothub_commands(self, args)
        load_central_commands(self, args)
        load_digitaltwins_commands(self, args)
        load_product_commands(self, args)
<<<<<<< HEAD
        load_dps_commands(self, args)
        load_deviceupdate_commands(self, args)
=======
>>>>>>> 542ff6b3

        return self.command_table

    def load_arguments(self, command):
        from azext_iot._params import load_arguments
        from azext_iot.iothub.params import load_iothub_arguments
        from azext_iot.central.params import load_central_arguments
        from azext_iot.digitaltwins.params import load_digitaltwins_arguments
        from azext_iot.product.params import load_product_params
        from azext_iot.dps.params import load_dps_arguments
        from azext_iot.deviceupdate.params import load_deviceupdate_arguments

        load_arguments(self, command)
        load_iothub_arguments(self, command)
        load_central_arguments(self, command)
        load_digitaltwins_arguments(self, command)
        load_product_params(self, command)
        load_dps_arguments(self, command)
        load_deviceupdate_arguments(self, command)


COMMAND_LOADER_CLS = IoTExtCommandsLoader

__version__ = VERSION<|MERGE_RESOLUTION|>--- conflicted
+++ resolved
@@ -25,26 +25,18 @@
         from azext_iot.iothub.command_map import load_iothub_commands
         from azext_iot.central.command_map import load_central_commands
         from azext_iot.digitaltwins.command_map import load_digitaltwins_commands
-<<<<<<< HEAD
         from azext_iot.dps.command_map import load_dps_commands
-        from azext_iot.deviceupdate.command_map import load_deviceupdate_commands
-=======
 
         if os.environ.get("IOT_CLI_ADU_ENABLED"):
             from azext_iot.deviceupdate.command_map import load_deviceupdate_commands
             load_deviceupdate_commands(self, args)
->>>>>>> 542ff6b3
 
         load_command_table(self, args)
         load_iothub_commands(self, args)
         load_central_commands(self, args)
         load_digitaltwins_commands(self, args)
         load_product_commands(self, args)
-<<<<<<< HEAD
         load_dps_commands(self, args)
-        load_deviceupdate_commands(self, args)
-=======
->>>>>>> 542ff6b3
 
         return self.command_table
 
