--- conflicted
+++ resolved
@@ -42,11 +42,8 @@
         cmd_group.show_command("show", "show_instance")
         cmd_group.command("list", "list_instances")
         cmd_group.command("delete", "delete_instance", confirmation=True, supports_no_wait=True)
-<<<<<<< HEAD
         cmd_group.wait_command("wait", "wait_instance")
-=======
         cmd_group.command("reset", "reset_instance", confirmation=True, is_preview=True)
->>>>>>> 759503af
 
     with self.command_group(
         "dt endpoint", command_type=digitaltwins_resource_ops
