--- conflicted
+++ resolved
@@ -6,8 +6,8 @@
 
 import json
 from knack.log import get_logger
-from azure.cli.core.azclierror import ForbiddenError, RequiredArgumentMissingError
-from azext_iot.common.utility import process_json_arg, handle_service_exception, scantree
+from azure.cli.core.azclierror import AzureResponseError, ForbiddenError, RequiredArgumentMissingError
+from azext_iot.common.utility import process_json_arg, handle_service_exception, scantree, unpack_msrest_error
 from azext_iot.digitaltwins.providers.base import DigitalTwinsProvider
 from azext_iot.sdk.digitaltwins.dataplane.models import ErrorResponseException
 
@@ -80,25 +80,10 @@
         try:
             return self.model_sdk.add(payload, raw=True).response.json()
         except ErrorResponseException as e:
-<<<<<<< HEAD
-            handle_service_exception(e)
-
-        if response.status_code not in [200, 201]:
-            error_text = response.text
-            if response.status_code == 403 and not error_text:
-                error_text = "Current principal access is forbidden. Please validate rbac role assignments."
-            else:
-                try:
-                    error_text = response.json()
-                except Exception:
-                    pass
-            raise ForbiddenError(error_text)
-=======
-            error_text = unpack_msrest_error(e)
             if e.response.status_code == 403:
                 error_text = "Current principal access is forbidden. Please validate rbac role assignments."
-            raise CLIError(error_text)
->>>>>>> 18b20b0a
+                raise ForbiddenError(error_text)
+            handle_service_exception(e)
 
     def _process_directory(self, from_directory):
         logger.debug(
