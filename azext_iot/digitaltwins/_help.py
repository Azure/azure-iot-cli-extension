--- conflicted
+++ resolved
@@ -113,7 +113,6 @@
             az dt delete -n {instance_name} -y --no-wait
     """
 
-<<<<<<< HEAD
     helps["dt wait"] = """
         type: command
         short-summary: Wait until an operation on an Digital Twins instance is complete.
@@ -128,7 +127,8 @@
         - name: Wait until an existing instance's publicNetworkAccess property is set to Enabled
           text: >
             az dt wait -n {instance_name} --custom "publicNetworkAccess=='Enabled'"
-=======
+    """
+
     helps["dt reset"] = """
         type: command
         short-summary: Reset an existing Digital Twins instance by deleting associated
@@ -138,7 +138,6 @@
         - name: Reset all assets for a Digital Twins instance.
           text: >
             az dt reset -n {instance_name}
->>>>>>> 759503af
     """
 
     helps["dt endpoint"] = """
