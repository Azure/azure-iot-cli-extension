--- conflicted
+++ resolved
@@ -59,15 +59,14 @@
     return rp.delete(name=name, resource_group_name=resource_group_name)
 
 
-<<<<<<< HEAD
 def wait_instance(cmd, name, resource_group_name=None):
     rp = ResourceProvider(cmd)
     return rp.find_instance(name=name, resource_group_name=resource_group_name, wait=True)
-=======
+
+
 def reset_instance(cmd, name, resource_group_name=None):
     delete_all_models(cmd, name, resource_group_name)
     delete_all_twin(cmd, name, resource_group_name)
->>>>>>> 759503af
 
 
 def list_endpoints(cmd, name, resource_group_name=None):
