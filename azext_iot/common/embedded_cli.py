--- conflicted
+++ resolved
@@ -52,13 +52,8 @@
     def as_json(self):
         try:
             return json.loads(self.output)
-<<<<<<< HEAD
-        except:
+        except Exception:
             raise CLIInternalError(
-=======
-        except Exception:
-            raise CLIError(
->>>>>>> 18b20b0a
                 "Issue parsing received payload '{}' as json. Please try again or check resource status.".format(
                     self.output
                 )
