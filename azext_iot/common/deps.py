--- conflicted
+++ resolved
@@ -27,10 +27,6 @@
             # The version range defined in this custom_version parameter should be stable
             try:
                 install(EVENT_LIB[0], compatible_version='{}'.format(EVENT_LIB[1]))
-<<<<<<< HEAD
-                update_uamqp_ext_version(config, EVENT_LIB[1])
-=======
->>>>>>> 47f62954
                 print('Update complete. Executing command...')
             except RuntimeError as e:
                 print('Failure updating {}. Aborting...'.format(EVENT_LIB[0]))
