--- conflicted
+++ resolved
@@ -18,12 +18,7 @@
 import re
 import hmac
 import hashlib
-<<<<<<< HEAD
-=======
-
 from typing import Any, Optional, List, Dict
-
->>>>>>> 4dd17ebc
 from threading import Event, Thread
 from datetime import datetime
 from knack.log import get_logger
