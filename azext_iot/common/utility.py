# coding=utf-8
# --------------------------------------------------------------------------------------------
# Copyright (c) Microsoft Corporation. All rights reserved.
# Licensed under the MIT License. See License.txt in the project root for license information.
# --------------------------------------------------------------------------------------------

"""
utility: Defines common utility functions and components.

"""

import ast
import base64
import isodate
import json
import os
import sys
import re
import hmac
import hashlib

from threading import Event, Thread
from datetime import datetime
from knack.log import get_logger
from knack.util import CLIError

logger = get_logger(__name__)


def parse_entity(entity, filter_none=False):
    """
    Function creates a dict of object attributes.

    Args:
        entity (object): object to extract attributes from.

    Returns:
        result (dict): a dictionary of attributes from the function input.
    """
    result = {}
    attributes = [attr for attr in dir(entity) if not attr.startswith("_")]
    for attribute in attributes:
        value = getattr(entity, attribute, None)
        if filter_none and not value:
            continue
        value_behavior = dir(value)
        if "__call__" not in value_behavior:
            result[attribute] = value
    return result


def evaluate_literal(literal, expected):
    """
    Function to provide safe evaluation of code literal.

    Args:
        literal (): code literal
        expected (class, type, tuple): expected resulting class,
            type or tuple of literal evaluation.

    Returns:
        result (string, number, tuple, list, dict, boolean, None).
    """
    # Safe evaluation
    try:
        result = ast.literal_eval(literal)
        if not isinstance(result, expected):
            return None
        return result
    except Exception:
        return None


def verify_transform(subject, mapping):
    """
    Determines if a key from mapping exists in subject and if so
    verifies that subject[k] is of type mapping[k]
    """
    import jmespath

    for k in mapping.keys():
        result = jmespath.search(k, subject)

        if result is None:
            raise AttributeError('The property "{}" is required'.format(k))
        if not isinstance(result, mapping[k]):
            supplemental_info = ""
            if mapping[k] == dict:
                wiki_link = "https://github.com/Azure/azure-iot-cli-extension/wiki/Tips"
                supplemental_info = "Review inline JSON examples here --> {}".format(
                    wiki_link
                )

            raise TypeError(
                'The property "{}" must be of {} but is {}. Input: {}. {}'.format(
                    k, str(mapping[k]), str(type(result)), result, supplemental_info
                )
            )


def validate_key_value_pairs(string):
    """
    Funtion to validate key-value pairs in the format: a=b;c=d

    Args:
        string (str): semicolon delimited string of key/value pairs.

    Returns (dict, None): a dictionary of key value pairs.
    """
    result = None
    if string:
        kv_list = [x for x in string.split(";") if "=" in x]  # key-value pairs
        result = dict(x.split("=", 1) for x in kv_list)
    return result


def process_json_arg(content, argument_name, preserve_order=False):
    """Primary processor of json input"""

    json_from_file = None

    if os.path.exists(content):
        json_from_file = content
        content = read_file_content(content)

    try:
        return shell_safe_json_parse(content, preserve_order)
    except CLIError as ex:
        if looks_like_file(content):
            logger.warning(
                "The json payload for argument '%s' looks like its intended from a file. "
                "Please ensure the file path is correct.",
                argument_name,
            )

        file_content_error = "from file: '{}' ".format(json_from_file)
        raise CLIError(
            "Failed to parse json {}for argument '{}' with exception:\n    {}".format(
                file_content_error if json_from_file else "", argument_name, ex
            )
        )


def shell_safe_json_parse(json_or_dict_string, preserve_order=False):
    """Allows the passing of JSON or Python dictionary strings. This is needed because certain
    JSON strings in CMD shell are not received in main's argv. This allows the user to specify
    the alternative notation, which does not have this problem (but is technically not JSON)."""
    try:
        if not preserve_order:
            return json.loads(json_or_dict_string)
        from collections import OrderedDict

        return json.loads(json_or_dict_string, object_pairs_hook=OrderedDict)
    except ValueError as json_ex:
        try:
            return ast.literal_eval(json_or_dict_string)
        except SyntaxError:
            raise CLIError(json_ex)
        except ValueError as ex:
            logger.debug(
                ex
            )  # log the exception which could be a python dict parsing error.
            raise CLIError(
                json_ex
            )  # raise json_ex error which is more readable and likely.


def read_file_content(file_path, allow_binary=False):
    from codecs import open as codecs_open

    # Note, always put 'utf-8-sig' first, so that BOM in WinOS won't cause trouble.
    for encoding in ["utf-8-sig", "utf-8", "utf-16", "utf-16le", "utf-16be"]:
        try:
            with codecs_open(file_path, encoding=encoding) as f:
                logger.debug("Attempting to read file %s as %s", file_path, encoding)
                return f.read()
        except (UnicodeError, UnicodeDecodeError):
            pass

    if allow_binary:
        try:
            with open(file_path, "rb") as input_file:
                logger.debug("Attempting to read file %s as binary", file_path)
                return base64.b64encode(input_file.read()).decode("utf-8")
        except Exception:  # pylint: disable=broad-except
            pass
    raise CLIError("Failed to decode file {} - unknown decoding".format(file_path))


def trim_from_start(s, substring):
    """Trims a substring from the target string (if it exists) returning the trimmed string.
    Otherwise returns original target string."""
    if s.startswith(substring):
        s = s[len(substring) :]
    return s


def validate_min_python_version(major, minor, error_msg=None, exit_on_fail=True):
    """If python version does not match AT LEAST requested values, will throw non 0 exit code."""
    version = sys.version_info
    result = False
    if version.major > major:
        return True
    if major == version.major:
        result = version.minor >= minor

    if not result:
        if exit_on_fail:
            msg = (
                error_msg
                if error_msg
                else "Python version {}.{} or higher required for this functionality.".format(
                    major, minor
                )
            )
            sys.exit(msg)

    return result


def unicode_binary_map(target):
    """Decode binary keys and values of map to unicode."""
    # Assumes no iteritems()
    result = {}

    for k in target:
        key = k
        if isinstance(k, bytes):
            key = str(k, "utf8")

        if isinstance(target[k], bytes):
            result[key] = str(target[k], "utf8")
        else:
            result[key] = target[k]

    return result


def execute_onthread(**kwargs):
    """
    Experimental generic helper for executing methods without return values on a background thread

    Args:
        kwargs: Supported kwargs are 'interval' (int) to specify intervals between calls
                'method' (func) to specify method pointer for execution
                'args' (list) to specify method arguments
                'max_runs' (int) indicate an upper bound on number of executions
                'return_handle' (bool) indicates whether to return a Thread handle

    Returns:
        Event(): Object to set the event cancellation flag
        or if 'return_handle'=True
        Event(), Thread(): Event object to set the cancellation flag, Executing Thread object
    """

    interval = kwargs.get("interval")
    method = kwargs.get("method")
    method_args = kwargs.get("args")
    max_runs = kwargs.get("max_runs")
    handle = kwargs.get("return_handle")

    if not interval:
        interval = 2
    if not method:
        raise ValueError('kwarg "method" required for execution')
    if not method_args:
        method_args = []

    cancellation_token = Event()

    def method_wrap(max_runs=None):
        runs = 0
        while not cancellation_token.wait(interval):
            if max_runs:
                if runs >= max_runs:
                    break
            method(*method_args)
            runs += 1

    op = Thread(target=method_wrap, args=(max_runs,))
    op.start()

    if handle:
        return cancellation_token, op

    return cancellation_token


def url_encode_dict(d):
    try:
        from urllib import urlencode
    except ImportError:
        from urllib.parse import urlencode

    return urlencode(d)


def url_encode_str(s, plus=False):
    try:
        if plus:
            from urllib import quote_plus
        else:
            from urllib import quote
    except ImportError:
        if plus:
            from urllib.parse import quote_plus
        else:
            from urllib.parse import quote

    return quote_plus(s) if plus else quote(s)


def test_import_and_version(package, expected_version):
<<<<<<< HEAD
    """ Used to determine if a dependency is loading correctly """
    import importlib
    from importlib.metadata import version

    try:
        importlib.import_module(package)
        return version(package) >= expected_version
=======
    """
    Used to determine if a package dependency, installed with metadata,
    is at least the expected version. This utility will not work for packages
    that are installed without metadata.
    """

    try:
        from importlib import metadata
>>>>>>> 212d26e3
    except ImportError:
        import importlib_metadata as metadata

    try:
        return metadata.version(package) >= expected_version
    except metadata.PackageNotFoundError:
        return False


def unpack_pnp_http_error(e):
    error = unpack_msrest_error(e)
    if isinstance(error, dict):
        if error.get("error"):
            error = error["error"]
        if error.get("stackTrace"):
            error.pop("stackTrace")
    return error


def unpack_msrest_error(e):
    """Obtains full response text from an msrest error"""

    op_err = None
    try:
        op_err = json.loads(e.response.text)
    except (ValueError, TypeError):
        op_err = e.response.text
    if not op_err:
        return str(e)
    return op_err


def dict_transform_lower_case_key(d):
    """Converts a dictionary to an identical one with all lower case keys"""
    return {k.lower(): v for k, v in d.items()}


def calculate_millisec_since_unix_epoch_utc(offset_seconds: int = 0):
    now = datetime.utcnow()
    epoch = datetime.utcfromtimestamp(0)
    return int(1000 * ((now - epoch).total_seconds() + offset_seconds))


def init_monitoring(cmd, timeout, properties, enqueued_time, repair, yes):
    from azext_iot.common.deps import ensure_uamqp
    from knack.util import CLIError

    validate_min_python_version(3, 5)

    if timeout < 0:
        raise CLIError("Monitoring timeout must be 0 (inf) or greater.")
    timeout = timeout * 1000

    config = cmd.cli_ctx.config
    output = cmd.cli_ctx.invocation.data.get("output", None)
    if not output:
        output = "json"
    ensure_uamqp(config, yes, repair)

    if not properties:
        properties = []
    properties = set((key.lower() for key in properties))

    if not enqueued_time:
        enqueued_time = calculate_millisec_since_unix_epoch_utc()
    return (enqueued_time, properties, timeout, output)


def dict_clean(d):
    """Remove None from dictionary"""
    if not isinstance(d, dict):
        return d
    return dict((k, dict_clean(v)) for k, v in d.items() if v is not None)


def looks_like_file(element):
    element = element.lower()
    return element.endswith(
        (
            ".log",
            ".rtf",
            ".txt",
            ".json",
            ".yaml",
            ".yml",
            ".md",
            ".rst",
            ".doc",
            ".docx",
            ".html",
            ".htm",
            ".py",
            ".java",
            ".ts",
            ".js",
            ".cs",
        )
    )


class ISO8601Validator:
    def is_iso8601_date(self, to_validate) -> bool:
        try:
            return bool(isodate.parse_date(to_validate))
        except Exception:
            return False

    def is_iso8601_datetime(self, to_validate: str) -> bool:
        try:
            return bool(isodate.parse_datetime(to_validate))
        except Exception:
            return False

    def is_iso8601_duration(self, to_validate: str) -> bool:
        try:
            return bool(isodate.parse_duration(to_validate))
        except Exception:
            return False

    def is_iso8601_time(self, to_validate: str) -> bool:
        try:
            return bool(isodate.parse_time(to_validate))
        except Exception:
            return False


def ensure_iothub_sdk_min_version(min_ver):
    from packaging import version

    try:
        from azure.mgmt.iothub import __version__ as iot_sdk_version
    except ImportError:
        from azure.mgmt.iothub._configuration import VERSION as iot_sdk_version

    return version.parse(iot_sdk_version) >= version.parse(min_ver)


def scantree(path):
    for entry in os.scandir(path):
        if entry.is_dir(follow_symlinks=False):
            yield from scantree(entry.path)
        else:
            yield entry


def find_between(s, start, end):
    return (s.split(start))[1].split(end)[0]


def valid_hostname(host_name):
    """
    Approximate validation
    Reference: https://en.wikipedia.org/wiki/Hostname
    """

    if len(host_name) > 253:
        return False

    valid_label = re.compile(r"(?!-)[A-Z\d-]{1,63}(?<!-)$", re.IGNORECASE)
    label_parts = host_name.split(".")
    return all(valid_label.match(label) for label in label_parts)


def compute_device_key(primary_key, registration_id):
    """
    Compute device SAS key
    Args:
        primary_key: Primary group SAS token to compute device keys
        registration_id: Registration ID is alphanumeric, lowercase, and may contain hyphens.
    Returns:
        device key
    """
    secret = base64.b64decode(primary_key)
    device_key = base64.b64encode(
        hmac.new(
            secret, msg=registration_id.encode("utf8"), digestmod=hashlib.sha256
        ).digest()
    )
    return device_key


def generate_key(byte_length=32):
    """
    Generate cryptographically secure device key.
    """
    import secrets

    token_bytes = secrets.token_bytes(byte_length)
    return base64.b64encode(token_bytes).decode("utf8")


def ensure_azure_namespace_path():
    """
    Run prior to importing azure namespace packages (azure.*) to ensure the
    extension root path is configured for package import.
    """
    from azure.cli.core.extension import get_extension_path
    from azext_iot.constants import EXTENSION_NAME

    ext_path = get_extension_path(EXTENSION_NAME)

    ext_azure_dir = os.path.join(ext_path, "azure")
    if os.path.isdir(ext_azure_dir):
        import azure

        if getattr(azure, "__path__", None) and ext_azure_dir not in azure.__path__:
            azure.__path__.append(ext_azure_dir)  # _NamespacePath /w PEP420

    if sys.path and sys.path[0] != ext_path:
        sys.path.insert(0, ext_path)

    return<|MERGE_RESOLUTION|>--- conflicted
+++ resolved
@@ -311,15 +311,6 @@
 
 
 def test_import_and_version(package, expected_version):
-<<<<<<< HEAD
-    """ Used to determine if a dependency is loading correctly """
-    import importlib
-    from importlib.metadata import version
-
-    try:
-        importlib.import_module(package)
-        return version(package) >= expected_version
-=======
     """
     Used to determine if a package dependency, installed with metadata,
     is at least the expected version. This utility will not work for packages
@@ -328,7 +319,6 @@
 
     try:
         from importlib import metadata
->>>>>>> 212d26e3
     except ImportError:
         import importlib_metadata as metadata
 
