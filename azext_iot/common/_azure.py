--- conflicted
+++ resolved
@@ -46,7 +46,6 @@
     return _parse_connection_string(cs, validate, "Module")
 
 
-<<<<<<< HEAD
 def parse_iot_hub_message_endpoint_connection_string(cs):
     validate = ["Endpoint", "SharedAccessKeyName", "SharedAccessKey"]
     return _parse_connection_string(cs, validate, "Endpoint")
@@ -57,22 +56,17 @@
     return _parse_connection_string(cs, validate, "Storage Container")
 
 
-=======
->>>>>>> 2a727733
 def parse_cosmos_db_connection_string(cs):
     validate = ["AccountEndpoint", "AccountKey"]
     return _parse_connection_string(cs, validate, "Cosmos DB Collection")
 
 
-<<<<<<< HEAD
-=======
 def parse_event_hub_connection_string(cs):
     # note that this is for an event hub instance, not namespace
     validate = ["Endpoint", "SharedAccessKeyName", "SharedAccessKey", "EntityPath"]
     return _parse_connection_string(cs, validate, "Event Hub")
 
 
->>>>>>> 2a727733
 def get_iot_central_tokens(cmd, app_id, token, central_dns_suffix):
     import requests
 
