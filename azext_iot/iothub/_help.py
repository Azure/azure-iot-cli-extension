# coding=utf-8
# --------------------------------------------------------------------------------------------
# Copyright (c) Microsoft Corporation. All rights reserved.
# Licensed under the MIT License. See License.txt in the project root for license information.
# --------------------------------------------------------------------------------------------
"""
Help definitions for IoT Hub commands.
"""

from knack.help_files import helps


def load_iothub_help():

    helps["iot hub job"] = """
        type: group
        short-summary: Manage IoT Hub jobs (v2).
    """

    helps["iot hub job create"] = """
        type: command
        short-summary: Create and schedule an IoT Hub job for execution.
        long-summary: |
                      When scheduling a twin update job, the twin patch is a required argument.
                      When scheduling a device method job, the method name and payload are required arguments.
                      PLEASE NOTE: Using a custom start time that's in the past may cause the operation to fail.

        examples:
        - name: Create and schedule a job to update the twin tags of all devices.
          text: >
            az iot hub job create --job-id {job_id} --job-type scheduleUpdateTwin -n {iothub_name} -q "*" --twin-patch '{"tags": {"deviceType": "Type1, Type2, Type3"}}'

        - name: Schedule job and block for result of "completed", "failed" or "cancelled". Specify poll interval in seconds.
          text: >
            az iot hub job create --job-id {job_id} --job-type scheduleUpdateTwin -n {iothub_name} -q "*" --twin-patch '{"tags": {"deviceType": "Type1, Type2, Type3"}}'
            --wait --poll-interval 30

        - name: Create a job to update a desired twin property on a subset of devices, scheduled to run at an arbitrary future time.
          text: >
            az iot hub job create --job-id {job_name} --job-type scheduleUpdateTwin -n {iothub_name} --twin-patch '{"properties":{"desired": {"temperatureF": 65}}}'
            --start-time "2050-01-08T12:19:56.868Z" --query-condition "deviceId IN ['MyDevice1', 'MyDevice2', 'MyDevice3']"

        - name: Create and schedule a job to invoke a device method for a set of devices meeting a query condition.
          text: >
            az iot hub job create --job-id {job_name} --job-type scheduleDeviceMethod -n {iothub_name} --method-name setSyncIntervalSec --method-payload 30
            --query-condition "properties.reported.settings.syncIntervalSec != 30"

        - name:  Create and schedule a job to invoke a device method for all devices.
          text: >
            az iot hub job create --job-id {job_name} --job-type scheduleDeviceMethod -q "*" -n {iothub_name}
            --method-name setSyncIntervalSec --method-payload '{"version":"1.0"}'
    """

    helps["iot hub job show"] = """
        type: command
        short-summary: Show details of an existing IoT Hub job.

        examples:
        - name: Show the details of a created job.
          text: >
            az iot hub job show --hub-name {iothub_name} --job-id {job_id}
    """

    helps["iot hub job list"] = """
        type: command
        short-summary: List the historical jobs of an IoT Hub.

        examples:
        - name: List all archived jobs within retention period (max of 30 days).
          text: >
            az iot hub job list --hub-name {iothub_name}
        - name: List all archived jobs projecting specific properties
          text: >
            az iot hub job list --hub-name {iothub_name} --query "[*].[jobId,type,status,startTime,endTime]"
        - name: List only update twin type jobs
          text: >
            az iot hub job list --hub-name {iothub_name} --job-type scheduleDeviceMethod
        - name: List device method jobs which have status "scheduled"
          text: >
            az iot hub job list --hub-name {iothub_name} --job-type scheduleDeviceMethod --job-status scheduled
        - name: List device export jobs which have status "completed"
          text: >
            az iot hub job list --hub-name {iothub_name} --job-type export --job-status completed
    """

    helps["iot hub job cancel"] = """
        type: command
        short-summary: Cancel an IoT Hub job.

        examples:
        - name: Cancel an IoT Hub job.
          text: >
            az iot hub job cancel --hub-name {iothub_name} --job-id {job_id}
    """

    helps["iot hub digital-twin"] = """
        type: group
        short-summary: Manipulate and interact with the digital twin of an IoT Hub device.
    """

    helps["iot hub digital-twin invoke-command"] = """
        type: command
        short-summary: Invoke a root or component level command of a digital twin device.

        examples:
        - name: Invoke root level command "reboot" which takes a payload that includes the "delay" property.
          text: >
            az iot hub digital-twin invoke-command --command-name reboot -n {iothub_name} -d {device_id} --payload '{"delay":5}'

        - name: Invoke command "getMaxMinReport" on component "thermostat1" that takes no input.
          text: >
            az iot hub digital-twin invoke-command --cn getMaxMinReport -n {iothub_name} -d {device_id} --component-path thermostat1
    """

    helps["iot hub digital-twin show"] = """
        type: command
        short-summary: Show the digital twin of an IoT Hub device.

        examples:
        - name: Show the target device digital twin.
          text: >
            az iot hub digital-twin show -n {iothub_name} -d {device_id}
    """

    helps["iot hub digital-twin update"] = """
        type: command
        short-summary: Update the read-write properties of a digital twin device via JSON patch specification.
        long-summary: Currently operations are limited to add, replace and remove.

        examples:
        - name: Update a digital twin via JSON patch specification.
          text: >
            az iot hub digital-twin update --hub-name {iothub_name} --device-id {device_id}
            --json-patch '{"op":"add", "path":"/thermostat1/targetTemperature", "value": 54}'

        - name: Update a digital twin via JSON patch specification.
          text: >
            az iot hub digital-twin update -n {iothub_name} -d {device_id}
            --json-patch '[
              {"op":"remove", "path":"/thermostat1/targetTemperature"},
              {"op":"add", "path":"/thermostat2/targetTemperature", "value": 22}
            ]'

        - name: Update a digital twin property via JSON patch specification defined in a file.
          text: >
            az iot hub digital-twin update -n {iothub_name} -d {device_id}
            --json-patch ./my/patch/document.json
    """

    helps[
        "iot device"
    ] = """
        type: group
        short-summary: Leverage device simulation and other device-centric operations such as device-to-cloud or
          cloud-to-device messaging capabilities.
    """

    helps[
        "iot device c2d-message"
    ] = """
        type: group
        short-summary: Cloud-to-device messaging commands.
    """

    helps[
        "iot device c2d-message abandon"
    ] = """
        type: command
        short-summary: Abandon a cloud-to-device message.
    """

    helps[
        "iot device c2d-message complete"
    ] = """
        type: command
        short-summary: Complete a cloud-to-device message.
    """

    helps[
        "iot device c2d-message receive"
    ] = """
        type: command
        short-summary: Receive a cloud-to-device message.
        long-summary: |
          Note: Only one message ack argument [--complete, --reject, --abandon] will be accepted.
        examples:
        - name: Basic usage
          text: >
            az iot device c2d-message receive -d {device_id} -n {hub_name} -g {resource_group}
        - name: Receive a message and set a lock timeout of 30 seconds for that message
          text: >
            az iot device c2d-message receive -d {device_id} -n {hub_name} -g {resource_group} --lt {30}
        - name: Receive a message and ack it as 'complete' after it is received
          text: >
            az iot device c2d-message receive -d {device_id} -n {hub_name} -g {resource_group} --complete
        - name: Receive a message and reject it after it is received
          text: >
            az iot device c2d-message receive -d {device_id} -n {hub_name} -g {resource_group} --reject
    """

    helps[
        "iot device c2d-message reject"
    ] = """
        type: command
        short-summary: Reject or deadletter a cloud-to-device message.
    """

    helps[
        "iot device c2d-message purge"
    ] = """
        type: command
        short-summary: Purge cloud-to-device message queue for a target device.
    """

    helps[
        "iot device c2d-message send"
    ] = """
        type: command
        short-summary: Send a cloud-to-device message.
        long-summary: |
                      This command relies on and may install dependent Cython package (uamqp) upon first execution.
                      https://github.com/Azure/azure-uamqp-python
        examples:
        - name: Basic usage with default message body
          text: >
            az iot device c2d-message send -d {device_id} -n {iothub_name}
        - name: Send cloud-to-device message with custom data and properties.
          text: >
            az iot device c2d-message send -d {device_id} -n {iothub_name} --data 'Hello World' --props 'key0=value0;key1=value1'
        - name: Send a C2D message and wait for device acknowledgement
          text: >
            az iot device c2d-message send -d {device_id} -n {iothub_name} --ack full --wait
    """

    helps[
        "iot device send-d2c-message"
    ] = """
        type: command
        short-summary: |
                        Send an mqtt device-to-cloud message.
                        The command supports sending messages with application and system properties.
                        Note: If using x509 authentication methods, the certificate and key files (and passphrase if needed) must be provided.
        examples:
        - name: Basic usage
          text: az iot device send-d2c-message -n {iothub_name} -d {device_id}
        - name: Basic usage for device registering the model Id of 'dtmi:com:example:Thermostat;1' upon connection
          text: az iot device send-d2c-message -n {iothub_name} -d {device_id} --model-id 'dtmi:com:example:Thermostat;1'
        - name: Basic usage for device with x509 authentication
          text: az iot device send-d2c-message -n {iothub_name} -d {device_id} --cp {certificate_file_path} --kp {key_file_path}
        - name: Basic usage for device with x509 authentication in which the key file has a passphrase
          text: az iot device send-d2c-message -n {iothub_name} -d {device_id} --cp {certificate_file_path} --kp {key_file_path} --pass {passphrase}
        - name: Basic usage with custom data
          text: az iot device send-d2c-message -n {iothub_name} -d {device_id} --data {message_body}
        - name: Send application properties
          text: az iot device send-d2c-message -n {iothub_name} -d {device_id} --props 'key0=value0;key1=value1'
        - name: Send system properties (Message Id and Correlation Id)
          text: az iot device send-d2c-message -n {iothub_name} -d {device_id} --props '$.mid=<id>;$.cid=<id>'
    """

    helps[
        "iot device simulate"
    ] = """
        type: command
        short-summary: |
                        Simulate a device in an Azure IoT Hub.
                        While the device simulation is running, the device will automatically receive
                        and acknowledge cloud-to-device (c2d) messages. For mqtt simulation, all c2d messages will
                        be acknowledged with completion. For http simulation c2d acknowledgement is based on user
                        selection which can be complete, reject or abandon. The mqtt simulation also supports direct
                        method invocation which can be acknowledged by a response status code and response payload.
                        Note: The command by default will set content-type to application/json and content-encoding
                        to utf-8. This can be overriden.
                        Note: If using x509 authentication methods, the certificate and key files (and passphrase if needed) must be provided.
        examples:
        - name: Basic usage (mqtt)
          text: az iot device simulate -n {iothub_name} -d {device_id}
        - name: Basic usage for device registering the model Id of 'dtmi:com:example:Thermostat;1' upon connection (mqtt)
          text: az iot device simulate -n {iothub_name} -d {device_id} --model-id 'dtmi:com:example:Thermostat;1'
        - name: Basic usage for device with x509 authentication (mqtt)
          text: az iot device simulate -n {iothub_name} -d {device_id} --cp {certificate_file_path} --kp {key_file_path}
        - name: Basic usage for device with x509 authentication (mqtt) in which the key file has a passphrase
          text: az iot device simulate -n {iothub_name} -d {device_id} --cp {certificate_file_path} --kp {key_file_path} --pass {passphrase}
        - name: Send mixed properties (mqtt)
          text: az iot device simulate -n {iothub_name} -d {device_id} --properties "myprop=myvalue;$.ct=application/json"
        - name: Send direct method response status code and direct method response payload as raw json (mqtt only)
          text: az iot device simulate -n {iothub_name} -d {device_id} --method-response-code 201 --method-response-payload '{"result":"Direct method successful"}'
        - name: Send direct method response status code and direct method response payload as path to local file (mqtt only)
          text: az iot device simulate -n {iothub_name} -d {device_id} --method-response-code 201 --method-response-payload '../my_direct_method_payload.json'
        - name: Send the initial state of device twin reported properties as raw json for the target device (mqtt only)
          text: az iot device simulate -n {iothub_name} -d {device_id} --init-reported-properties '{"reported_prop_1":"val_1", "reported_prop_2":val_2}'
        - name: Send the initial state of device twin reported properties as path to local file for the target device (mqtt only)
          text: az iot device simulate -n {iothub_name} -d {device_id} --init-reported-properties '../my_device_twin_reported_properties.json'
        - name: Basic usage (http)
          text: az iot device simulate -n {iothub_name} -d {device_id} --protocol http
        - name: Send mixed properties (http)
          text: az iot device simulate -n {iothub_name} -d {device_id} --protocol http --properties
                "iothub-app-myprop=myvalue;content-type=application/json;iothub-correlationid=12345"
        - name: Choose total message count and interval between messages
          text: az iot device simulate -n {iothub_name} -d {device_id} --msg-count 1000 --msg-interval 5
        - name: Reject c2d messages (http only)
          text: az iot device simulate -n {iothub_name} -d {device_id} --rs reject --protocol http
        - name: Abandon c2d messages (http only)
          text: az iot device simulate -n {iothub_name} -d {device_id} --rs abandon --protocol http
    """

    helps[
        "iot device upload-file"
    ] = """
        type: command
        short-summary: Upload a local file as a device to a pre-configured blob storage container.
    """

    helps[
<<<<<<< HEAD
        "iot hub state"
    ] = """
        type: group
        short-summary: Manage the state of an IoT Hub.
        long-summary: For more information, see aka.ms/iothubstate
    """

    helps[
        "iot hub state export"
    ] = """
        type: command
        short-summary: Export the state of an IoT Hub to a file.
        long-summary: |
                       The exported state will include: arm template for hub, hub configurations (including ADM
                       configurations and edge deployments), device information (including device identites,
                       device twins, module identities and module twins).

                       For more information, see aka.ms/iothubstate
        examples:
        - name: Export the supported state of the specified hub to the specified file.
          text: >
            az iot hub state export -n {iothub_name} -f {state_filename}
        - name: Export the supported state of the specified hub to the specified file, overwriting the file contents.
          text: >
            az iot hub state export -n {iothub_name} -f {state_filename} -r
        - name: Export only the devices and configurations of the specified hub to the specified file.
          text: >
            az iot hub state export -n {iothub_name} -f {state_filename} --aspects devices configurations
    """

    helps[
        "iot hub state import"
    ] = """
        type: command
        short-summary: Import a Hub state from a file to an IoT Hub.
        long-summary: |
                       If the arm aspect is specified, the hub will be created if it does not exist.

                       The imported state will include: arm template for hub, hub configurations (including ADM
                       configurations and edge deployments), device information (including device identites,
                       device twins, module identities and module twins).

                       For imported endpoints with system assigned identity authentication, the specified hub must have
                       the correct permissions. Otherwise the command will fail.

                       Private endpoints will be ignored in the import process.

                       For more information, see aka.ms/iothubstate
        examples:
        - name: Import the supported state from the specified file to the specified hub.
          text: >
            az iot hub state import -n {iothub_name} -f {state_filename}
        - name: Import the supported state from the specified file to the specified hub, overwriting the previous state of the hub. All
                certificates, configurations, and devices will be deleted before the new state is uploaded.
          text: >
            az iot hub state import -n {iothub_name} -f {state_filename} -r
        - name: Import only the arm template from the specified file to the specified hub. Note that this will create a new hub if
                it does not exist. The file may contain the devices and configurations but those will be ignored.
          text: >
            az iot hub state import -n {iothub_name} -f {state_filename} --aspects arm
        - name: Import only the devices and configurations from the specified file to the specified hub. Note that this will NOT
                create a new hub if it does not exist and the command will fail. The file may contain the arm template but that
                will be ignored.
          text: >
            az iot hub state import -n {iothub_name} -f {state_filename} --aspects devices configurations
    """

    helps[
        "iot hub state migrate"
    ] = """
        type: command
        short-summary: Migrate the state of one hub to another hub without saving to a file.
        long-summary: |
                       If the arm aspect is specified, the hub will be created if it does not exist.

                       The migrated state will include: arm template for hub, hub configurations (including ADM
                       configurations and edge deployments), device information (including device identites,
                       device twins, module identities and module twins).

                       For migrated endpoints with system assigned identity authentication, the specified hub must have
                       the correct permissions. Otherwise the command will fail.

                       Private endpoints will be ignored in the migration process.

                       If you have trouble migrating, please use the export and import commands to have a file as a backup.

                       For more information, see aka.ms/iothubstate
        examples:
        - name: Migrate the supported state of the original hub to the destination hub.
          text: >
            az iot hub state migrate --destination-hub {dest_hub_name} --origin-hub {orig_hub_name}
        - name: Migrate the supported state of the original hub to the destination hub, overwriting the previous state of the hub. All
                certificates, configurations, and devices in the destination hub will be deleted before the new state is uploaded.
          text: >
            az iot hub state migrate --destination-hub {dest_hub_name} --origin-hub {orig_hub_name} -r
        - name: Migrate only the arm template from the origin hub to the destination hub. Note that this will create a new hub if
                the destination hub does not exist. The origin hub may contain the devices and configurations but those will be ignored.
          text: >
            az iot hub state migrate --destination-hub {dest_hub_name} --origin-hub {orig_hub_name} --aspects arm
        - name: Migrate only the devices and configurations from the origin hub to the destination hub. Note that this will NOT
                create a new hub if the destination hub does not exist and the command will fail. The arm template for the origin hub
                will be ignored.
          text: >
            az iot hub state migrate --destination-hub {dest_hub_name} --origin-hub {orig_hub_name} --aspects devices configurations
=======
        "iot hub message-endpoint"
    ] = """
        type: group
        short-summary: Manage custom endpoints of an IoT hub.
    """

    helps[
        "iot hub message-endpoint create"
    ] = """
        type: group
        short-summary: Add an endpoint to an IoT Hub.
    """

    helps[
        "iot hub message-endpoint create cosmosdb-container"
    ] = """
        type: command
        short-summary: Add a Cosmos DB Container endpoint for an IoT Hub.
        examples:
          - name: Create a key-based Cosmos DB Container endpoint for an IoT Hub.
            text: >
              az iot hub message-endpoint create cosmosdb-container -n {iothub_name} --en {endpoint_name} --container {container}
              --db {database} --endpoint-account {account_name}
          - name: Create a Cosmos DB Container endpoint for an IoT Hub using a connection string.
            text: >
                az iot hub message-endpoint create cosmosdb-container -n {iothub_name} --en {endpoint_name} -c {connection_string}
                --container {container} --db {database}
          - name: Create a Cosmos DB Container endpoint for an IoT Hub using the specified primary key and endpoint uri.
            text: >
              az iot hub message-endpoint create cosmosdb-container -n {iothub_name} --en {endpoint_name} --pk {primary_key}
              --endpoint-uri {endpoint_uri} --container {container} --db {database}
          - name: Create a Cosmos DB Container endpoint for an IoT Hub using system assigned identity and a partition key name.
                  The partition key template will be the default.
            text: >
              az iot hub message-endpoint create cosmosdb-container -n {iothub_name} --en {endpoint_name} --endpoint-uri {endpoint_uri}
              --container {container} --db {database} --pkn {partition_key_name} --identity [system]
          - name: Create a Cosmos DB Container endpoint for an IoT Hub using user assigned identity, partition key name, and partition key template.
            text: >
              az iot hub message-endpoint create cosmosdb-container -n {iothub_name} --en {endpoint_name} --endpoint-uri {endpoint_uri}
              --container {container} --db {database} --pkn {partition_key_name} --pkt {partition_key_template}
              --identity {user_identity_resource_id}
    """

    helps[
        "iot hub message-endpoint create eventhub"
    ] = """
        type: command
        short-summary: Add an Event Hub endpoint for an IoT Hub.
        examples:
          - name: Create a key-based Event Hub endpoint for an IoT Hub.
            text: >
              az iot hub message-endpoint create eventhub -n {iothub_name} --en {endpoint_name} --namespace {namespace_name}
              --entity-path {entity_path} --policy {policy_name}
          - name: Create an Event Hub endpoint for an IoT Hub using a connection string. The endpoint uri and entity path are omitted.
            text: >
              az iot hub message-endpoint create eventhub -n {iothub_name} --en {endpoint_name} -c {connection_string}
          - name: Create an Event Hub endpoint for an IoT Hub using system assigned identity. The endpoint and entity path must be specified.
            text: >
              az iot hub message-endpoint create eventhub -n {iothub_name} --en {endpoint_name} --endpoint-uri {endpoint_uri}
              --entity-path {entity_path} --identity [system]
          - name: Create an Event Hub endpoint for an IoT Hub using user assigned identity. The endpoint and entity path must be specified.
            text: >
              az iot hub message-endpoint create eventhub -n {iothub_name} --en {endpoint_name} --endpoint-uri {endpoint_uri}
              --entity-path {entity_path} --identity {user_identity_resource_id}
    """

    helps[
        "iot hub message-endpoint create servicebus-queue"
    ] = """
        type: command
        short-summary: Add a Service Bus Queue endpoint for an IoT Hub.
        examples:
          - name: Create a key-based Service Bus Queue endpoint for an IoT Hub.
            text: >
              az iot hub message-endpoint create servicebus-queue -n {iothub_name} --en {endpoint_name} --namespace {namespace_name}
              --entity-path {entity_path} --policy {policy_name}
          - name: Create a Service Bus Queue endpoint for an IoT Hub using a connection string. The endpoint uri and entity path are omitted.
            text: >
              az iot hub message-endpoint create servicebus-queue -n {iothub_name} --en {endpoint_name} -c {connection_string}
          - name: Create a Service Bus Queue endpoint for an IoT Hub using system assigned identity. The endpoint and entity path must be specified.
            text: >
              az iot hub message-endpoint create servicebus-queue -n {iothub_name} --en {endpoint_name} --endpoint-uri {endpoint_uri}
              --entity-path {entity_path} --identity [system]
          - name: Create a Service Bus Queue endpoint for an IoT Hub using user assigned identity. The endpoint and entity path must be specified.
            text: >
              az iot hub message-endpoint create servicebus-queue -n {iothub_name} --en {endpoint_name} --endpoint-uri {endpoint_uri}
              --entity-path {entity_path} --identity {user_identity_resource_id}
    """

    helps[
        "iot hub message-endpoint create servicebus-topic"
    ] = """
        type: command
        short-summary: Add a Service Bus Topic endpoint for an IoT Hub.
        examples:
          - name: Create a key-based Service Bus Topic endpoint for an IoT Hub.
            text: >
              az iot hub message-endpoint create servicebus-topic -n {iothub_name} --en {endpoint_name} --namespace {namespace_name}
              --entity-path {entity_path} --policy {policy_name}
          - name: Create a Service Bus Topic endpoint for an IoT Hub using a connection string. The endpoint uri and entity path are omitted.
            text: >
              az iot hub message-endpoint create servicebus-topic -n {iothub_name} --en {endpoint_name} -c {connection_string}
          - name: Create a Service Bus Topic endpoint for an IoT Hub using system assigned identity. The endpoint and entity path must be specified.
            text: >
              az iot hub message-endpoint create servicebus-topic -n {iothub_name} --en {endpoint_name} --endpoint-uri {endpoint_uri}
              --entity-path {entity_path} --identity [system]
          - name: Create a Service Bus Topic endpoint for an IoT Hub using user assigned identity. The endpoint and entity path must be specified.
            text: >
              az iot hub message-endpoint create servicebus-topic -n {iothub_name} --en {endpoint_name} --endpoint-uri {endpoint_uri}
              --entity-path {entity_path} --identity {user_identity_resource_id}
    """

    helps[
        "iot hub message-endpoint create storage-container"
    ] = """
        type: command
        short-summary: Add a Storage Container endpoint for an IoT Hub.
        examples:
          - name: Create a key-based Storage Container endpoint for an IoT Hub.
            text: >
              az iot hub message-endpoint create storage-container -n {iothub_name} --en {endpoint_name} --container {container_name}
              --endpoint-account {account_name}
          - name: Create a Storage Container endpoint for an IoT Hub using a connection string. The endpoint uri is omitted.
            text: >
              az iot hub message-endpoint create storage-container -n {iothub_name} --en {endpoint_name} -c {connection_string}
              --container {container_name}
          - name: Create a Storage Container endpoint for an IoT Hub using system assigned identity with the given batch frequency, chunk size,
                  and file name format. The endpoint must be specified.
            text: >
              az iot hub message-endpoint create storage-container -n {iothub_name} --en {endpoint_name} --endpoint-uri {endpoint_uri}
              --container {container_name} -b {batch_frequency} -w {chunk_size} --ff {file_format} --identity [system]
          - name: Create a Storage Container endpoint for an IoT Hub using user assigned identity with json encoding. The endpoint must be specified.
            text: >
              az iot hub message-endpoint create storage-container -n {iothub_name} --en {endpoint_name} --endpoint-uri {endpoint_uri}
              --container {container_name} --encoding json --identity {user_identity_resource_id}
    """

    helps[
        "iot hub message-endpoint list"
    ] = """
        type: command
        short-summary: Get information on all the endpoints for an IoT Hub.
        long-summary: Get information on all endpoints in an IoT Hub. You can also specify which endpoint type you want to get information on.
        examples:
          - name: Get all the endpoints from an IoT Hub.
            text: >
              az iot hub message-endpoint list -n {iothub_name}
          - name: Get all the endpoints of type "EventHub" from an IoT Hub.
            text: >
              az iot hub message-endpoint list -n {iothub_name} --endpoint-type eventhub
    """

    helps[
        "iot hub message-endpoint show"
    ] = """
        type: command
        short-summary: Get information on mentioned endpoint for an IoT Hub.
        examples:
          - name: Get an endpoint information from an IoT Hub.
            text: |
              az iot hub message-endpoint show -n {iothub_name} --endpoint-name {endpoint_name}
    """

    helps[
        "iot hub message-endpoint delete"
    ] = """
        type: command
        short-summary: Delete all or mentioned endpoint for an IoT Hub.
        long-summary: Delete an endpoint for an IoT Hub. We recommend that you delete any routes to the endpoint, before deleting the endpoint.
        examples:
          - name: Delete an endpoint from an IoT Hub.
            text: >
              az iot hub message-endpoint delete -n {iothub_name} --endpoint-name {endpoint_name}
          - name: Delete all the endpoints of type "EventHub" from an IoT Hub.
            text: >
              az iot hub message-endpoint delete -n {iothub_name} --endpoint-type eventhub
          - name: Delete all the endpoints from an IoT Hub.
            text: >
              az iot hub message-endpoint delete -n {iothub_name}
    """

    helps[
        "iot hub message-route"
    ] = """
        type: group
        short-summary: Manage routes of an IoT hub.
    """

    helps[
        "iot hub message-route create"
    ] = """
        type: command
        short-summary: Add a route for an IoT Hub.
        examples:
          - name: Create a route for an IoT Hub with the given endpoint and source type "DeviceMessages".
            text: >
              az iot hub message-route create -n {iothub_name} --route-name {route_name} --endpoint-name {endpoint_name} --source DeviceMessages
          - name: Create a route for an IoT Hub with the built-in endpoint and source type "DeviceMessages".
            text: >
              az iot hub message-route create -n {iothub_name} --route-name {route_name} --endpoint-name events --source DeviceMessages
          - name: Create a disabled route for an IoT Hub with the given endpoint, source type "DigitalTwinChangeEvents" and custom condition.
            text: >
              az iot hub message-route create -n {iothub_name} --route-name {route_name} --endpoint-name {endpoint_name} --source DigitalTwinChangeEvents
              --condition {condition} --enabled false
    """

    helps[
        "iot hub message-route update"
    ] = """
        type: command
        short-summary: Update a route for an IoT Hub.
        long-summary: You can change the source, endpoint, condition, or enabled state on the route.
        examples:
          - name: Update a route to a given endpoint and source type "DeviceMessages".
            text: >
              az iot hub message-route update -n {iothub_name} --route-name {route_name} --endpoint-name {endpoint_name} --source DeviceMessages
          - name: Disable a route.
            text: >
              az iot hub message-route update -n {iothub_name} --route-name {route_name} --enabled false
          - name: Change a route's condition.
            text: >
              az iot hub message-route update -n {iothub_name} --route-name {route_name} --condition {condition}
    """

    helps[
        "iot hub message-route show"
    ] = """
        type: command
        short-summary: Get information about the route in an IoT Hub.
        examples:
          - name: Get route information from an IoT Hub.
            text: >
              az iot hub message-route show -n {iothub_name} --route-name {route_name}
    """

    helps[
        "iot hub message-route list"
    ] = """
        type: command
        short-summary: Get all the routes in an IoT Hub.
        examples:
          - name: Get all routes from an IoT Hub.
            text: >
              az iot hub message-route list -n {iothub_name}
          - name: Get all the routes of source type "DeviceMessages" from an IoT Hub.
            text: >
              az iot hub message-route list -n {iothub_name} --source DeviceMessages
    """

    helps[
        "iot hub message-route delete"
    ] = """
        type: command
        short-summary: Delete all routes or a mentioned route in an IoT Hub.
        examples:
          - name: Delete a route from an IoT Hub.
            text: >
              az iot hub message-route delete -n {iothub_name} --route-name {route_name}
          - name: Delete all routes of source type "DeviceMessages" from an IoT Hub.
            text: >
              az iot hub message-route delete -n {iothub_name} --source DeviceMessages
          - name: Delete all routes from an IoT Hub.
            text: >
              az iot hub message-route delete -n {iothub_name}
    """

    helps[
        "iot hub message-route test"
    ] = """
        type: command
        short-summary: Test all routes or a mentioned route in an IoT Hub.
        long-summary: You can provide a sample message to test your routes.
        examples:
          - name: Test a route from an IoT Hub.
            text: >
              az iot hub message-route test -n {iothub_name} --route-name {route_name}
          - name: Test all routes of source type "DeviceMessages" from an IoT Hub.
            text: >
              az iot hub message-route test -n {iothub_name} --source DeviceMessages
          - name: Test all route from an IoT Hub with a custom message, including body, app properties, and system properties.
            text: >
              az iot hub message-route test -n {iothub_name} -b {body} --ap {app_properties} --sp {system_properties}
    """

    helps[
        "iot hub message-route fallback"
    ] = """
        type: group
        short-summary: Manage the fallback route of an IoT hub.
    """

    helps[
        "iot hub message-route fallback show"
    ] = """
        type: command
        short-summary: Show the fallback route of an IoT Hub
        examples:
          - name: Show the fallback route from an IoT Hub.
            text: >
              az iot hub message-route fallback show -n {iothub_name}
    """

    helps[
        "iot hub message-route fallback set"
    ] = """
        type: command
        short-summary: Enable or disable the fallback route in an IoT Hub.
        examples:
          - name: Enable the fallback route in an IoT Hub
            text: >
              az iot hub message-route fallback set -n {iothub_name} --enabled true
          - name: Disable the fallback route in an IoT Hub.
            text: >
              az iot hub message-route fallback set -n {iothub_name} --enabled false
    """

    helps["iot hub certificate root-authority"] = """
        type: group
        short-summary: Manage the certificate root-authority for an IoT Hub instance.
    """

    helps["iot hub certificate root-authority set"] = """
        type: command
        short-summary: Set the certificate root-authority for an IoT Hub instance to a specific version.
        long-summary: Transition this resource to a certificate on the DigiCert Global G2 root (v2) or revert to Baltimore root (v1).
          Before making this transition, please ensure all devices are updated to contain the public portion of the root
          that the IoT Hub will be transitioned to. Devices will disconnect and reconnect using the new root.
          We suggest monitoring current connections but an user defined metric may be more appropriate for your situation.
        examples:
        - name: Transition the target IoT Hub certificate root authority to Digicert.
          text: >
            az iot hub certificate root-authority set --hub-name {iothub_name} --certificate-authority v2
        - name: Revert the target IoT Hub certificate root authority to Baltimore.
          text: >
            az iot hub certificate root-authority set --hub-name {iothub_name} --certificate-authority v1
    """

    helps["iot hub certificate root-authority show"] = """
        type: command
        short-summary: Show the current certificate root-authority for an IoT Hub instance.
        examples:
        - name: Show the target IoT Hub certificate root authority.
          text: >
            az iot hub certificate root-authority show --hub-name {iothub_name}
>>>>>>> 2a727733
    """<|MERGE_RESOLUTION|>--- conflicted
+++ resolved
@@ -311,7 +311,6 @@
     """
 
     helps[
-<<<<<<< HEAD
         "iot hub state"
     ] = """
         type: group
@@ -416,7 +415,9 @@
                 will be ignored.
           text: >
             az iot hub state migrate --destination-hub {dest_hub_name} --origin-hub {orig_hub_name} --aspects devices configurations
-=======
+    """
+
+    helps[
         "iot hub message-endpoint"
     ] = """
         type: group
@@ -761,5 +762,4 @@
         - name: Show the target IoT Hub certificate root authority.
           text: >
             az iot hub certificate root-authority show --hub-name {iothub_name}
->>>>>>> 2a727733
     """