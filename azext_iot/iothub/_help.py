--- conflicted
+++ resolved
@@ -310,7 +310,6 @@
         short-summary: Upload a local file as a device to a pre-configured blob storage container.
     """
 
-<<<<<<< HEAD
     helps["iot edge devices"] = """
         type: group
         short-summary: Commands to manage IoT Edge devices.
@@ -356,7 +355,8 @@
             --root-cert "root_cert.pem" --root-key "root_key.pem" --device-auth x509_thumbprint
             --device id=parent1
             --device id=child1 parent=parent1
-=======
+    """
+
     helps["iot hub certificate root-authority"] = """
         type: group
         short-summary: Manage the certificate root-authority for an IoT Hub instance.
@@ -385,5 +385,4 @@
         - name: Show the target IoT Hub certificate root authority.
           text: >
             az iot hub certificate root-authority show --hub-name {iothub_name}
->>>>>>> 72e485d1
     """