--- conflicted
+++ resolved
@@ -310,7 +310,6 @@
         short-summary: Upload a local file as a device to a pre-configured blob storage container.
     """
 
-<<<<<<< HEAD
     helps["iot edge devices"] = """
         type: group
         short-summary: Commands to manage IoT Edge devices.
@@ -356,7 +355,8 @@
             --root-cert "root_cert.pem" --root-key "root_key.pem" --device-auth x509_thumbprint
             --device id=parent1
             --device id=child1 parent=parent1
-=======
+    """
+
     helps[
         "iot hub message-endpoint"
     ] = """
@@ -672,7 +672,6 @@
           - name: Disable the fallback route in an IoT Hub.
             text: >
               az iot hub message-route fallback set -n {iothub_name} --enabled false
->>>>>>> 2a727733
     """
 
     helps["iot hub certificate root-authority"] = """
