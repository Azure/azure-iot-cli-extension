# coding=utf-8
# --------------------------------------------------------------------------------------------
# Copyright (c) Microsoft Corporation. All rights reserved.
# Licensed under the MIT License. See License.txt in the project root for license information.
# --------------------------------------------------------------------------------------------

"""
Load CLI commands
"""
from azure.cli.core.commands import CliCommandType

pnp_runtime_ops = CliCommandType(
    operations_tmpl="azext_iot.iothub.commands_pnp_runtime#{}"
)
iothub_job_ops = CliCommandType(operations_tmpl="azext_iot.iothub.commands_job#{}")
device_messaging_ops = CliCommandType(
    operations_tmpl="azext_iot.iothub.commands_device_messaging#{}"
)
<<<<<<< HEAD
device_identity_ops = CliCommandType(
    operations_tmpl="azext_iot.iothub.commands_device_identity#{}"
=======
iothub_resource_ops = CliCommandType(
    operations_tmpl="azext_iot.iothub.commands_certificate#{}"
>>>>>>> 72e485d1
)


def load_iothub_commands(self, _):
    """
    Load CLI commands
    """
    with self.command_group("iot hub job", command_type=iothub_job_ops) as cmd_group:
        cmd_group.command("create", "job_create")
        cmd_group.show_command("show", "job_show")
        cmd_group.command("list", "job_list")
        cmd_group.command("cancel", "job_cancel")

    with self.command_group(
        "iot hub digital-twin", command_type=pnp_runtime_ops
    ) as cmd_group:
        cmd_group.command("invoke-command", "invoke_device_command")
        cmd_group.show_command("show", "get_digital_twin")
        cmd_group.command("update", "patch_digital_twin")

    with self.command_group(
        "iot device", command_type=device_messaging_ops
    ) as cmd_group:
        cmd_group.command("send-d2c-message", "iot_device_send_message")
        cmd_group.command("simulate", "iot_simulate_device", is_experimental=True)
        cmd_group.command("upload-file", "iot_device_upload_file")

    with self.command_group(
        "iot device c2d-message", command_type=device_messaging_ops
    ) as cmd_group:
        cmd_group.command("complete", "iot_c2d_message_complete")
        cmd_group.command("abandon", "iot_c2d_message_abandon")
        cmd_group.command("reject", "iot_c2d_message_reject")
        cmd_group.command("receive", "iot_c2d_message_receive")
        cmd_group.command("send", "iot_c2d_message_send")
        cmd_group.command("purge", "iot_c2d_message_purge")

    with self.command_group(
<<<<<<< HEAD
        "iot edge devices", command_type=device_identity_ops
    ) as cmd_group:
        cmd_group.command("create", "iot_edge_devices_create", is_experimental=True)
=======
        "iot hub certificate root-authority", command_type=iothub_resource_ops, is_experimental=True
    ) as cmd_group:
        cmd_group.show_command("show", "certificate_root_authority_show")
        cmd_group.command("set", "certificate_root_authority_set")
>>>>>>> 72e485d1
<|MERGE_RESOLUTION|>--- conflicted
+++ resolved
@@ -16,13 +16,11 @@
 device_messaging_ops = CliCommandType(
     operations_tmpl="azext_iot.iothub.commands_device_messaging#{}"
 )
-<<<<<<< HEAD
 device_identity_ops = CliCommandType(
     operations_tmpl="azext_iot.iothub.commands_device_identity#{}"
-=======
+)
 iothub_resource_ops = CliCommandType(
     operations_tmpl="azext_iot.iothub.commands_certificate#{}"
->>>>>>> 72e485d1
 )
 
 
@@ -61,13 +59,12 @@
         cmd_group.command("purge", "iot_c2d_message_purge")
 
     with self.command_group(
-<<<<<<< HEAD
         "iot edge devices", command_type=device_identity_ops
     ) as cmd_group:
         cmd_group.command("create", "iot_edge_devices_create", is_experimental=True)
-=======
+
+    with self.command_group(
         "iot hub certificate root-authority", command_type=iothub_resource_ops, is_experimental=True
     ) as cmd_group:
         cmd_group.show_command("show", "certificate_root_authority_show")
-        cmd_group.command("set", "certificate_root_authority_set")
->>>>>>> 72e485d1
+        cmd_group.command("set", "certificate_root_authority_set")