--- conflicted
+++ resolved
@@ -13,12 +13,6 @@
     operations_tmpl="azext_iot.iothub.commands_pnp_runtime#{}"
 )
 iothub_job_ops = CliCommandType(operations_tmpl="azext_iot.iothub.commands_job#{}")
-<<<<<<< HEAD
-device_messaging_ops = CliCommandType(
-    operations_tmpl="azext_iot.iothub.commands_device_messaging#{}"
-)
-=======
->>>>>>> 37f8caa3
 iothub_state_ops = CliCommandType(operations_tmpl="azext_iot.iothub.commands_state#{}")
 
 
@@ -37,7 +31,6 @@
         cmd_group.show_command("show", "get_digital_twin")
         cmd_group.command("update", "patch_digital_twin")
 
-<<<<<<< HEAD
     with self.command_group("iot device", command_type=device_messaging_ops) as cmd_group:
         cmd_group.command("send-d2c-message", "iot_device_send_message")
         cmd_group.command("simulate", "iot_simulate_device", is_experimental=True)
@@ -53,8 +46,6 @@
         cmd_group.command("send", "iot_c2d_message_send")
         cmd_group.command("purge", "iot_c2d_message_purge")
         
-=======
->>>>>>> 37f8caa3
     with self.command_group("iot hub state", command_type=iothub_state_ops) as cmd_group:
         cmd_group.command("export", "state_export")
         cmd_group.command("import", "state_import")
