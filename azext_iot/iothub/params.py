# coding=utf-8
# --------------------------------------------------------------------------------------------
# Copyright (c) Microsoft Corporation. All rights reserved.
# Licensed under the MIT License. See License.txt in the project root for license information.
# --------------------------------------------------------------------------------------------

from azext_iot.iothub.providers.state import HubAspects
from azext_iot.iothub.common import CertificateAuthorityVersions
from azure.cli.core.commands.parameters import get_enum_type, get_three_state_flag
from azext_iot.common.shared import DeviceAuthType, SettleType, ProtocolType, AckType
from azext_iot.assets.user_messages import info_param_properties_device
from azext_iot._params import hub_auth_type_dataplane_param_type
from azext_iot.iothub.common import EncodingFormat, EndpointType, RouteSourceType
from azext_iot.iothub._validators import validate_device_model_id
from azext_iot._validators import mode2_iot_login_handler


def load_iothub_arguments(self, _):
    """
    Load CLI Args for Knack parser
    """
    with self.argument_context("iot hub digital-twin") as context:
        context.argument(
            "command_name",
            options_list=["--command-name", "--cn"],
            help="Digital twin command name.",
        )
        context.argument(
            "component_path",
            options_list=["--component-path"],
            help="Digital twin component path. For example: thermostat1.",
        )
        context.argument(
            "json_patch",
            options_list=["--json-patch", "--patch"],
            help="An update specification described by JSON-patch. "
            "Operations are limited to add, replace and remove. Provide file path or inline JSON.",
        )
        context.argument(
            "payload",
            options_list=["--payload"],
            help="JSON payload input for command. Provide file path or inline JSON.",
        )
        context.argument(
            "connect_timeout",
            type=int,
            options_list=["--connect-timeout", "--cto"],
            help="Maximum interval of time, in seconds, that IoT Hub will attempt to connect to the device.",
            arg_group="Timeout",
        )
        context.argument(
            "response_timeout",
            type=int,
            options_list=["--response-timeout", "--rto"],
            help="Maximum interval of time, in seconds, that the digital twin command will wait for the result.",
            arg_group="Timeout",
        )

    with self.argument_context("iot device") as context:
        context.argument(
            "auth_type_dataplane",
            options_list=["--auth-type"],
            arg_type=hub_auth_type_dataplane_param_type,
        )
        context.argument("data", options_list=["--data", "--da"], help="Message body.")
        context.argument(
            "properties",
            options_list=["--properties", "--props", "-p"],
            help=info_param_properties_device(),
        )
        context.argument(
            "msg_count",
            options_list=["--msg-count", "--mc"],
            type=int,
            help="Number of device messages to send to IoT Hub.",
        )
        context.argument(
            "msg_interval",
            options_list=["--msg-interval", "--mi"],
            type=int,
            help="Delay in seconds between device-to-cloud messages.",
        )
        context.argument(
            "receive_settle",
            options_list=["--receive-settle", "--rs"],
            arg_type=get_enum_type(SettleType),
            help="Indicates how to settle received cloud-to-device messages. "
            "Supported with HTTP only.",
        )
        context.argument(
            "protocol_type",
            options_list=["--protocol", "--proto"],
            arg_type=get_enum_type(ProtocolType),
            help="Indicates device-to-cloud message protocol",
        )
        context.argument(
            "device_symmetric_key",
            options_list=["--symmetric-key", "--key"],
            arg_group="Device Authentication",
            help="Symmetric key to use for the device. If the symmetric key and other device "
            "authentication arguments are provided, symmetric key takes priority.",
        )
        context.argument(
            "certificate_file",
            options_list=["--certificate-file-path", "--cp"],
            arg_group="Device Authentication",
            help="Path to certificate file.",
        )
        context.argument(
            "key_file",
            options_list=["--key-file-path", "--kp"],
            arg_group="Device Authentication",
            help="Path to key file.",
        )
        context.argument(
            "passphrase",
            options_list=["--passphrase", "--pass"],
            arg_group="Device Authentication",
            help="Passphrase for key file.",
        )
        context.argument(
            "model_id",
            options_list=["--model-id", "--dtmi"],
            help="The Digital Twin Model Id the device will report when connecting to the hub. See "
            "https://docs.microsoft.com/en-us/azure/iot-develop/overview-iot-plug-and-play for more details.",
            arg_group="Digital Twin",
            validator=validate_device_model_id,
        )

    with self.argument_context("iot device simulate") as context:
        context.argument(
            "properties",
            options_list=["--properties", "--props", "-p"],
            help=info_param_properties_device(include_http=True),
        )
        context.argument(
            "method_response_code",
            type=int,
            options_list=["--method-response-code", "--mrc"],
            help="Status code to be returned when direct method is executed on device. Optional param, only supported for mqtt.",
        )
        context.argument(
            "method_response_payload",
            options_list=["--method-response-payload", "--mrp"],
            help="Payload to be returned when direct method is executed on device. Provide file path or raw json. "
            "Optional param, only supported for mqtt.",
        )
        context.argument(
            "init_reported_properties",
            options_list=["--init-reported-properties", "--irp"],
            help="Initial state of twin reported properties for the target device when the simulator is run. "
            "Optional param, only supported for mqtt.",
        )

    with self.argument_context("iot device c2d-message") as context:
        context.argument(
            "correlation_id",
            options_list=["--correlation-id", "--cid"],
            help="The correlation Id associated with the C2D message.",
        )
        context.argument(
            "properties",
            options_list=["--properties", "--props", "-p"],
            help=info_param_properties_device(include_mqtt=False),
        )
        context.argument(
            "expiry_time_utc",
            options_list=["--expiry-time-utc", "--expiry"],
            type=int,
            help="Units are milliseconds since unix epoch. "
            "If no time is indicated the default IoT Hub C2D message TTL is used.",
        )
        context.argument(
            "message_id",
            options_list=["--message-id", "--mid"],
            help="The C2D message Id. If no message Id is provided a UUID will be generated.",
        )
        context.argument(
            "user_id",
            options_list=["--user-id", "--uid"],
            help="The C2D message, user Id property.",
        )
        context.argument(
            "lock_timeout",
            options_list=["--lock-timeout", "--lt"],
            type=int,
            help="Specifies the amount of time a message will be invisible to other receive calls.",
        )
        context.argument(
            "content_type",
            options_list=["--content-type", "--ct"],
            help="The content type for the C2D message body.",
        )
        context.argument(
            "content_encoding",
            options_list=["--content-encoding", "--ce"],
            help="The encoding for the C2D message body.",
        )

    with self.argument_context("iot device c2d-message send") as context:
        context.argument(
            "ack",
            options_list=["--ack"],
            arg_type=get_enum_type(AckType),
            help="Request the delivery of per-message feedback regarding the final state of that message. "
            "The description of ack values is as follows. "
            "Positive: If the c2d message reaches the Completed state, IoT Hub generates a feedback message. "
            "Negative: If the c2d message reaches the Dead lettered state, IoT Hub generates a feedback message. "
            "Full: IoT Hub generates a feedback message in either case. "
            "By default, no ack is requested.",
        )
        context.argument(
            "wait_on_feedback",
            options_list=["--wait", "-w"],
            arg_type=get_three_state_flag(),
            help="If set the c2d send operation will block until device feedback has been received.",
        )

    with self.argument_context("iot device c2d-message receive") as context:
        context.argument(
            "abandon",
            arg_group="Message Ack",
            options_list=["--abandon"],
            arg_type=get_three_state_flag(),
            help="Abandon the cloud-to-device message after receipt.",
        )
        context.argument(
            "complete",
            arg_group="Message Ack",
            options_list=["--complete"],
            arg_type=get_three_state_flag(),
            help="Complete the cloud-to-device message after receipt.",
        )
        context.argument(
            "reject",
            arg_group="Message Ack",
            options_list=["--reject"],
            arg_type=get_three_state_flag(),
            help="Reject the cloud-to-device message after receipt.",
        )

    with self.argument_context("iot device upload-file") as context:
        context.argument(
            "file_path",
            options_list=["--file-path", "--fp"],
            help="Path to file for upload.",
        )
        context.argument(
            "content_type",
            options_list=["--content-type", "--ct"],
            help="MIME Type of file.",
        )

<<<<<<< HEAD
    with self.argument_context("iot hub state") as context:
        context.argument(
            "state_file",
            options_list=["--state-file", "-f"],
            help="The path to the file where the state information will be stored."
        )
        context.argument(
            "replace",
            options_list=["--replace", "-r"],
            help="If this flag is set, then the command will delete the current devices, configurations, and certificates "
                 "of the destination hub."
        )
        context.argument(
            "hub_aspects",
            options_list=["--aspects"],
            nargs="+",
            action="append",
            arg_type=get_enum_type(HubAspects),
            help="Hub Aspects (space-separated)."
        )

    with self.argument_context("iot hub state export") as context:
        context.argument(
            "replace",
            options_list=["--replace", "-r"],
            help="If this flag is set, then the command will overwrite the contents of the output file."
        )

    with self.argument_context("iot hub state migrate") as context:
        context.argument(
            "hub_name",
            options_list=["--destination-hub", "--dh"],
            help="Name of IoT Hub to which the origin hub will be copied to."
        )
        context.argument(
            "resource_group_name",
            options_list=["--destination-resource-group", "--dg"],
            help="Name of resource group of the IoT Hub to which the origin hub will be copied to.",
            arg_group="IoT Hub Identifier"
        )
        context.argument(
            "login",
            options_list=["--destination-hub-login", "--dl"],
            validator=mode2_iot_login_handler,
            help="This command supports an entity connection string with rights to perform action on the destination hub. "
            'Use to avoid session login via "az login" for this IoT Hub instance. '
            "If both an entity connection string and name are provided the connection string takes priority. "
            "Required if --destination-hub is not provided.",
            arg_group="IoT Hub Identifier"
        )
        context.argument(
            "orig_hub",
            options_list=["--origin-hub", "--oh"],
            help="Name of IoT Hub which will be copied.",
            arg_group="IoT Hub Identifier"
        )
        context.argument(
            "orig_resource_group_name",
            options_list=["--origin-resource-group", "--og"],
            help="Name of resource group of the IoT Hub which will be copied.",
            arg_group="IoT Hub Identifier"
        )
        context.argument(
            "orig_hub_login",
            options_list=["--origin-hub-login", "--ol"],
            validator=mode2_iot_login_handler,
            help="This command supports an entity connection string with rights to perform action on the origin hub. "
            'Use to avoid session login via "az login" for this IoT Hub instance. '
            "If both an entity connection string and name are provided the connection string takes priority. "
            "Required if --origin-hub is not provided.",
            arg_group="IoT Hub Identifier"
=======
    with self.argument_context("iot edge devices") as context:
        context.argument(
            "devices",
            options_list=["--device", "-d"],
            nargs="+",
            action="append",
            help="Space-separated key=value pairs corresponding to properties of the edge device to create. "
            "The following key values are supported: `id` (device_id), `deployment` (inline json or path to file), `hostname`, "
            "`parent` (device_id), `edge_agent` (image URL), and `container_auth` (inline json or path to file). "
            "--device can be used 1 or more times. Review help examples for full parameter usage  - these parameters also refer "
            "to their corresponding values in our sample configuration file: "
            "https://aka.ms/aziotcli-edge-devices-config"
        )
        context.argument(
            "clean",
            options_list=["--clean", "-c"],
            arg_type=get_three_state_flag(),
            help="Deletes all devices in target hub before creating new devices.",
        )
        context.argument(
            "visualize",
            options_list=["--visualize", "--vis", "-v"],
            arg_type=get_three_state_flag(),
            help="Shows visualizations of devices and progress of various tasks "
            "(device creation, setting parents, updating configs, etc).",
        )
        context.argument(
            "config_file",
            options_list=["--config-file", "--config", "--cfg"],
            help="Path to devices configuration file. Sample configuration file: "
            "https://aka.ms/aziotcli-edge-devices-config",
        )
        context.argument(
            "device_auth_type",
            arg_type=get_enum_type(
                [DeviceAuthType.shared_private_key.value, DeviceAuthType.x509_thumbprint.value]
            ),
            options_list=["--device-auth-type", "--device-auth"],
            help="Device to hub authorization mechanism.",
        )
        context.argument(
            "default_edge_agent",
            options_list=["--default-edge-agent", "--default-agent", "--dea"],
            help="Default edge agent for created Edge devices if not specified individually.",
        )
        context.argument(
            "device_config_template",
            options_list=["--device-config-template", "--dct"],
            help="Path to IoT Edge config.toml file to use as a basis for edge device configs.",
        )
        context.argument(
            "bundle_output_path",
            options_list=[
                "--output-path",
                "--out",
            ],
            help="Directory path to output device configuration bundles. "
            "If this value is not specified, no file output will be created.",
        )
        context.argument(
            "root_cert_path",
            options_list=[
                "--root-cert",
                "--rc",
            ],
            help="Path to root public key certificate to sign nested edge device certs.",
            arg_group="Root Certificate"
        )
        context.argument(
            "root_key_path",
            options_list=[
                "--root-key",
                "--rk",
            ],
            help="Path to root private key to sign nested edge device certs.",
            arg_group="Root Certificate"
        )
        context.argument(
            "root_cert_password",
            options_list=[
                "--root-pass",
                "--rp",
            ],
            help="Root key password",
            arg_group="Root Certificate"
        )
        context.argument(
            "yes",
            options_list=['--yes', '-y'],
            help='Do not prompt for confirmation when --clean switch is used to delete existing hub devices.',
>>>>>>> 4dd17ebc
        )

    with self.argument_context("iot hub message-endpoint") as context:
        context.argument(
            "hub_name",
            options_list=["--hub-name", "-n"],
            help="IoT Hub name.",
            arg_group=None
        )
        context.argument(
            "endpoint_name",
            options_list=["--endpoint-name", "--endpoint", "--en"],
            help="Name of the routing endpoint."
        )
        context.argument(
            "endpoint_type",
            arg_type=get_enum_type(EndpointType),
            options_list=["--endpoint-type", "--type", "-t"],
            help="Type of the Routing Endpoint."
        )

    with self.argument_context("iot hub message-endpoint create") as context:
        context.argument(
            'identity',
            help='Use a system-assigned or user-assigned managed identity for endpoint '
                 'authentication. Use "[system]" to refer to the system-assigned identity or a resource ID '
                 'to refer to a user-assigned identity.',
        )
        context.argument(
            "endpoint_resource_group",
            options_list=["--endpoint-resource-group", "--erg", "-r"],
            help="Resource group of the Endpoint resoure. If not provided, the IoT Hub's resource group will be used."
        )
        context.argument(
            "endpoint_subscription_id",
            options_list=["--endpoint-subscription-id", "-s"],
            help="Subscription Id of the Endpoint resource. If not provided, the IoT Hub's subscription will be used."
        )
        context.argument(
            "connection_string",
            options_list=["--connection-string", "-c"],
            help="Connection string of the Routing Endpoint."
        )
        context.argument(
            "entity_path",
            options_list=["--entity-path"],
            help="The entity path of the endpoint resource."
        )
        context.argument(
            "endpoint_policy_name",
            options_list=["--endpoint-policy-name", "--policy"],
            help="The policy name for connection string retrieval."
        )
        context.argument(
            "endpoint_uri",
            options_list=["--endpoint-uri"],
            help="The uri of the endpoint resource."
        )
        context.argument(
            "policy_name",
            options_list=["--policy-name"],
            help="The policy name for the endpoint resource connection string."
        )
        context.argument(
            "endpoint_account_name",
            options_list=["--endpoint-namespace-name", "--namespace"],
            help="The namespace name for the endpoint resource."
        )

    with self.argument_context("iot hub message-endpoint create storage-container") as context:
        context.argument(
            "container_name",
            options_list=["--container-name", "--container"],
            help="Name of the storage container."
        )
        context.argument(
            "encoding",
            options_list=["--encoding"],
            arg_type=get_enum_type(EncodingFormat),
            help="Encoding format for the container."
        )
        context.argument(
            'batch_frequency',
            options_list=['--batch-frequency', '-b'],
            type=int,
            help='Request batch frequency in seconds. The maximum amount of time that can elapse before data is'
                 ' written to a blob, between 60 and 720 seconds.'
        )
        context.argument(
            'chunk_size_window',
            options_list=['--chunk-size', '-w'],
            type=int,
            help='Request chunk size in megabytes(MB). The maximum size of blobs, between 10 and 500 MB.'
        )
        context.argument(
            'file_name_format',
            options_list=['--file-name-format', '--ff'],
            help='File name format for the blob. The file name format must contain {iothub},'
                 ' {partition}, {YYYY}, {MM}, {DD}, {HH} and {mm} fields. All parameters are'
                 ' mandatory but can be reordered with or without delimiters.'
        )
        context.argument(
            "endpoint_account_name",
            options_list=["--endpoint-account"],
            help="The account name for the endpoint resource."
        )

    with self.argument_context("iot hub message-endpoint create cosmosdb-container") as context:
        context.argument(
            'database_name',
            options_list=['--database-name', '--db'],
            help='The name of the cosmos DB database in the cosmos DB account. Required for Cosmos DB SQL Container Endpoints.',
        )
        context.argument(
            'container_name',
            options_list=['--container-name', '--container'],
            help='The name of the Cosmos DB SQL Container in the cosmos DB Database. Required for Cosmos DB SQL Container '
                 'Endpoints.',
        )
        context.argument(
            'primary_key',
            options_list=['--primary-key', '--pk'],
            help='The primary key of the cosmos DB account.',
            arg_group=None
        )
        context.argument(
            'secondary_key',
            options_list=['--secondary-key', '--sk'],
            help='The secondary key of the cosmos DB account.',
            arg_group=None
        )
        context.argument(
            'partition_key_name',
            options_list=['--partition-key-name', '--pkn'],
            help='The name of the partition key associated with this Cosmos DB SQL Container if one exists.',
        )
        context.argument(
            'partition_key_template',
            options_list=['--partition-key-template', '--pkt'],
            help='The template for generating a synthetic partition key value for use with this Cosmos DB SQL Container. '
                 'The template must include at least one of the following placeholders: {iothub}, {deviceid}, {DD}, {MM}, and '
                 '{YYYY}. Any one placeholder may be specified at most once, but order and non-placeholder components are '
                 'arbitrary. If partition key name is provided, partition key template defaults to {deviceid}-{YYYY}-{MM}',
        )
        context.argument(
            "endpoint_account_name",
            options_list=["--endpoint-account"],
            help="The account name for the endpoint resource."
        )

    with self.argument_context("iot hub message-route") as context:
        context.argument(
            "hub_name",
            options_list=["--hub-name", "-n"],
            help="IoT Hub name.",
            arg_group=None
        )
        context.argument(
            "route_name",
            options_list=["--route-name", "--route", "--rn"],
            help="Name of the route."
        )
        context.argument(
            "endpoint_name",
            options_list=["--endpoint-name", "--endpoint", "--en"],
            help="Name of the routing endpoint. For the built-in endpoint, use endpoint name 'events'."
        )
        context.argument(
            "condition",
            options_list=["--condition", "-c"],
            help="Condition that is evaluated to apply the routing rule."
        )
        context.argument(
            "enabled",
            options_list=["--enabled", "-e"],
            arg_type=get_three_state_flag(),
            help="A boolean indicating whether to enable route to the IoT Hub."
        )
        context.argument(
            "source_type",
            arg_type=get_enum_type(RouteSourceType),
            options_list=["--source-type", "--type", "-t"],
            help="Source of the route."
        )

    with self.argument_context("iot hub message-route test") as context:
        context.argument(
            "body",
            options_list=["--body", "-b"],
            help="Body of the route message.",
        )
        context.argument(
            "app_properties",
            options_list=["--app-properties", "--ap"],
            help="App properties of the route message.",
        )
        context.argument(
            "system_properties",
            options_list=["--system-properties", "--sp"],
            help="System properties of the route message.",
        )

    with self.argument_context("iot hub certificate root-authority set") as context:
        context.argument(
            "ca_version",
            options_list=["--certificate-authority", "--cav"],
            help="Certificate Root Authority version. The v1 represents Baltimore CA and v2 represents Digicert CA.",
            arg_type=get_enum_type(CertificateAuthorityVersions),
        )<|MERGE_RESOLUTION|>--- conflicted
+++ resolved
@@ -251,7 +251,6 @@
             help="MIME Type of file.",
         )
 
-<<<<<<< HEAD
     with self.argument_context("iot hub state") as context:
         context.argument(
             "state_file",
@@ -323,7 +322,8 @@
             "If both an entity connection string and name are provided the connection string takes priority. "
             "Required if --origin-hub is not provided.",
             arg_group="IoT Hub Identifier"
-=======
+        )
+
     with self.argument_context("iot edge devices") as context:
         context.argument(
             "devices",
@@ -414,7 +414,6 @@
             "yes",
             options_list=['--yes', '-y'],
             help='Do not prompt for confirmation when --clean switch is used to delete existing hub devices.',
->>>>>>> 4dd17ebc
         )
 
     with self.argument_context("iot hub message-endpoint") as context:
