# coding=utf-8
# --------------------------------------------------------------------------------------------
# Copyright (c) Microsoft Corporation. All rights reserved.
# Licensed under the MIT License. See License.txt in the project root for license information.
# --------------------------------------------------------------------------------------------

from azext_iot.iothub.providers.state import HubAspects
from azext_iot.iothub.common import CertificateAuthorityVersions
from azure.cli.core.commands.parameters import get_enum_type, get_three_state_flag
from azext_iot.common.shared import DeviceAuthType, SettleType, ProtocolType, AckType
from azext_iot.assets.user_messages import info_param_properties_device
from azext_iot._params import hub_auth_type_dataplane_param_type
from azext_iot.iothub.common import EncodingFormat, EndpointType, RouteSourceType
from azext_iot.iothub._validators import validate_device_model_id
from azext_iot._validators import mode2_iot_login_handler


def load_iothub_arguments(self, _):
    """
    Load CLI Args for Knack parser
    """
    with self.argument_context("iot hub digital-twin") as context:
        context.argument(
            "command_name",
            options_list=["--command-name", "--cn"],
            help="Digital twin command name.",
        )
        context.argument(
            "component_path",
            options_list=["--component-path"],
            help="Digital twin component path. For example: thermostat1.",
        )
        context.argument(
            "json_patch",
            options_list=["--json-patch", "--patch"],
            help="An update specification described by JSON-patch. "
            "Operations are limited to add, replace and remove. Provide file path or inline JSON.",
        )
        context.argument(
            "payload",
            options_list=["--payload"],
            help="JSON payload input for command. Provide file path or inline JSON.",
        )
        context.argument(
            "connect_timeout",
            type=int,
            options_list=["--connect-timeout", "--cto"],
            help="Maximum interval of time, in seconds, that IoT Hub will attempt to connect to the device.",
            arg_group="Timeout",
        )
        context.argument(
            "response_timeout",
            type=int,
            options_list=["--response-timeout", "--rto"],
            help="Maximum interval of time, in seconds, that the digital twin command will wait for the result.",
            arg_group="Timeout",
        )

    with self.argument_context("iot device") as context:
        context.argument(
            "auth_type_dataplane",
            options_list=["--auth-type"],
            arg_type=hub_auth_type_dataplane_param_type,
        )
        context.argument(
            "data",
            options_list=["--data", "--da"],
            help="Message body. Provide text or raw json.",
        )
        context.argument(
            "data_file_path",
            is_preview=True,
            options_list=["--data-file-path", "--dfp"],
            help="""Provide path to file for message body payload. Please note when the payload needs
            to be sent in binary format, set the content type to application/octet-stream.""",
        )
        context.argument(
            "properties",
            options_list=["--properties", "--props", "-p"],
            help=info_param_properties_device(),
        )
        context.argument(
            "msg_count",
            options_list=["--msg-count", "--mc"],
            type=int,
            help="Number of device messages to send to IoT Hub.",
        )
        context.argument(
            "msg_interval",
            options_list=["--msg-interval", "--mi"],
            type=int,
            help="Delay in seconds between device-to-cloud messages.",
        )
        context.argument(
            "receive_settle",
            options_list=["--receive-settle", "--rs"],
            arg_type=get_enum_type(SettleType),
            help="Indicates how to settle received cloud-to-device messages. "
            "Supported with HTTP only.",
        )
        context.argument(
            "protocol_type",
            options_list=["--protocol", "--proto"],
            arg_type=get_enum_type(ProtocolType),
            help="Indicates device-to-cloud message protocol",
        )
        context.argument(
            "device_symmetric_key",
            options_list=["--symmetric-key", "--key"],
            arg_group="Device Authentication",
            help="Symmetric key to use for the device. If the symmetric key and other device "
            "authentication arguments are provided, symmetric key takes priority.",
        )
        context.argument(
            "certificate_file",
            options_list=["--certificate-file-path", "--cp"],
            arg_group="Device Authentication",
            help="Path to certificate file.",
        )
        context.argument(
            "key_file",
            options_list=["--key-file-path", "--kp"],
            arg_group="Device Authentication",
            help="Path to key file.",
        )
        context.argument(
            "passphrase",
            options_list=["--passphrase", "--pass"],
            arg_group="Device Authentication",
            help="Passphrase for key file.",
        )
        context.argument(
            "model_id",
            options_list=["--model-id", "--dtmi"],
            help="The Digital Twin Model Id the device will report when connecting to the hub. See "
            "https://docs.microsoft.com/en-us/azure/iot-develop/overview-iot-plug-and-play for more details.",
            arg_group="Digital Twin",
            validator=validate_device_model_id,
        )

    with self.argument_context("iot device simulate") as context:
        context.argument(
            "properties",
            options_list=["--properties", "--props", "-p"],
            help=info_param_properties_device(include_http=True),
        )
        context.argument(
            "method_response_code",
            type=int,
            options_list=["--method-response-code", "--mrc"],
            help="Status code to be returned when direct method is executed on device. Optional param, only supported for mqtt.",
        )
        context.argument(
            "method_response_payload",
            options_list=["--method-response-payload", "--mrp"],
            help="Payload to be returned when direct method is executed on device. Provide file path or raw json. "
            "Optional param, only supported for mqtt.",
        )
        context.argument(
            "init_reported_properties",
            options_list=["--init-reported-properties", "--irp"],
            help="Initial state of twin reported properties for the target device when the simulator is run. "
            "Optional param, only supported for mqtt.",
        )

    with self.argument_context("iot device c2d-message") as context:
        context.argument(
            "correlation_id",
            options_list=["--correlation-id", "--cid"],
            help="The correlation Id associated with the C2D message.",
        )
        context.argument(
            "properties",
            options_list=["--properties", "--props", "-p"],
            help=info_param_properties_device(include_mqtt=False),
        )
        context.argument(
            "expiry_time_utc",
            options_list=["--expiry-time-utc", "--expiry"],
            type=int,
            help="Units are milliseconds since unix epoch. "
            "If no time is indicated the default IoT Hub C2D message TTL is used.",
        )
        context.argument(
            "message_id",
            options_list=["--message-id", "--mid"],
            help="The C2D message Id. If no message Id is provided a UUID will be generated.",
        )
        context.argument(
            "user_id",
            options_list=["--user-id", "--uid"],
            help="The C2D message, user Id property.",
        )
        context.argument(
            "lock_timeout",
            options_list=["--lock-timeout", "--lt"],
            type=int,
            help="Specifies the amount of time a message will be invisible to other receive calls.",
        )
        context.argument(
            "content_type",
            options_list=["--content-type", "--ct"],
            help="The content type for the C2D message body.",
        )
        context.argument(
            "content_encoding",
            options_list=["--content-encoding", "--ce"],
            help="The encoding for the C2D message body.",
        )

    with self.argument_context("iot device c2d-message send") as context:
        context.argument(
            "ack",
            options_list=["--ack"],
            arg_type=get_enum_type(AckType),
            help="Request the delivery of per-message feedback regarding the final state of that message. "
            "The description of ack values is as follows. "
            "Positive: If the c2d message reaches the Completed state, IoT Hub generates a feedback message. "
            "Negative: If the c2d message reaches the Dead lettered state, IoT Hub generates a feedback message. "
            "Full: IoT Hub generates a feedback message in either case. "
            "By default, no ack is requested.",
        )
        context.argument(
            "wait_on_feedback",
            options_list=["--wait", "-w"],
            arg_type=get_three_state_flag(),
            help="If set the c2d send operation will block until device feedback has been received.",
        )

    with self.argument_context("iot device c2d-message receive") as context:
        context.argument(
            "abandon",
            arg_group="Message Ack",
            options_list=["--abandon"],
            arg_type=get_three_state_flag(),
            help="Abandon the cloud-to-device message after receipt.",
        )
        context.argument(
            "complete",
            arg_group="Message Ack",
            options_list=["--complete"],
            arg_type=get_three_state_flag(),
            help="Complete the cloud-to-device message after receipt.",
        )
        context.argument(
            "reject",
            arg_group="Message Ack",
            options_list=["--reject"],
            arg_type=get_three_state_flag(),
            help="Reject the cloud-to-device message after receipt.",
        )

    with self.argument_context("iot device upload-file") as context:
        context.argument(
            "file_path",
            options_list=["--file-path", "--fp"],
            help="Path to file for upload.",
        )
        context.argument(
            "content_type",
            options_list=["--content-type", "--ct"],
            help="MIME Type of file.",
        )

    with self.argument_context("iot hub state") as context:
        context.argument(
            "state_file",
            options_list=["--state-file", "-f"],
            help="The path to the file where the state information will be stored.",
        )
        context.argument(
            "replace",
            options_list=["--replace", "-r"],
            help="If this flag is set, then the command will delete the current devices, configurations, and certificates "
            "of the destination hub.",
        )
        context.argument(
            "hub_aspects",
            options_list=["--aspects"],
            nargs="+",
            arg_type=get_enum_type(HubAspects),
            help="Hub Aspects (space-separated).",
        )

    with self.argument_context("iot hub state export") as context:
        context.argument(
            "replace",
            options_list=["--replace", "-r"],
            help="If this flag is set, then the command will overwrite the contents of the output file.",
        )

    with self.argument_context("iot hub state migrate") as context:
        context.argument(
            "hub_name",
            options_list=["--destination-hub", "--dh"],
            help="Name of IoT Hub to which the origin hub state will be copied to.",
        )
        context.argument(
            "resource_group_name",
            options_list=["--destination-resource-group", "--dg"],
<<<<<<< HEAD
            help="Name of resource group of the IoT Hub to which the origin hub state will be copied to."
            "If not provided, will use the origin IoT Hub's resource group.",
            arg_group="IoT Hub Identifier"
=======
            help="Name of resource group of the IoT Hub to which the origin hub state will be copied to.",
            arg_group="IoT Hub Identifier",
>>>>>>> b3a2b0f9
        )
        context.argument(
            "login",
            options_list=["--destination-hub-login", "--dl"],
            validator=mode2_iot_login_handler,
            help="This command supports an entity connection string with rights to perform action on the destination hub. "
            "Use to avoid session login via \"az login\" for this IoT Hub instance. "
            "If both an entity connection string and name are provided the connection string takes priority. "
            "Required if --destination-hub is not provided.",
            arg_group="IoT Hub Identifier",
        )
        context.argument(
            "orig_hub",
            options_list=["--origin-hub", "--oh"],
            help="Name of IoT Hub which will be copied.",
            arg_group="IoT Hub Identifier",
        )
        context.argument(
            "orig_resource_group_name",
            options_list=["--origin-resource-group", "--og"],
            help="Name of resource group of the IoT Hub which will be copied.",
            arg_group="IoT Hub Identifier",
        )
        context.argument(
            "orig_hub_login",
            options_list=["--origin-hub-login", "--ol"],
            validator=mode2_iot_login_handler,
            help="This command supports an entity connection string with rights to perform action on the origin hub. "
            'Use to avoid session login via "az login" for this IoT Hub instance. '
            "If both an entity connection string and name are provided the connection string takes priority. "
            "Required if --origin-hub is not provided.",
            arg_group="IoT Hub Identifier",
        )

    with self.argument_context("iot edge devices") as context:
        context.argument(
            "devices",
            options_list=["--device", "-d"],
            nargs="+",
            action="append",
            help="Space-separated key=value pairs corresponding to properties of the edge device to create. "
            "The following key values are supported: `id` (device_id), `deployment` (inline json or path to file), `hostname`, "
            "`parent` (device_id), `edge_agent` (image URL), and `container_auth` (inline json or path to file). "
            "--device can be used 1 or more times. Review help examples for full parameter usage  - these parameters also refer "
            "to their corresponding values in our sample configuration file: "
            "https://aka.ms/aziotcli-edge-devices-config",
        )
        context.argument(
            "clean",
            options_list=["--clean", "-c"],
            arg_type=get_three_state_flag(),
            help="Deletes all devices in target hub before creating new devices.",
        )
        context.argument(
            "visualize",
            options_list=["--visualize", "--vis", "-v"],
            arg_type=get_three_state_flag(),
            help="Shows visualizations of devices and progress of various tasks "
            "(device creation, setting parents, updating configs, etc).",
        )
        context.argument(
            "config_file",
            options_list=["--config-file", "--config", "--cfg"],
            help="Path to devices configuration file. Sample configuration file: "
            "https://aka.ms/aziotcli-edge-devices-config",
        )
        context.argument(
            "device_auth_type",
            arg_type=get_enum_type(
                [
                    DeviceAuthType.shared_private_key.value,
                    DeviceAuthType.x509_thumbprint.value,
                ]
            ),
            options_list=["--device-auth-type", "--device-auth"],
            help="Device to hub authorization mechanism.",
        )
        context.argument(
            "default_edge_agent",
            options_list=["--default-edge-agent", "--default-agent", "--dea"],
            help="Default edge agent for created Edge devices if not specified individually.",
        )
        context.argument(
            "device_config_template",
            options_list=["--device-config-template", "--dct"],
            help="Path to IoT Edge config.toml file to use as a basis for edge device configs.",
        )
        context.argument(
            "bundle_output_path",
            options_list=[
                "--output-path",
                "--out",
            ],
            help="Directory path to output device configuration bundles. "
            "If this value is not specified, no file output will be created.",
        )
        context.argument(
            "root_cert_path",
            options_list=[
                "--root-cert",
                "--rc",
            ],
            help="Path to root public key certificate to sign nested edge device certs.",
            arg_group="Root Certificate",
        )
        context.argument(
            "root_key_path",
            options_list=[
                "--root-key",
                "--rk",
            ],
            help="Path to root private key to sign nested edge device certs.",
            arg_group="Root Certificate",
        )
        context.argument(
            "root_cert_password",
            options_list=[
                "--root-pass",
                "--rp",
            ],
            help="Root key password",
            arg_group="Root Certificate",
        )
        context.argument(
            "yes",
            options_list=["--yes", "-y"],
            help="Do not prompt for confirmation when --clean switch is used to delete existing hub devices.",
        )

    with self.argument_context("iot hub message-endpoint") as context:
        context.argument(
            "hub_name",
            options_list=["--hub-name", "-n"],
            help="IoT Hub name.",
            arg_group=None,
        )
        context.argument(
            "endpoint_name",
            options_list=["--endpoint-name", "--endpoint", "--en"],
            help="Name of the routing endpoint.",
        )
        context.argument(
            "endpoint_type",
            arg_type=get_enum_type(EndpointType),
            options_list=["--endpoint-type", "--type", "-t"],
            help="Type of the Routing Endpoint.",
        )

    with self.argument_context("iot hub message-endpoint create") as context:
        context.argument(
            "identity",
            help="Use a system-assigned or user-assigned managed identity for endpoint "
            'authentication. Use "[system]" to refer to the system-assigned identity or a resource ID '
            "to refer to a user-assigned identity.",
        )
        context.argument(
            "endpoint_resource_group",
            options_list=["--endpoint-resource-group", "--erg", "-r"],
            help="Resource group of the Endpoint resoure. If not provided, the IoT Hub's resource group will be used.",
        )
        context.argument(
            "endpoint_subscription_id",
            options_list=["--endpoint-subscription-id", "-s"],
            help="Subscription Id of the Endpoint resource. If not provided, the IoT Hub's subscription will be used.",
        )
        context.argument(
            "connection_string",
            options_list=["--connection-string", "-c"],
            help="Connection string of the Routing Endpoint.",
        )
        context.argument(
            "entity_path",
            options_list=["--entity-path"],
            help="The entity path of the endpoint resource.",
        )
        context.argument(
            "endpoint_policy_name",
            options_list=["--endpoint-policy-name", "--policy"],
            help="The policy name for connection string retrieval.",
        )
        context.argument(
            "endpoint_uri",
            options_list=["--endpoint-uri"],
            help="The uri of the endpoint resource.",
        )
        context.argument(
            "policy_name",
            options_list=["--policy-name"],
            help="The policy name for the endpoint resource connection string.",
        )
        context.argument(
            "endpoint_account_name",
            options_list=["--endpoint-namespace-name", "--namespace"],
            help="The namespace name for the endpoint resource.",
        )

    with self.argument_context(
        "iot hub message-endpoint create storage-container"
    ) as context:
        context.argument(
            "container_name",
            options_list=["--container-name", "--container"],
            help="Name of the storage container.",
        )
        context.argument(
            "encoding",
            options_list=["--encoding"],
            arg_type=get_enum_type(EncodingFormat),
            help="Encoding format for the container.",
        )
        context.argument(
            "batch_frequency",
            options_list=["--batch-frequency", "-b"],
            type=int,
            help="Request batch frequency in seconds. The maximum amount of time that can elapse before data is"
            " written to a blob, between 60 and 720 seconds.",
        )
        context.argument(
            "chunk_size_window",
            options_list=["--chunk-size", "-w"],
            type=int,
            help="Request chunk size in megabytes(MB). The maximum size of blobs, between 10 and 500 MB.",
        )
        context.argument(
            "file_name_format",
            options_list=["--file-name-format", "--ff"],
            help="File name format for the blob. The file name format must contain {iothub},"
            " {partition}, {YYYY}, {MM}, {DD}, {HH} and {mm} fields. All parameters are"
            " mandatory but can be reordered with or without delimiters.",
        )
        context.argument(
            "endpoint_account_name",
            options_list=["--endpoint-account"],
            help="The account name for the endpoint resource.",
        )

    with self.argument_context(
        "iot hub message-endpoint create cosmosdb-container"
    ) as context:
        context.argument(
            "database_name",
            options_list=["--database-name", "--db"],
            help="The name of the cosmos DB database in the cosmos DB account. Required for Cosmos DB SQL Container Endpoints.",
        )
        context.argument(
            "container_name",
            options_list=["--container-name", "--container"],
            help="The name of the Cosmos DB SQL Container in the cosmos DB Database. Required for Cosmos DB SQL Container "
            "Endpoints.",
        )
        context.argument(
            "primary_key",
            options_list=["--primary-key", "--pk"],
            help="The primary key of the cosmos DB account.",
            arg_group=None,
        )
        context.argument(
            "secondary_key",
            options_list=["--secondary-key", "--sk"],
            help="The secondary key of the cosmos DB account.",
            arg_group=None,
        )
        context.argument(
            "partition_key_name",
            options_list=["--partition-key-name", "--pkn"],
            help="The name of the partition key associated with this Cosmos DB SQL Container if one exists.",
        )
        context.argument(
            "partition_key_template",
            options_list=["--partition-key-template", "--pkt"],
            help="The template for generating a synthetic partition key value for use with this Cosmos DB SQL Container. "
            "The template must include at least one of the following placeholders: {iothub}, {deviceid}, {DD}, {MM}, and "
            "{YYYY}. Any one placeholder may be specified at most once, but order and non-placeholder components are "
            "arbitrary. If partition key name is provided, partition key template defaults to {deviceid}-{YYYY}-{MM}",
        )
        context.argument(
            "endpoint_account_name",
            options_list=["--endpoint-account"],
            help="The account name for the endpoint resource.",
        )

    with self.argument_context("iot hub message-endpoint delete") as context:
        context.argument(
            "force",
            options_list=["--force", "-f"],
            help="Force delete the endpoint(s) and any routes and message enrichments associated.",
        )

    with self.argument_context("iot hub message-route") as context:
        context.argument(
            "hub_name",
            options_list=["--hub-name", "-n"],
            help="IoT Hub name.",
            arg_group=None,
        )
        context.argument(
            "route_name",
            options_list=["--route-name", "--route", "--rn"],
            help="Name of the route.",
        )
        context.argument(
            "endpoint_name",
            options_list=["--endpoint-name", "--endpoint", "--en"],
            help="Name of the routing endpoint. For the built-in endpoint, use endpoint name 'events'.",
        )
        context.argument(
            "condition",
            options_list=["--condition", "-c"],
            help="Condition that is evaluated to apply the routing rule.",
        )
        context.argument(
            "enabled",
            options_list=["--enabled", "-e"],
            arg_type=get_three_state_flag(),
            help="A boolean indicating whether to enable route to the IoT Hub.",
        )
        context.argument(
            "source_type",
            arg_type=get_enum_type(RouteSourceType),
            options_list=["--source-type", "--type", "-t"],
            help="Source of the route.",
        )

    with self.argument_context("iot hub message-route test") as context:
        context.argument(
            "body",
            options_list=["--body", "-b"],
            help="Body of the route message.",
        )
        context.argument(
            "app_properties",
            options_list=["--app-properties", "--ap"],
            help="App properties of the route message.",
        )
        context.argument(
            "system_properties",
            options_list=["--system-properties", "--sp"],
            help="System properties of the route message.",
        )

    with self.argument_context("iot hub certificate root-authority set") as context:
        context.argument(
            "ca_version",
            options_list=["--certificate-authority", "--cav"],
            help="Certificate Root Authority version. The v1 represents Baltimore CA and v2 represents Digicert CA.",
            arg_type=get_enum_type(CertificateAuthorityVersions),
        )<|MERGE_RESOLUTION|>--- conflicted
+++ resolved
@@ -298,14 +298,9 @@
         context.argument(
             "resource_group_name",
             options_list=["--destination-resource-group", "--dg"],
-<<<<<<< HEAD
             help="Name of resource group of the IoT Hub to which the origin hub state will be copied to."
             "If not provided, will use the origin IoT Hub's resource group.",
             arg_group="IoT Hub Identifier"
-=======
-            help="Name of resource group of the IoT Hub to which the origin hub state will be copied to.",
-            arg_group="IoT Hub Identifier",
->>>>>>> b3a2b0f9
         )
         context.argument(
             "login",
