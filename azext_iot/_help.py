# coding=utf-8
# --------------------------------------------------------------------------------------------
# Copyright (c) Microsoft Corporation. All rights reserved.
# Licensed under the MIT License. See License.txt in the project root for license information.
# --------------------------------------------------------------------------------------------
"""
Help definitions for CLI.
"""

from knack.help_files import helps


helps[
    "iot"
] = """
    type: group
    short-summary: Manage Internet of Things (IoT) assets.
                   Augmented with the IoT extension.
    long-summary: |
                  Review the extension wiki tips to maximize usage
                  https://github.com/Azure/azure-iot-cli-extension/wiki/Tips
"""

helps[
    "iot hub"
] = """
    type: group
    short-summary: Manage entities in an Azure IoT Hub.
"""

helps[
    "iot hub monitor-events"
] = """
    type: command
    short-summary: Monitor device telemetry & messages sent to an IoT Hub.
    long-summary: |
                  EXPERIMENTAL requires Python 3.5+
                  This command relies on and may install dependent Cython package (uamqp) upon first execution.
                  https://github.com/Azure/azure-uamqp-python
    examples:
    - name: Basic usage
      text: >
        az iot hub monitor-events -n {iothub_name}
    - name: Basic usage with an IoT Hub connection string
      text: >
        az iot hub monitor-events -n {iothub_name}
        --login 'HostName=myhub.azure-devices.net;SharedAccessKeyName=iothubowner;SharedAccessKey=12345'
    - name: Basic usage when filtering on target device
      text: >
        az iot hub monitor-events -n {iothub_name} -d {device_id}
    - name: Basic usage when filtering targeted devices with a wildcard in the ID
      text: >
        az iot hub monitor-events -n {iothub_name} -d Device*
    - name: Filter devices using IoT Hub query language
      text: >
        az iot hub monitor-events -n {iothub_name} -q "select * from devices where tags.location.region = 'US'"
    - name: Filter device and specify an Event Hub consumer group to bind to.
      text: >
        az iot hub monitor-events -n {iothub_name} -d {device_id} --cg {consumer_group_name}
    - name: Receive message annotations (message headers)
      text: >
        az iot hub monitor-events -n {iothub_name} -d {device_id} --properties anno
    - name: Receive message annotations + system properties. Never time out.
      text: >
        az iot hub monitor-events -n {iothub_name} -d {device_id} --properties anno sys --timeout 0
    - name: Receive all message attributes from all device messages
      text: >
        az iot hub monitor-events -n {iothub_name} --props all
    - name: Receive all messages and parse message payload as JSON
      text: >
        az iot hub monitor-events -n {iothub_name} --content-type application/json
"""

helps[
    "iot hub monitor-feedback"
] = """
    type: command
    short-summary: Monitor feedback sent by devices to acknowledge cloud-to-device (C2D) messages.
    long-summary: |
                  EXPERIMENTAL requires Python 3.4+
                  This command relies on and may install dependent Cython package (uamqp) upon first execution.
                  https://github.com/Azure/azure-uamqp-python
    examples:
    - name: Basic usage
      text: >
        az iot hub monitor-feedback -n {iothub_name}
    - name: Basic usage with an IoT Hub connection string
      text: >
        az iot hub monitor-feedback -n {iothub_name}
        --login 'HostName=myhub.azure-devices.net;SharedAccessKeyName=iothubowner;SharedAccessKey=12345'
    - name: Basic usage when filtering on target device
      text: >
        az iot hub monitor-feedback -n {iothub_name} -d {device_id}
    - name: Exit feedback monitor upon receiving a message with specific id (uuid)
      text: >
        az iot hub monitor-feedback -n {iothub_name} -d {device_id} -w {message_id}
"""

helps[
    "iot hub connection-string"
] = """
    type: group
    short-summary: Manage IoT Hub connection strings.
"""

helps[
    "iot hub connection-string show"
] = """
    type: command
    short-summary: Show the connection strings for an IoT Hub.
    examples:
    - name: Show the connection string for all IoT Hubs in a subscription using the default policy and primary key.
      text: >
          az iot hub connection-string show
    - name: Show the connection string for all IoT Hubs in a resource group using the default policy and primary key.
      text: >
          az iot hub connection-string show --resource-group MyResourceGroup
    - name: Show all the connection string of an IoT Hub using primary key.
      text: >
          az iot hub connection-string show -n MyIotHub --all
    - name: Show the connection string of an IoT Hub using default policy and primary key.
      text: >
          az iot hub connection-string show -n MyIotHub
    - name: Show the connection string of an IoT Hub using policy 'service' and secondary key.
      text: >
          az iot hub connection-string show -n MyIotHub --policy-name service --key-type secondary
    - name: Show the eventhub compatible connection string of an IoT Hub\'s default eventhub.
      text: >
          az iot hub connection-string show -n MyIotHub --default-eventhub
"""

helps[
    "iot hub device-identity"
] = """
    type: group
    short-summary: Manage IoT devices.
"""

helps[
    "iot hub device-identity create"
] = """
    type: command
    short-summary: Create a device in an IoT Hub.
    examples:
    - name: Create an edge enabled IoT device with default authorization (shared private key).
      text: >
        az iot hub device-identity create -n {iothub_name} -d {device_id} --ee
    - name: Create an edge enabled IoT device with default authorization (shared private key) and
            add child devices as well.
      text: >
        az iot hub device-identity create -n {iothub_name} -d {device_id} --ee --cl {child_device_id}
    - name: Create an IoT device with default authorization (shared private key) and
            set parent device as well.
      text: >
        az iot hub device-identity create -n {iothub_name} -d {device_id} --pd {edge_device_id}
    - name: Create an IoT device with self-signed certificate authorization,
            generate a cert valid for 10 days then use its thumbprint.
      text: >
        az iot hub device-identity create -n {iothub_name} -d {device_id}
        --am x509_thumbprint --valid-days 10
    - name: Create an IoT device with self-signed certificate authorization,
            generate a cert of default expiration (365 days) and output to target directory.
      text: >
        az iot hub device-identity create -n {iothub_name} -d {device_id} --am x509_thumbprint
        --output-dir /path/to/output
    - name: Create an IoT device with self-signed certificate authorization and
            explicitly provide primary and secondary thumbprints.
      text: >
        az iot hub device-identity create -n {iothub_name} -d {device_id} --am x509_thumbprint
        --ptp {thumbprint_1} --stp {thumbprint_2}
    - name: Create an IoT device with root CA authorization with disabled status and reason
      text: >
        az iot hub device-identity create -n {iothub_name} -d {device_id} --am x509_ca
        --status disabled --status-reason 'for reasons'
"""

helps[
    "iot hub device-identity show"
] = """
    type: command
    short-summary: Get the details of an IoT Hub device.
"""

helps[
    "iot hub device-identity list"
] = """
    type: command
    short-summary: List devices in an IoT Hub.
"""

helps[
    "iot hub device-identity update"
] = """
    type: command
    short-summary: Update an IoT Hub device.
    long-summary: Use --set followed by property assignments for updating a device.
                  Leverage parameters returned from 'iot hub device-identity show'.
    examples:
    - name: Turn on edge capabilities for device
      text: >
        az iot hub device-identity update -d {device_id} -n {iothub_name}
        --set capabilities.iotEdge=true
    - name: Disable device status
      text: >
        az iot hub device-identity update -d {device_id} -n {iothub_name} --set status=disabled
    - name: In one command
      text: >
        az iot hub device-identity update -d {device_id} -n {iothub_name}
        --set status=disabled capabilities.iotEdge=true
"""

helps[
    "iot hub device-identity delete"
] = """
    type: command
    short-summary: Delete an IoT Hub device.
"""

helps[
    "iot hub device-identity show-connection-string"
] = """
    type: command
    short-summary: Show a given IoT Hub device connection string.
"""

helps[
    "iot hub device-identity connection-string"
] = """
    type: group
    short-summary: Manage IoT device\'s connection string.
"""

helps[
    "iot hub device-identity connection-string show"
] = """
    type: command
    short-summary: Show a given IoT Hub device connection string.
"""

helps[
    "iot hub device-identity export"
] = """
    type: command
    short-summary: Export all device identities from an IoT Hub to an Azure Storage blob container.
    long-summary: For more information, see
                  https://docs.microsoft.com/azure/iot-hub/iot-hub-devguide-identity-registry#import-and-export-device-identities
    examples:
    - name: Export all device identities to a configured blob container using an inline SAS uri.
      text: >
        az iot hub device-identity export -n {iothub_name} --bcu {sas_uri}
    - name: Export all device identities to a configured blob container using a file path which contains SAS uri.
      text: >
        az iot hub device-identity export -n {iothub_name} --bcu {sas_uri_filepath}
"""

helps[
    "iot hub device-identity import"
] = """
    type: command
    short-summary: Import device identities to an IoT Hub from a blob.
    long-summary: For more information, see
                  https://docs.microsoft.com/azure/iot-hub/iot-hub-devguide-identity-registry#import-and-export-device-identities
    examples:
    - name: Import all device identities from a blob using an inline SAS uri.
      text: >
        az iot hub device-identity import -n {iothub_name} --ibcu {input_sas_uri} --obcu {output_sas_uri}
    - name: Import all device identities from a blob using a file path which contains SAS uri.
      text: >
        az iot hub device-identity import -n {iothub_name} --ibcu {input_sas_uri_filepath} --obcu {output_sas_uri_filepath}
"""

helps[
    "iot hub device-identity get-parent"
] = """
    type: command
    short-summary: Get the parent device of the specified device.
    examples:
    - name: Get the parent device of the specified device.
      text: >
        az iot hub device-identity get-parent -d {non_edge_device_id} -n {iothub_name}
"""

helps[
    "iot hub device-identity set-parent"
] = """
    type: command
    short-summary: Set the parent device of the specified non-edge device.
    examples:
    - name: Set the parent device of the specified non-edge device.
      text: >
        az iot hub device-identity set-parent -d {non_edge_device_id} --pd {edge_device_id} -n {iothub_name}
    - name: Set the parent device of the specified non-edge device irrespectively the non-edge device is
            already a child of other edge device.
      text: >
        az iot hub device-identity set-parent -d {non_edge_device_id} --pd {edge_device_id} --force -n {iothub_name}
"""

helps[
    "iot hub device-identity add-children"
] = """
    type: command
    short-summary: Add specified comma-separated list of non edge device ids as children of specified edge device.
    examples:
    - name: Add non-edge devices as a children to the edge device.
      text: >
        az iot hub device-identity add-children -d {edge_device_id} --child-list {comma_separated_non_edge_device_id}
        -n {iothub_name}
    - name: Add non-edge devices as a children to the edge device irrespectively the non-edge device is
            already a child of other edge device.
      text: >
        az iot hub device-identity add-children -d {edge_device_id} --child-list {comma_separated_non_edge_device_id}
        -n {iothub_name} -f
"""

helps[
    "iot hub device-identity list-children"
] = """
    type: command
    short-summary: Print comma-separated list of assigned child devices.
    examples:
    - name: Show all assigned non-edge devices as comma-separated list.
      text: >
        az iot hub device-identity list-children -d {edge_device_id} -n {iothub_name}
"""

helps[
    "iot hub device-identity remove-children"
] = """
    type: command
    short-summary: Remove non edge devices as children from specified edge device.
    examples:
    - name: Remove all mentioned devices as children of specified device.
      text: >
        az iot hub device-identity remove-children -d {edge_device_id} --child-list {comma_separated_non_edge_device_id}
        -n {iothub_name}
    - name: Remove all non-edge devices as children specified edge device.
      text: >
        az iot hub device-identity remove-children -d {edge_device_id} --remove-all
"""

helps[
    "iot hub device-twin"
] = """
    type: group
    short-summary: Manage IoT device twin configuration.
"""

helps[
    "iot hub device-twin show"
] = """
    type: command
    short-summary: Get a device twin definition.
"""

helps[
    "iot hub device-twin update"
] = """
    type: command
    short-summary: Update device twin desired properties and tags.
    long-summary: Provide --desired or --tags arguments for PATCH behavior.
                  Usage of generic update args (i.e. --set) will reflect PUT behavior
                  and are deprecated.
    examples:
    - name: Patch device twin desired properties.
      text: >
        az iot hub device-twin update -n {iothub_name} -d {device_id}
        --desired '{"conditions":{"temperature":{"warning":70, "critical":100}}}'
    - name: Patch device twin tags.
      text: >
        az iot hub device-twin update -n {iothub_name} -d {device_id}
        --tags '{"country": "USA"}'
    - name: Patch removal of 'critical' desired property from parent 'temperature'
      text: >
        az iot hub device-twin update -n {iothub_name} -d {device_id}
        --desired '{"condition":{"temperature":{"critical": null}}}'
"""

helps[
    "iot hub device-twin replace"
] = """
    type: command
    short-summary: Replace device twin definition with target json.
    long-summary: Input json directly or use a file path.
    examples:
    - name: Replace device twin with file contents.
      text: >
        az iot hub device-twin replace -d {device_id} -n {iothub_name} -j ../mydevicetwin.json
"""

helps[
    "iot hub module-identity"
] = """
    type: group
    short-summary: Manage IoT device modules.
"""

helps[
    "iot hub module-identity show-connection-string"
] = """
    type: command
    short-summary: Show a target IoT device module connection string.
"""

helps[
    "iot hub module-identity create"
] = """
    type: command
    short-summary: Create a module on a target IoT device in an IoT Hub.
"""

helps[
    "iot hub module-identity show"
] = """
    type: command
    short-summary: Get the details of an IoT device module in an IoT Hub.
"""

helps[
    "iot hub module-identity list"
] = """
    type: command
    short-summary: List modules located on an IoT device in an IoT Hub.
"""

helps[
    "iot hub module-identity update"
] = """
    type: command
    short-summary: Update an IoT Hub device module.
    long-summary: Use --set followed by property assignments for updating a module.
                  Leverage properties returned from 'iot hub module-identity show'.
    examples:
    - name: Regenerate module symmetric authentication keys
      text: >
        az iot hub module-identity update -m {module_name} -d {device_id} -n {iothub_name}
        --set authentication.symmetricKey.primaryKey=""
        authentication.symmetricKey.secondaryKey=""
"""

helps[
    "iot hub module-identity delete"
] = """
    type: command
    short-summary: Delete a device in an IoT Hub.
"""

helps[
    "iot hub module-identity connection-string"
] = """
    type: group
    short-summary: Manage IoT device module\'s connection string.
"""

helps[
    "iot hub module-identity connection-string show"
] = """
    type: command
    short-summary: Show a target IoT device module connection string.
"""

helps[
    "iot hub module-twin"
] = """
    type: group
    short-summary: Manage IoT device module twin configuration.
"""

helps[
    "iot hub module-twin show"
] = """
    type: command
    short-summary: Show a module twin definition.
"""

helps[
    "iot hub module-twin update"
] = """
    type: command
    short-summary: Update module twin desired properties and tags.
    long-summary: Provide --desired or --tags arguments for PATCH behavior.
                  Usage of generic update args (i.e. --set) will reflect PUT behavior
                  and are deprecated.
    examples:
    - name: Patch module twin desired properties.
      text: >
        az iot hub module-twin update -n {iothub_name} -d {device_id} -m {module_id}
        --desired '{"conditions":{"temperature":{"warning":70, "critical":100}}}'
    - name: Patch module twin tags.
      text: >
        az iot hub module-twin update -n {iothub_name} -d {device_id} -m {module_id}
        --tags '{"country": "USA"}'
    - name: Patch removal of 'critical' desired property from parent 'temperature'
      text: >
        az iot hub module-twin update -n {iothub_name} -d {device_id} -m {module_id}
        --desired '{"condition":{"temperature":{"critical": null}}}'
"""

helps[
    "iot hub module-twin replace"
] = """
    type: command
    short-summary: Replace a module twin definition with target json.
    long-summary: Input json directly or use a file path.
    examples:
    - name: Replace a module twin with file contents.
      text: >
        az iot hub module-twin replace -d {device_id} -n {iothub_name}
        -m {module_name} -j ../mymodtwin.json
"""

helps[
    "iot hub generate-sas-token"
] = """
    type: command
    short-summary: Generate a SAS token for a target IoT Hub, device or module.
    long-summary: For device SAS tokens, the policy parameter is used to
                  access the the device registry only. Therefore the policy should have
                  read access to the registry. For IoT Hub tokens the policy is part of the SAS.
    examples:
    - name: Generate an IoT Hub SAS token using the iothubowner policy and primary key.
      text: >
        az iot hub generate-sas-token -n {iothub_name}
    - name: Generate an IoT Hub SAS token using the registryRead policy and secondary key.
      text: >
        az iot hub generate-sas-token -n {iothub_name} --policy registryRead --key-type secondary
    - name: Generate a device SAS token using the iothubowner policy to access the {iothub_name} device registry.
      text: >
        az iot hub generate-sas-token -d {device_id} -n {iothub_name}
    - name: Generate a device SAS token using an IoT Hub connection string (with registry access)
      text: >
        az iot hub generate-sas-token -d {device_id}
        --login 'HostName=myhub.azure-devices.net;SharedAccessKeyName=iothubowner;SharedAccessKey=12345'
"""

helps[
    "iot hub invoke-module-method"
] = """
    type: command
    short-summary: Invoke an Edge module method.
"""

helps[
    "iot hub invoke-device-method"
] = """
    type: command
    short-summary: Invoke a device method.
"""

helps[
    "iot hub query"
] = """
    type: command
    short-summary: Query an IoT Hub using a powerful SQL-like language.
    long-summary: Query an IoT Hub using a powerful SQL-like language to retrieve information
                  regarding device and module twins, jobs and message routing.
                  See https://docs.microsoft.com/azure/iot-hub/iot-hub-devguide-query-language
                  for more information.
    examples:
    - name: Query all device twin data in an Azure IoT Hub.
      text: >
        az iot hub query -n {iothub_name} -q "select * from devices"
    - name: Query all module twin data on target device.
      text: >
        az iot hub query -n {iothub_name} -q "select * from devices.modules where devices.deviceId = '{device_id}'"
"""

helps[
    "iot hub configuration"
] = """
    type: group
    short-summary: Manage IoT automatic device management configuration at scale.
"""

helps[
    "iot hub configuration create"
] = """
    type: command
    short-summary: Create an IoT automatic device management configuration in a target IoT Hub.
    long-summary: |
                  Configuration content is json and slighty varies based on device or module intent.

                  Device configurations are in the form of {"deviceContent":{...}} or {"content":{"deviceContent":{...}}}

                  Module configurations are in the form of {"moduleContent":{...}} or {"content":{"moduleContent":{...}}}

                  Configurations can be defined with user provided metrics for on demand evaluation.
                  User metrics are json and in the form of {"queries":{...}} or {"metrics":{"queries":{...}}}.

                  Note: Target condition for modules must start with "from devices.modules where".
    examples:
    - name: Create a device configuration with a priority of 3 that applies on condition when a device is
            tagged in building 9 and the environment is 'test'.
      text: >
        az iot hub configuration create -c {config_name} -n {iothub_name} --content device_content.json
        --target-condition "tags.building=9 and tags.environment='test'" --priority 3
    - name: Create a device configuration with labels and provide user metrics inline (bash syntax example)
      text: >
        az iot hub configuration create -c {config_name} -n {iothub_name} --content device_content.json
        --target-condition "tags.building=9" --labels '{"key0":"value0", "key1":"value1"}' --priority 10
        --metrics '{"metrics": {"queries": {"mymetric": "select deviceId from devices where tags.location='US'"}}}'
    - name: Create a module configuration with labels and provide user metrics inline (cmd syntax example)
      text: >
        az iot hub configuration create -c {config_name} -n {iothub_name} --content module_content.json
        --target-condition "from devices.modules where tags.building=9" --labels "{\\"key0\\":\\"value0\\", \\"key1\\":\\"value1\\"}"
        --metrics "{\\"metrics\\": {\\"queries\\": {\\"mymetric\\": \\"select moduleId from devices.modules where tags.location='US'\\"}}}"
    - name: Create a module configuration with content and user metrics inline (powershell syntax example)
      text: >
        az iot hub configuration create -c {config_name} -n {iothub_name}
        --content '{\\"moduleContent\\": {\\"properties.desired.chillerWaterSettings\\": {\\"temperature\\": 38, \\"pressure\\": 78}}}'
        --target-condition "from devices.modules where tags.building=9" --priority 1
        --metrics '{\\"metrics\\": {\\"queries\\": {\\"mymetric\\":\\"select moduleId from devices.modules where tags.location=''US''\\"}}}'
"""

helps[
    "iot hub configuration show"
] = """
    type: command
    short-summary: Get the details of an IoT automatic device management configuration.
"""

helps[
    "iot hub configuration list"
] = """
    type: command
    short-summary: List IoT automatic device management configurations in an IoT Hub.
"""

helps[
    "iot hub configuration update"
] = """
    type: command
    short-summary: |
                  Update specified properties of an IoT automatic device management configuration.

                  Use --set followed by property assignments for updating a configuration.

                  Note: Configuration content is immutable. Configuration properties that can be
                  updated are 'labels', 'metrics', 'priority' and 'targetCondition'.
    examples:
    - name: Alter the priority of a device configuration and update its target condition
      text: >
        az iot hub configuration update -c {configuration_name} -n {iothub_name} --set priority=10
        targetCondition="tags.building=43 and tags.environment='dev'"
"""

helps[
    "iot hub configuration delete"
] = """
    type: command
    short-summary: Delete an IoT device configuration.
"""

helps[
    "iot hub configuration show-metric"
] = """
    type: command
    short-summary: Evaluate a target user or system metric defined in an IoT device configuration
    examples:
    - name: Evaluate the user defined 'warningLimit' metric
      text: >
        az iot hub configuration show-metric -m warningLimit -c {configuration_name} -n {iothub_name}
    - name: Evaluate the system 'appliedCount' metric
      text: >
        az iot hub configuration show-metric --metric-id appliedCount -c {configuration_name} -n {iothub_name}
        --metric-type system
"""

helps[
    "iot hub distributed-tracing"
] = """
    type: group
    short-summary: Manage distributed settings per-device.
"""

helps[
    "iot hub distributed-tracing show"
] = """
    type: command
    short-summary: Get the distributed tracing settings for a device.
    examples:
    - name: Get the distributed tracing settings for a device
      text: >
        az iot hub distributed-tracing show -d {device_id} -n {iothub_name}
"""

helps[
    "iot hub distributed-tracing update"
] = """
    type: command
    short-summary: Update the distributed tracing options for a device.
    examples:
    - name: Update the distributed tracing options for a device
      text: >
        az iot hub distributed-tracing update -d {device_id} --sm on --sr 50 -n {iothub_name}
"""

helps[
    "iot device"
] = """
    type: group
    short-summary: Leverage device-to-cloud and cloud-to-device messaging capabilities.
"""

helps[
    "iot device c2d-message"
] = """
    type: group
    short-summary: Cloud-to-device messaging commands.
"""

helps[
    "iot device c2d-message abandon"
] = """
    type: command
    short-summary: Abandon a cloud-to-device message.
"""

helps[
    "iot device c2d-message complete"
] = """
    type: command
    short-summary: Complete a cloud-to-device message.
"""

helps[
    "iot device c2d-message receive"
] = """
    type: command
    short-summary: Receive a cloud-to-device message.
    long-summary: |
      Note: Only one message ack argument [--complete, --reject, --abandon] will be accepted.
    examples:
    - name: Basic usage
      text: >
        az iot device c2d-message receive -d {device_id} -n {hub_name} -g {resource_group}
    - name: Receive a message and set a lock timeout of 30 seconds for that message
      text: >
        az iot device c2d-message receive -d {device_id} -n {hub_name} -g {resource_group} --lt {30}
    - name: Receive a message and ack it as 'complete' after it is received
      text: >
        az iot device c2d-message receive -d {device_id} -n {hub_name} -g {resource_group} --complete
    - name: Receive a message and reject it after it is received
      text: >
        az iot device c2d-message receive -d {device_id} -n {hub_name} -g {resource_group} --reject
"""

helps[
    "iot device c2d-message reject"
] = """
    type: command
    short-summary: Reject or deadletter a cloud-to-device message.
"""

helps[
    "iot device c2d-message purge"
] = """
    type: command
    short-summary: Purge cloud-to-device message queue for a target device.
"""

helps[
    "iot device c2d-message send"
] = """
    type: command
    short-summary: Send a cloud-to-device message.
    long-summary: |
                  EXPERIMENTAL requires Python 3.4+
                  This command relies on and may install dependent Cython package (uamqp) upon first execution.
                  https://github.com/Azure/azure-uamqp-python
    examples:
    - name: Basic usage with default message body
      text: >
        az iot device c2d-message send -d {device_id} -n {iothub_name}
    - name: Send cloud-to-device message with custom data and properties.
      text: >
        az iot device c2d-message send -d {device_id} -n {iothub_name} --data 'Hello World' --props 'key0=value0;key1=value1'
    - name: Send a C2D message and wait for device acknowledgement
      text: >
        az iot device c2d-message send -d {device_id} -n {iothub_name} --ack full --wait
"""

helps[
    "iot device send-d2c-message"
] = """
    type: command
    short-summary: Send an mqtt device-to-cloud message.
                   The command supports sending messages with application and system properties.
    examples:
    - name: Basic usage
      text: az iot device send-d2c-message -n {iothub_name} -d {device_id}
    - name: Basic usage with custom data
      text: az iot device send-d2c-message -n {iothub_name} -d {device_id} --data {message_body}
    - name: Send application properties
      text: az iot device send-d2c-message -n {iothub_name} -d {device_id} --props 'key0=value0;key1=value1'
    - name: Send system properties (Message Id and Correlation Id)
      text: az iot device send-d2c-message -n {iothub_name} -d {device_id} --props '$.mid=<id>;$.cid=<id>'
"""

helps[
    "iot device simulate"
] = """
    type: command
    short-summary: |
                   Simulate a device in an Azure IoT Hub.

                   While the device simulation is running, the device will automatically receive
                   and acknowledge cloud-to-device (c2d) messages. For mqtt simulation, all c2d messages will
                   be acknowledged with completion. For http simulation c2d acknowledgement is based on user
                   selection which can be complete, reject or abandon.

                   Note: The command by default will set content-type to application/json and content-encoding
                   to utf-8. This can be overriden.
    examples:
    - name: Basic usage (mqtt)
      text: az iot device simulate -n {iothub_name} -d {device_id}
    - name: Basic usage (mqtt) with sending mixed properties
      text: az iot device simulate -n {iothub_name} -d {device_id} --properties "myprop=myvalue;$.ct=application/json"
    - name: Basic usage (http)
      text: az iot device simulate -n {iothub_name} -d {device_id} --protocol http
    - name: Basic usage (http) with sending mixed properties
      text: az iot device simulate -n {iothub_name} -d {device_id} --protocol http --properties
            "iothub-app-myprop=myvalue;content-type=application/json;iothub-correlationid=12345"
    - name: Choose total message count and interval between messages
      text: az iot device simulate -n {iothub_name} -d {device_id} --msg-count 1000 --msg-interval 5
    - name: Reject c2d messages (http only)
      text: az iot device simulate -n {iothub_name} -d {device_id} --rs reject --protocol http
    - name: Abandon c2d messages (http only)
      text: az iot device simulate -n {iothub_name} -d {device_id} --rs abandon --protocol http
"""

helps[
    "iot device upload-file"
] = """
    type: command
    short-summary: Upload a local file as a device to a pre-configured blob storage container.
"""

helps[
    "iot edge"
] = """
    type: group
    short-summary: Manage IoT solutions on the Edge.
    long-summmary: |
                   Azure IoT Edge moves cloud analytics and custom business logic to devices so that your organization
                   can focus on business insights instead of data management. Enable your solution to truly scale by
                   configuring your IoT software, deploying it to devices via standard containers, and monitoring it
                   all from the cloud.

                   Read more about Azure IoT Edge here:
                   https://docs.microsoft.com/en-us/azure/iot-edge/
"""

helps[
    "iot edge set-modules"
] = """
    type: command
    short-summary: Set edge modules on a single device.
    long-summary: |
                  Modules content is json and in the form of {"modulesContent":{...}} or {"content":{"modulesContent":{...}}}.

                  Note: Upon execution the command will output the collection of modules applied to the device.
    examples:
    - name: Test edge modules while in development by setting modules on a target device.
      text: >
        az iot edge set-modules --hub-name {iothub_name} --device-id {device_id} --content ../modules_content.json
"""

helps[
    "iot edge deployment"
] = """
    type: group
    short-summary: Manage IoT Edge deployments at scale.
"""

helps[
    "iot edge deployment create"
] = """
    type: command
    short-summary: Create an IoT Edge deployment in a target IoT Hub.
    long-summary: |
                  Deployment content is json and in the form of {"modulesContent":{...}} or {"content":{"modulesContent":{...}}}.

                  Edge deployments can be created with user defined metrics for on demand evaluation.
                  User metrics are json and in the form of {"queries":{...}} or {"metrics":{"queries":{...}}}.
    examples:
    - name: Create a deployment with labels (bash syntax example) that applies for devices in 'building 9' and
            the environment is 'test'.
      text: >
        az iot edge deployment create -d {deployment_name} -n {iothub_name}
        --content modules_content.json
        --labels '{"key0":"value0", "key1":"value1"}'
        --target-condition "tags.building=9 and tags.environment='test'"
        --priority 3
    - name: Create a deployment with labels (powershell syntax example) that applies for devices tagged with environment 'dev'.
      text: >
        az iot edge deployment create -d {deployment_name} -n {iothub_name}
        --content modules_content.json
        --labels "{'key':'value'}"
        --target-condition "tags.environment='dev'"
    - name: Create a layered deployment that applies for devices tagged with environment 'dev'.
            Both user metrics and modules content defined inline (powershell syntax example).
      text: >
        az iot edge deployment create -d {deployment_name} -n {iothub_name}
        --content "{'modulesContent':{'`$edgeAgent':{'properties.desired.modules.mymodule0':{ }},'`$edgeHub':{'properties.desired.routes.myroute0':'FROM /messages/* INTO `$upstream'}}}"
        --target-condition "tags.environment='dev'"
        --priority 10
        --metrics "{'queries':{'mymetrik':'SELECT deviceId from devices where properties.reported.lastDesiredStatus.code = 200'}}"
        --layered
    - name: Create a layered deployment that applies for devices in 'building 9' and environment 'test'.
            Both user metrics and modules content defined inline (bash syntax example).
      text: >
        az iot edge deployment create -d {deployment_name} -n {iothub_name}
        --content '{"modulesContent":{"$edgeAgent":{"properties.desired.modules.mymodule0":{ }},"$edgeHub":{"properties.desired.routes.myroute0":"FROM /messages/* INTO $upstream"}}}'
        --target-condition "tags.building=9 and tags.environment='test'"
        --metrics '{"queries":{"mymetrik":"SELECT deviceId from devices where properties.reported.lastDesiredStatus.code = 200"}}'
        --layered
    - name: Create a layered deployment that applies for devices in 'building 9' and environment 'test'.
            Both user metrics and modules content defined from file.
      text: >
        az iot edge deployment create -d {deployment_name} -n {iothub_name}
        --content layered_modules_content.json
        --target-condition "tags.building=9 and tags.environment='test'"
        --metrics metrics_content.json
        --layered
"""

helps[
    "iot edge deployment show"
] = """
    type: command
    short-summary: Get the details of an IoT Edge deployment.
"""

helps[
    "iot edge deployment list"
] = """
    type: command
    short-summary: List IoT Edge deployments in an IoT Hub.
"""

helps[
    "iot edge deployment update"
] = """
    type: command
    short-summary: |
                  Update specified properties of an IoT Edge deployment.

                  Use --set followed by property assignments for updating a deployment.

                  Note: IoT Edge deployment content is immutable. Deployment properties that can be
                  updated are 'labels', 'metrics', 'priority' and 'targetCondition'.
    examples:
    - name: Alter the labels and target condition of an existing edge deployment
      text: >
        az iot edge deployment update -d {deployment_name} -n {iothub_name}
        --set labels='{"purpose":"dev", "owners":"IoTEngineering"}' targetCondition='tags.building=9'
"""

helps[
    "iot edge deployment delete"
] = """
    type: command
    short-summary: Delete an IoT Edge deployment.
"""

helps[
    "iot edge deployment show-metric"
] = """
    type: command
    short-summary: Evaluate a target system metric defined in an IoT Edge deployment.
    examples:
    - name: Evaluate the 'appliedCount' system metric
      text: >
        az iot edge deployment show-metric -m appliedCount -d {deployment_name} -n {iothub_name} --mt system
    - name: Evaluate the 'myCustomMetric' user metric
      text: >
        az iot edge deployment show-metric -m myCustomMetric -d {deployment_name} -n {iothub_name}
"""

helps[
    "iot dps"
] = """
    type: group
    short-summary: Manage entities in an Azure IoT Hub Device Provisioning Service.
                   Augmented with the IoT extension.
"""

helps[
    "iot dps enrollment"
] = """
    type: group
    short-summary: Manage enrollments in an Azure IoT Hub Device Provisioning Service.
"""

helps[
    "iot dps enrollment list"
] = """
    type: command
    short-summary: List device enrollments in an Azure IoT Hub Device Provisioning Service.
"""

helps[
    "iot dps enrollment show"
] = """
    type: command
    short-summary: Get device enrollment details in an Azure IoT Hub Device Provisioning Service.
"""

helps[
    "iot dps enrollment create"
] = """
    type: command
    short-summary: Create a device enrollment in an Azure IoT Hub Device Provisioning Service.
    examples:
    - name: Create an enrollment '{enrollment_id}' with attestation type 'x509' in the Azure
            IoT provisioning service '{dps_name}' in the resource group '{resource_group_name}'
      text: >
        az iot dps enrollment create -g {resource_group_name} --dps-name {dps_name}
        --enrollment-id {enrollment_id} --attestation-type x509
        --certificate-path /certificates/Certificate.pem
    - name: Create an enrollment '{enrollment_id}' with attestation type 'x509' in the Azure
            IoT Device Provisioning Service '{dps_name}' in the resource group
            '{resource_group_name}' with provisioning status 'disabled', target IoT Hub
            '{iothub_host_name}', device id '{device_id}' and initial twin
            properties '{"location":{"region":"US"}}'.
      text: >
        az iot dps enrollment create -g {resource_group_name} --dps-name {dps_name}
        --enrollment-id {enrollment_id} --attestation-type x509
        --certificate-path /certificates/Certificate.pem --provisioning-status disabled
        --iot-hub-host-name {iothub_host_name}
        --initial-twin-properties "{'location':{'region':'US'}}" --device-id {device_id}
    - name: Create an enrollment 'MyEnrollment' with attestation type 'tpm' in the Azure IoT
            Device Provisioning Service '{dps_name}' in the resource group '{resource_group_name}'.
      text: >
        az iot dps enrollment create -g {resource_group_name} --dps-name {dps_name}
        --enrollment-id {enrollment_id} --attestation-type tpm
        --endorsement-key 14963E8F3BA5B3984110B3C1CA8E8B89
    - name: Create an enrollment 'MyEnrollment' with attestation type 'symmetrickey' in the Azure
            IoT Device Provisioning service '{dps_name}' in the resource group '{resource_group_name}'.
      text: >
        az iot dps enrollment create -g {resource_group_name} --dps-name {dps_name}
        --enrollment-id {enrollment_id} --attestation-type symmetrickey
        --primary-key {primary_key} --secondary-key {secondary_key}
    - name: Create an enrollment 'MyEnrollment' with reprovision in the Azure IoT Device Provisioning
            service '{dps_name}' in the resource group '{resource_group_name}'.
      text: >
        az iot dps enrollment create -g {resource_group_name} --dps-name {dps_name}
        --enrollment-id {enrollment_id} --attestation-type tpm
        --reprovision-policy {reprovision_type} --endorsement-key 14963E8F3BA5B3984110B3C1CA8E8B89
    - name: Create an enrollment 'MyEnrollment' with static allocation policy in the Azure
            IoT Device Provisioning service '{dps_name}' in the resource group '{resource_group_name}'.
      text: >
        az iot dps enrollment create -g {resource_group_name} --dps-name {dps_name}
        --enrollment-id {enrollment_id} --attestation-type tpm --allocation-policy static
        --endorsement-key 14963E8F3BA5B3984110B3C1CA8E8B89 --iot-hubs {iot_hub_host_name}
    - name: Create an enrollment 'MyEnrollment' with hashed allocation policy and multiple hubs in the Azure
            IoT Device Provisioning service '{dps_name}' in the resource group '{resource_group_name}'.
      text: >
        az iot dps enrollment create -g {resource_group_name} --dps-name {dps_name}
        --enrollment-id {enrollment_id} --attestation-type tpm --allocation-policy hashed
        --endorsement-key 14963E8F3BA5B3984110B3C1CA8E8B89 --iot-hubs "{iot_hub_host_name1} {iot_hub_host_name2}"
    - name: Create an enrollment 'MyEnrollment' with custom allocation policy,
      text: >
        az iot dps enrollment create -g {resource_group_name} --dps-name {dps_name}
        --enrollment-id {enrollment_id} --attestation-type symmetrickey --allocation-policy custom
        --webhook-url {webhook_url} --api-version {api_version}
"""

helps[
    "iot dps enrollment update"
] = """
    type: command
    short-summary: Update a device enrollment in an Azure IoT Hub Device Provisioning Service.
    examples:
    - name: Update enrollment '{enrollment_id}' with a new x509 certificate in the Azure IoT
            Device Provisioning Service '{dps_name}' in the resource group '{resource_group_name}'.
      text: >
        az iot dps enrollment update -g {resource_group_name} --dps-name {dps_name}
        --enrollment-id {enrollment_id} --certificate-path /certificates/NewCertificate.pem
        --etag AAAAAAAAAAA=
    - name: Update enrollment '{enrollment_id}' with a new endorsement key in the Azure IoT
            Device Provisioning Service '{dps_name}' in the resource group '{resource_group_name}'.
      text: >
        az iot dps enrollment update -g {resource_group_name} --dps-name {dps_name}
        --enrollment-id {enrollment_id} --endorsement-key 14963E8F3BA5B3984110B3C1CA8E8B89
        --etag AAAAAAAAAAA=
    - name: Update enrollment '{enrollment_id}' with a new primary key in the Azure IoT
            Device Provisioning Service '{dps_name}' in the resource group '{resource_group_name}'.
      text: >
        az iot dps enrollment update -g {resource_group_name} --dps-name {dps_name}
        --enrollment-id {enrollment_id} --primary-key {new_primary_key}
        --etag AAAAAAAAAAA=
    - name: Update enrollment '{enrollment_id}' with a new reprovision type in the Azure IoT
            Device Provisioning Service '{dps_name}' in the resource group '{resource_group_name}'.
      text: >
        az iot dps enrollment update -g {resource_group_name} --dps-name {dps_name}
        --enrollment-id {enrollment_id} --reprovision-policy {reprovision_type}
        --etag AAAAAAAAAAA=
    - name: Update enrollment '{enrollment_id}' with a new allocation policy in the Azure IoT
            Device Provisioning Service '{dps_name}' in the resource group '{resource_group_name}'.
      text: >
        az iot dps enrollment update -g {resource_group_name} --dps-name {dps_name}
        --enrollment-id {enrollment_id} --allocation-policy geolatency
        --etag AAAAAAAAAAA= --iot-hubs "{iot_hub_host_name1} {iot_hub_host_name2} {iot_hub_host_name3}"
"""

helps[
    "iot dps enrollment delete"
] = """
    type: command
    short-summary: Delete a device enrollment in an Azure IoT Hub Device Provisioning Service.
"""

helps[
    "iot dps enrollment-group"
] = """
    type: group
    short-summary: Manage Azure IoT Hub Device Provisioning Service.
"""

helps[
    "iot dps enrollment-group list"
] = """
    type: command
    short-summary: List enrollments groups in an Azure IoT Hub Device Provisioning Service.
"""

helps[
    "iot dps enrollment-group show"
] = """
    type: command
    short-summary: Get the details of an enrollment group in an Azure IoT Hub Device Provisioning Service.
"""

helps[
    "iot dps enrollment-group create"
] = """
    type: command
    short-summary: Create an enrollment group in an Azure IoT Hub Device Provisioning Service.
    examples:
    - name: Create an enrollment group '{enrollment_id}' in the Azure IoT provisioning service
            '{dps_name}' in the resource group '{resource_group_name} using an intermediate certificate as primary certificate'.
      text: >
        az iot dps enrollment-group create -g {resource_group_name} --dps-name {dps_name}
        --enrollment-id {enrollment_id} --certificate-path /certificates/Certificate.pem
    - name: Create an enrollment group '{enrollment_id}' in the Azure IoT provisioning service
            '{dps_name}' in the resource group '{resource_group_name} using a CA certificate {certificate_name}
            as secondary certificate'.
      text: >
        az iot dps enrollment-group create -g {resource_group_name} --dps-name {dps_name}
        --enrollment-id {enrollment_id} --secondary-ca-name {certificate_name}
    - name: Create an enrollment group '{enrollment_id}' in the Azure IoT provisioning service
            'MyDps' in the resource group '{resource_group_name}' with provisioning status
            'enabled', target IoT Hub '{iothub_host_name}' and initial twin
            tags '{"location":{"region":"US"}} using an intermediate certificate as primary certificate'.
      text: >
        az iot dps enrollment-group create -g {resource_group_name} --dps-name {dps_name}
        --enrollment-id {enrollment_id} --certificate-path /certificates/Certificate.pem
        --provisioning-status enabled --iot-hub-host-name {iothub_host_name}
        --initial-twin-tags "{'location':{'region':'US'}}"
    - name: Create an enrollment group '{enrollment_id}' in the Azure IoT provisioning service
            '{dps_name}' in the resource group '{resource_group_name} with attestation type 'symmetrickey'.
      text: >
        az iot dps enrollment-group create -g {resource_group_name} --dps-name {dps_name}
        --enrollment-id {enrollment_id} --primary-key {primary_key} --secondary-key {secondary_key}
    - name: Create an enrollment group '{enrollment_id}' with custom allocation policy,
      text: >
        az iot dps enrollment-group create -g {resource_group_name} --dps-name {dps_name}
        --enrollment-id {enrollment_id} --allocation-policy custom --webhook-url {webhook_url}
        --api-version {api_version}

"""

helps[
    "iot dps enrollment-group update"
] = """
    type: command
    short-summary: Update an enrollment group in an Azure IoT Hub Device Provisioning Service.
    examples:
    - name: Update enrollment group '{enrollment_id}' in the Azure IoT provisioning service '{dps_name}'
            in the resource group '{resource_group_name}' with new initial twin tags.
      text: >
        az iot dps enrollment-group update -g {resource_group_name} --dps-name {dps_name}
        --enrollment-id {enrollment_id} --initial-twin-tags "{'location':{'region':'US2'}}" --etag AAAAAAAAAAA=
    - name: Update enrollment group '{enrollment_id}' in the Azure IoT provisioning service '{dps_name}'
            in the resource group '{resource_group_name}' with new primary intermediate certificate
            and remove existing secondary intermediate certificate.
      text: >
        az iot dps enrollment-group update -g {resource_group_name} --dps-name {dps_name}
        --enrollment-id {enrollment_id} --certificate-path /certificates/NewCertificate.pem
        --remove-secondary-certificate --etag AAAAAAAAAAA=
    - name: Update enrollment group '{enrollment_id}' in the Azure IoT provisioning service '{dps_name}'
            in the resource group '{resource_group_name}' with new secondary CA certificate
            '{certificate_name}' and remove existing primary CA certificate.
      text: >
        az iot dps enrollment-group update -g {resource_group_name} --dps-name {dps_name}
        --enrollment-id {enrollment_id} --secondary-ca-name {certificate_name}
        --remove-certificate --etag AAAAAAAAAAA=
    - name: Update enrollment group '{enrollment_id}' in the Azure IoT provisioning service '{dps_name}'
            in the resource group '{resource_group_name}' with new primary key.
      text: >
        az iot dps enrollment-group update -g {resource_group_name} --dps-name {dps_name}
        --enrollment-id {enrollment_id} --primary-key {new_primary_key} --etag AAAAAAAAAAA=
"""

helps[
    "iot dps enrollment-group delete"
] = """
    type: command
    short-summary: Delete an enrollment group in an Azure IoT Hub Device Provisioning Service.
"""

helps[
    "iot dps registration"
] = """
    type: group
    short-summary: Manage Azure IoT Hub Device Provisioning Service registrations.
"""

helps[
    "iot dps registration list"
] = """
    type: command
    short-summary: List device registration state in an Azure IoT Hub Device Provisioning
        Service enrollment group.
"""

helps[
    "iot dps registration show"
] = """
    type: command
    short-summary: Get the device registration state in an Azure IoT Hub Device Provisioning Service.
"""

helps[
    "iot dps registration delete"
] = """
    type: command
    short-summary: Delete a device registration in an Azure IoT Hub Device Provisioning Service.
"""

helps[
<<<<<<< HEAD
    "iot dps device-key"
] = """
    type: group
    short-summary: Create device SAS key
"""

helps[
    "iot dps device-key create"
] = """
    type: command
    short-summary: Generate a device SAS key.
    Long-summary: Generate device key from primary group SAS token.
=======
    "iot dps compute-device-key"
] = """
    type: command
    short-summary: Generate a derived device SAS key.
    long-summary: Generate a derived device key from a DPS enrollment group symmetric key.
    examples:
    - name: Basic usage
      text: >
        az iot dps compute-device-key --key {enrollement_group_symmetric_key} --registration-id {registration_id}
>>>>>>> 58effb55
"""<|MERGE_RESOLUTION|>--- conflicted
+++ resolved
@@ -1240,20 +1240,6 @@
 """
 
 helps[
-<<<<<<< HEAD
-    "iot dps device-key"
-] = """
-    type: group
-    short-summary: Create device SAS key
-"""
-
-helps[
-    "iot dps device-key create"
-] = """
-    type: command
-    short-summary: Generate a device SAS key.
-    Long-summary: Generate device key from primary group SAS token.
-=======
     "iot dps compute-device-key"
 ] = """
     type: command
@@ -1263,5 +1249,4 @@
     - name: Basic usage
       text: >
         az iot dps compute-device-key --key {enrollement_group_symmetric_key} --registration-id {registration_id}
->>>>>>> 58effb55
 """