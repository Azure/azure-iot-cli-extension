# coding=utf-8
# --------------------------------------------------------------------------------------------
# Copyright (c) Microsoft Corporation. All rights reserved.
# Licensed under the MIT License. See License.txt in the project root for license information.
# --------------------------------------------------------------------------------------------

"""
Load CLI commands
"""

from azext_iot import (
    iothub_ops,
    iotdps_ops,
)


def load_command_table(self, _):
    """
    Load CLI commands
    """
    with self.command_group("iot hub", command_type=iothub_ops) as cmd_group:
        cmd_group.command("query", "iot_query")
        cmd_group.command("invoke-device-method", "iot_device_method")
        cmd_group.command("invoke-module-method", "iot_device_module_method")
        cmd_group.command("generate-sas-token", "iot_get_sas_token")
        cmd_group.command("monitor-events", "iot_hub_monitor_events")
        cmd_group.command("monitor-feedback", "iot_hub_monitor_feedback")

    with self.command_group(
        "iot hub device-identity", command_type=iothub_ops
    ) as cmd_group:
        cmd_group.command("create", "iot_device_create")
        cmd_group.show_command("show", "iot_device_show")
        cmd_group.command("list", "iot_device_list")
        cmd_group.command("delete", "iot_device_delete")
        cmd_group.generic_update_command(
            "update", getter_name="iot_device_show", setter_name="iot_device_update"
        )

        cmd_group.command(
            "show-connection-string",
            "iot_get_device_connection_string",
            deprecate_info=self.deprecate(
                redirect="az iot hub device-identity connection-string show"
            ),
        )
        cmd_group.command("import", "iot_device_import")
        cmd_group.command("export", "iot_device_export")
        cmd_group.command("add-children", "iot_device_children_add")
        cmd_group.command("remove-children", "iot_device_children_remove")
        cmd_group.command("list-children", "iot_device_children_list")
        cmd_group.command("get-parent", "iot_device_get_parent")
        cmd_group.command("set-parent", "iot_device_set_parent")

    with self.command_group(
        "iot hub device-identity connection-string", command_type=iothub_ops
    ) as cmd_group:
        cmd_group.show_command("show", "iot_get_device_connection_string")

    with self.command_group(
        "iot hub module-identity", command_type=iothub_ops
    ) as cmd_group:
        cmd_group.command("create", "iot_device_module_create")
        cmd_group.show_command("show", "iot_device_module_show")
        cmd_group.command("list", "iot_device_module_list")
        cmd_group.command("delete", "iot_device_module_delete")
        cmd_group.generic_update_command(
            "update",
            getter_name="iot_device_module_show",
            setter_name="iot_device_module_update",
        )

        cmd_group.show_command(
            "show-connection-string",
            "iot_get_module_connection_string",
            deprecate_info=self.deprecate(
                redirect="az iot hub module-identity connection-string show"
            ),
        )

    with self.command_group(
        "iot hub module-identity connection-string", command_type=iothub_ops
    ) as cmd_group:
        cmd_group.show_command("show", "iot_get_module_connection_string")

    with self.command_group(
        "iot hub module-twin", command_type=iothub_ops
    ) as cmd_group:
        cmd_group.show_command("show", "iot_device_module_twin_show")
        cmd_group.command("replace", "iot_device_module_twin_replace")
        cmd_group.generic_update_command(
            "update",
            getter_name="iot_device_module_twin_show",
            setter_name="iot_device_module_twin_update",
            custom_func_name="iot_twin_update_custom",
            custom_func_type=iothub_ops,
        )

    with self.command_group(
        "iot hub device-twin", command_type=iothub_ops
    ) as cmd_group:
        cmd_group.show_command("show", "iot_device_twin_show")
        cmd_group.command("replace", "iot_device_twin_replace")
        cmd_group.generic_update_command(
            "update",
            getter_name="iot_device_twin_show",
            setter_name="iot_device_twin_update",
            custom_func_name="iot_twin_update_custom",
            custom_func_type=iothub_ops,
        )

    with self.command_group(
        "iot hub configuration", command_type=iothub_ops
    ) as cmd_group:
        cmd_group.command("show-metric", "iot_hub_configuration_metric_show")
        cmd_group.command("create", "iot_hub_configuration_create")
        cmd_group.show_command("show", "iot_hub_configuration_show")
        cmd_group.command("list", "iot_hub_configuration_list")
        cmd_group.command("delete", "iot_hub_configuration_delete")
        cmd_group.generic_update_command(
            "update",
            getter_name="iot_hub_configuration_show",
            setter_name="iot_hub_configuration_update",
        )

    with self.command_group(
        "iot hub distributed-tracing", command_type=iothub_ops, is_preview=True
    ) as cmd_group:
        cmd_group.show_command("show", "iot_hub_distributed_tracing_show")
        cmd_group.command("update", "iot_hub_distributed_tracing_update")

    with self.command_group(
        "iot hub connection-string", command_type=iothub_ops
    ) as cmd_group:
        cmd_group.show_command("show", "iot_hub_connection_string_show")

    with self.command_group("iot edge", command_type=iothub_ops) as cmd_group:
        cmd_group.command("set-modules", "iot_edge_set_modules")

    with self.command_group(
        "iot edge deployment", command_type=iothub_ops
    ) as cmd_group:
        cmd_group.command("show-metric", "iot_edge_deployment_metric_show")
        cmd_group.command("create", "iot_edge_deployment_create")
        cmd_group.show_command("show", "iot_hub_configuration_show")
        cmd_group.command("list", "iot_edge_deployment_list")
        cmd_group.command("delete", "iot_hub_configuration_delete")
        cmd_group.generic_update_command(
            "update",
            getter_name="iot_hub_configuration_show",
            setter_name="iot_hub_configuration_update",
        )

    with self.command_group("iot device", command_type=iothub_ops) as cmd_group:
        cmd_group.command("send-d2c-message", "iot_device_send_message")
        cmd_group.command("simulate", "iot_simulate_device")
        cmd_group.command("upload-file", "iot_device_upload_file")

    with self.command_group(
        "iot device c2d-message", command_type=iothub_ops
    ) as cmd_group:
        cmd_group.command("complete", "iot_c2d_message_complete")
        cmd_group.command("abandon", "iot_c2d_message_abandon")
        cmd_group.command("reject", "iot_c2d_message_reject")
        cmd_group.command("receive", "iot_c2d_message_receive")
        cmd_group.command("send", "iot_c2d_message_send")
        cmd_group.command("purge", "iot_c2d_message_purge")

    with self.command_group("iot dps", command_type=iotdps_ops) as cmd_group:
        cmd_group.command("compute-device-key", "iot_dps_compute_device_key", is_preview=True)

    with self.command_group("iot dps enrollment", command_type=iotdps_ops) as cmd_group:
        cmd_group.command("create", "iot_dps_device_enrollment_create")
        cmd_group.command("list", "iot_dps_device_enrollment_list")
        cmd_group.show_command("show", "iot_dps_device_enrollment_get")
        cmd_group.command("update", "iot_dps_device_enrollment_update")
        cmd_group.command("delete", "iot_dps_device_enrollment_delete")

    with self.command_group(
        "iot dps enrollment-group", command_type=iotdps_ops
    ) as cmd_group:
        cmd_group.command("create", "iot_dps_device_enrollment_group_create")
        cmd_group.command("list", "iot_dps_device_enrollment_group_list")
        cmd_group.show_command("show", "iot_dps_device_enrollment_group_get")
        cmd_group.command("update", "iot_dps_device_enrollment_group_update")
        cmd_group.command("delete", "iot_dps_device_enrollment_group_delete")

    with self.command_group(
        "iot dps registration", command_type=iotdps_ops
    ) as cmd_group:
        cmd_group.command("list", "iot_dps_registration_list")
<<<<<<< HEAD
        cmd_group.command("show", "iot_dps_registration_get")
        cmd_group.command("delete", "iot_dps_registration_delete")

    with self.command_group("iot dps device-key", command_type=iotdps_ops) as cmd_group:
        cmd_group.command("create", "iot_dps_generate_device_key")
=======
        cmd_group.show_command("show", "iot_dps_registration_get")
        cmd_group.command("delete", "iot_dps_registration_delete")
>>>>>>> 58effb55
<|MERGE_RESOLUTION|>--- conflicted
+++ resolved
@@ -189,13 +189,8 @@
         "iot dps registration", command_type=iotdps_ops
     ) as cmd_group:
         cmd_group.command("list", "iot_dps_registration_list")
-<<<<<<< HEAD
-        cmd_group.command("show", "iot_dps_registration_get")
+        cmd_group.show_command("show", "iot_dps_registration_get")
         cmd_group.command("delete", "iot_dps_registration_delete")
 
     with self.command_group("iot dps device-key", command_type=iotdps_ops) as cmd_group:
-        cmd_group.command("create", "iot_dps_generate_device_key")
-=======
-        cmd_group.show_command("show", "iot_dps_registration_get")
-        cmd_group.command("delete", "iot_dps_registration_delete")
->>>>>>> 58effb55
+        cmd_group.command("create", "iot_dps_generate_device_key")