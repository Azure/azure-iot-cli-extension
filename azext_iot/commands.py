# coding=utf-8
# --------------------------------------------------------------------------------------------
# Copyright (c) Microsoft Corporation. All rights reserved.
# Licensed under the MIT License. See License.txt in the project root for license information.
# --------------------------------------------------------------------------------------------
# pylint: disable=too-many-statements

"""
Load CLI commands
"""

<<<<<<< HEAD
from azext_iot import iothub_ops, iotdps_ops, iotcentral_ops
=======
from azext_iot import iothub_ops, iotdps_ops, iotdigitaltwin_ops, iotpnp_ops
>>>>>>> 9f91fcb0


def load_command_table(self, _):
    """
    Load CLI commands
    """
    with self.command_group('iot hub', command_type=iothub_ops) as cmd_group:
        cmd_group.command('query', 'iot_query')
        cmd_group.command('invoke-device-method', 'iot_device_method')
        cmd_group.command('invoke-module-method', 'iot_device_module_method')
        cmd_group.command('generate-sas-token', 'iot_get_sas_token')
        cmd_group.command('apply-configuration', 'iot_edge_set_modules',
                          deprecate_info='az iot edge set-modules')
        cmd_group.command('monitor-events', 'iot_hub_monitor_events')
        cmd_group.command('monitor-feedback', 'iot_hub_monitor_feedback')

    with self.command_group('iot hub device-identity', command_type=iothub_ops) as cmd_group:
        cmd_group.command('create', 'iot_device_create')
        cmd_group.command('show', 'iot_device_show')
        cmd_group.command('list', 'iot_device_list')
        cmd_group.command('delete', 'iot_device_delete')
        cmd_group.generic_update_command('update', getter_name='iot_device_show',
                                         setter_name='iot_device_update')

        cmd_group.command('show-connection-string', 'iot_get_device_connection_string')
        cmd_group.command('import', 'iot_device_import')
        cmd_group.command('export', 'iot_device_export')
        cmd_group.command('add-children', 'iot_device_children_add')
        cmd_group.command('remove-children', 'iot_device_children_remove')
        cmd_group.command('list-children', 'iot_device_children_list')
        cmd_group.command('get-parent', 'iot_device_get_parent')
        cmd_group.command('set-parent', 'iot_device_set_parent')

    with self.command_group('iot hub module-identity', command_type=iothub_ops) as cmd_group:
        cmd_group.command('create', 'iot_device_module_create')
        cmd_group.command('show', 'iot_device_module_show')
        cmd_group.command('list', 'iot_device_module_list')
        cmd_group.command('delete', 'iot_device_module_delete')
        cmd_group.generic_update_command('update', getter_name='iot_device_module_show',
                                         setter_name='iot_device_module_update')

        cmd_group.command('show-connection-string', 'iot_get_module_connection_string')

    with self.command_group('iot hub module-twin', command_type=iothub_ops) as cmd_group:
        cmd_group.command('show', 'iot_device_module_twin_show')
        cmd_group.command('replace', 'iot_device_module_twin_replace')
        cmd_group.generic_update_command('update', getter_name='iot_device_module_twin_show',
                                         setter_name='iot_device_module_twin_update')

    with self.command_group('iot hub device-twin', command_type=iothub_ops) as cmd_group:
        cmd_group.command('show', 'iot_device_twin_show')
        cmd_group.command('replace', 'iot_device_twin_replace')
        cmd_group.generic_update_command('update', getter_name='iot_device_twin_show',
                                         setter_name='iot_device_twin_update')

    with self.command_group('iot hub configuration', command_type=iothub_ops) as cmd_group:
        cmd_group.command('show-metric', 'iot_hub_configuration_metric_show')
        cmd_group.command('create', 'iot_hub_configuration_create')
        cmd_group.command('show', 'iot_hub_configuration_show')
        cmd_group.command('list', 'iot_hub_configuration_list')
        cmd_group.command('delete', 'iot_hub_configuration_delete')
        cmd_group.generic_update_command('update', getter_name='iot_hub_configuration_show',
                                         setter_name='iot_hub_configuration_update')

    with self.command_group('iot hub distributed-tracing', command_type=iothub_ops, is_preview=True) as cmd_group:
        cmd_group.command('show', 'iot_hub_distributed_tracing_show')
        cmd_group.command('update', 'iot_hub_distributed_tracing_update')

    with self.command_group('iot edge', command_type=iothub_ops) as cmd_group:
        cmd_group.command('set-modules', 'iot_edge_set_modules')

    with self.command_group('iot edge deployment', command_type=iothub_ops) as cmd_group:
        cmd_group.command('show-metric', 'iot_edge_deployment_metric_show')
        cmd_group.command('create', 'iot_edge_deployment_create')
        cmd_group.command('show', 'iot_hub_configuration_show')
        cmd_group.command('list', 'iot_edge_deployment_list')
        cmd_group.command('delete', 'iot_hub_configuration_delete')
        cmd_group.generic_update_command('update', getter_name='iot_hub_configuration_show',
                                         setter_name='iot_hub_configuration_update')

    with self.command_group('iot device', command_type=iothub_ops) as cmd_group:
        cmd_group.command('send-d2c-message', 'iot_device_send_message')
        cmd_group.command('simulate', 'iot_simulate_device')
        cmd_group.command('upload-file', 'iot_device_upload_file')

    with self.command_group('iot device c2d-message', command_type=iothub_ops) as cmd_group:
        cmd_group.command('complete', 'iot_c2d_message_complete')
        cmd_group.command('abandon', 'iot_c2d_message_abandon')
        cmd_group.command('reject', 'iot_c2d_message_reject')
        cmd_group.command('receive', 'iot_c2d_message_receive')
        cmd_group.command('send', 'iot_c2d_message_send')

    with self.command_group('iot dps enrollment', command_type=iotdps_ops) as cmd_group:
        cmd_group.command('create', 'iot_dps_device_enrollment_create')
        cmd_group.command('list', 'iot_dps_device_enrollment_list')
        cmd_group.command('show', 'iot_dps_device_enrollment_get')
        cmd_group.command('update', 'iot_dps_device_enrollment_update')
        cmd_group.command('delete', 'iot_dps_device_enrollment_delete')

    with self.command_group('iot dps enrollment-group', command_type=iotdps_ops) as cmd_group:
        cmd_group.command('create', 'iot_dps_device_enrollment_group_create')
        cmd_group.command('list', 'iot_dps_device_enrollment_group_list')
        cmd_group.command('show', 'iot_dps_device_enrollment_group_get')
        cmd_group.command('update', 'iot_dps_device_enrollment_group_update')
        cmd_group.command('delete', 'iot_dps_device_enrollment_group_delete')

    with self.command_group('iot dps registration', command_type=iotdps_ops) as cmd_group:
        cmd_group.command('list', 'iot_dps_registration_list')
        cmd_group.command('show', 'iot_dps_registration_get')
        cmd_group.command('delete', 'iot_dps_registration_delete')

<<<<<<< HEAD
    with self.command_group('iotcentral app', command_type=iotcentral_ops) as cmd_group:
        cmd_group.command('monitor-events', 'iot_central_monitor_events')

    with self.command_group('iotcentral device-twin', command_type=iotcentral_ops) as cmd_group:
        cmd_group.command('show', 'iot_central_device_show')
=======
    with self.command_group('iot dt', command_type=iotdigitaltwin_ops, is_preview=True) as cmd_group:
        cmd_group.command('list-interfaces', 'iot_digitaltwin_interface_list')
        cmd_group.command('list-properties', 'iot_digitaltwin_properties_list')
        cmd_group.command('update-property', 'iot_digitaltwin_property_update')
        cmd_group.command('invoke-command', 'iot_digitaltwin_invoke_command')
        cmd_group.command('monitor-events', 'iot_digitaltwin_monitor_events')
        cmd_group.command('list-commands', 'iot_digitaltwin_command_list')

    with self.command_group('iot pnp interface', command_type=iotpnp_ops, is_preview=True) as cmd_group:
        cmd_group.command('show', 'iot_pnp_interface_show')
        cmd_group.command('list', 'iot_pnp_interface_list')
        cmd_group.command('create', 'iot_pnp_interface_create')
        cmd_group.command('publish', 'iot_pnp_interface_publish')
        cmd_group.command('delete', 'iot_pnp_interface_delete')
        cmd_group.command('update', 'iot_pnp_interface_update')

    with self.command_group('iot pnp capability-model', command_type=iotpnp_ops, is_preview=True) as cmd_group:
        cmd_group.command('show', 'iot_pnp_model_show')
        cmd_group.command('list', 'iot_pnp_model_list')
        cmd_group.command('create', 'iot_pnp_model_create')
        cmd_group.command('publish', 'iot_pnp_model_publish')
        cmd_group.command('delete', 'iot_pnp_model_delete')
        cmd_group.command('update', 'iot_pnp_model_update')
>>>>>>> 9f91fcb0
<|MERGE_RESOLUTION|>--- conflicted
+++ resolved
@@ -9,11 +9,7 @@
 Load CLI commands
 """
 
-<<<<<<< HEAD
-from azext_iot import iothub_ops, iotdps_ops, iotcentral_ops
-=======
-from azext_iot import iothub_ops, iotdps_ops, iotdigitaltwin_ops, iotpnp_ops
->>>>>>> 9f91fcb0
+from azext_iot import iothub_ops, iotdps_ops, iotdigitaltwin_ops, iotpnp_ops, iotcentral_ops
 
 
 def load_command_table(self, _):
@@ -125,13 +121,12 @@
         cmd_group.command('show', 'iot_dps_registration_get')
         cmd_group.command('delete', 'iot_dps_registration_delete')
 
-<<<<<<< HEAD
     with self.command_group('iotcentral app', command_type=iotcentral_ops) as cmd_group:
         cmd_group.command('monitor-events', 'iot_central_monitor_events')
 
     with self.command_group('iotcentral device-twin', command_type=iotcentral_ops) as cmd_group:
         cmd_group.command('show', 'iot_central_device_show')
-=======
+
     with self.command_group('iot dt', command_type=iotdigitaltwin_ops, is_preview=True) as cmd_group:
         cmd_group.command('list-interfaces', 'iot_digitaltwin_interface_list')
         cmd_group.command('list-properties', 'iot_digitaltwin_properties_list')
@@ -154,5 +149,4 @@
         cmd_group.command('create', 'iot_pnp_model_create')
         cmd_group.command('publish', 'iot_pnp_model_publish')
         cmd_group.command('delete', 'iot_pnp_model_delete')
-        cmd_group.command('update', 'iot_pnp_model_update')
->>>>>>> 9f91fcb0
+        cmd_group.command('update', 'iot_pnp_model_update')