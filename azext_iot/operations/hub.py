--- conflicted
+++ resolved
@@ -209,13 +209,9 @@
             id=device_id, device=device
         )
     except CloudError as e:
-<<<<<<< HEAD
-        handle_service_exception(e)
-=======
-        raise CLIError(unpack_msrest_error(e))
+        handle_service_exception(e)
     except ValueError as ve:
-        raise CLIError(ve)
->>>>>>> 5a7d783b
+        raise InvalidArgumentValueError(ve)
 
     return output
 
@@ -845,13 +841,9 @@
             id=device_id, mid=module_id, module=module
         )
     except CloudError as e:
-<<<<<<< HEAD
-        handle_service_exception(e)
-=======
-        raise CLIError(unpack_msrest_error(e))
+        handle_service_exception(e)
     except ValueError as ve:
-        raise CLIError(ve)
->>>>>>> 5a7d783b
+        raise InvalidArgumentValueError(ve)
 
 
 def _assemble_module(device_id, module_id, auth_method, pk=None, sk=None):
