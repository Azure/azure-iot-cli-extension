# coding=utf-8
# --------------------------------------------------------------------------------------------
# Copyright (c) Microsoft Corporation. All rights reserved.
# Licensed under the MIT License. See License.txt in the project root for license information.
# --------------------------------------------------------------------------------------------

from os.path import exists
from knack.log import get_logger
from enum import Enum, EnumMeta
from azure.cli.core.azclierror import (
    ArgumentUsageError,
    CLIInternalError,
    ClientRequestError,
    FileOperationError,
    InvalidArgumentValueError,
    RequiredArgumentMissingError,
    ResourceNotFoundError,
    ValidationError,
)
from azext_iot.constants import (
    DEVICE_DEVICESCOPE_PREFIX,
    TRACING_PROPERTY,
    TRACING_ALLOWED_FOR_LOCATION,
    TRACING_ALLOWED_FOR_SKU,
)
from azext_iot.common.sas_token_auth import SasTokenAuthentication
from azext_iot.common.shared import (
    DeviceAuthType,
    SdkType,
    ConfigType,
    KeyType,
    RenewKeyType,
    IoTHubStateType,
    DeviceAuthApiType,
    ConnectionStringParser,
    EntityStatusType,
    JobType
)
from azext_iot.iothub.providers.discovery import IotHubDiscovery
from azext_iot.common.utility import (
    assemble_nargs_to_dict,
    handle_service_exception,
    read_file_content,
    init_monitoring,
    process_json_arg,
    generate_key,
    generate_storage_account_sas_token,
)
from azext_iot._factory import SdkResolver, CloudError
from azext_iot.operations.generic import _execute_query, _process_top
from typing import Optional
import pprint

logger = get_logger(__name__)
printer = pprint.PrettyPrinter(indent=2)


# Query

def iot_query(
    cmd,
    query_command,
    hub_name=None,
    top=None,
    resource_group_name=None,
    login=None,
    auth_type_dataplane=None,
):
    # TODO: make into validator to remove redundancy
    top = _process_top(top)
    discovery = IotHubDiscovery(cmd)
    target = discovery.get_target(
        resource_name=hub_name,
        resource_group_name=resource_group_name,
        login=login,
        auth_type=auth_type_dataplane,
    )
    return _iot_query(target, query_command, top)


def _iot_query(target, query_command, top=None):
    top = _process_top(top)
    resolver = SdkResolver(target=target)
    service_sdk = resolver.get_sdk(SdkType.service_sdk)

    try:
        query_args = [query_command]
        query_method = service_sdk.query.get_twins

        return _execute_query(query_args, query_method, top)
    except CloudError as e:
        handle_service_exception(e)


# Device


def iot_device_show(
    cmd,
    device_id,
    hub_name=None,
    resource_group_name=None,
    login=None,
    auth_type_dataplane=None,
):
    discovery = IotHubDiscovery(cmd)
    target = discovery.get_target(
        resource_name=hub_name,
        resource_group_name=resource_group_name,
        login=login,
        auth_type=auth_type_dataplane,
    )
    return _iot_device_show(target, device_id)


def _iot_device_show(target, device_id):
    resolver = SdkResolver(target=target)
    service_sdk = resolver.get_sdk(SdkType.service_sdk)

    try:
        device = service_sdk.devices.get_identity(
            id=device_id, raw=True
        ).response.json()
        device["hub"] = target.get("entity")
        return device
    except CloudError as e:
        handle_service_exception(e)


def iot_device_create(
    cmd,
    device_id,
    hub_name=None,
    edge_enabled=False,
    auth_method=DeviceAuthType.shared_private_key.value,
    primary_key=None,
    secondary_key=None,
    primary_thumbprint=None,
    secondary_thumbprint=None,
    status=EntityStatusType.enabled.value,
    status_reason=None,
    valid_days=None,
    output_dir=None,
    device_scope=None,
    resource_group_name=None,
    login=None,
    auth_type_dataplane=None,
):
    discovery = IotHubDiscovery(cmd)
    target = discovery.get_target(
        resource_name=hub_name,
        resource_group_name=resource_group_name,
        login=login,
        auth_type=auth_type_dataplane,
    )
    return _iot_device_create(
        target=target,
        device_id=device_id,
        edge_enabled=edge_enabled,
        auth_method=auth_method,
        primary_key=primary_key,
        secondary_key=secondary_key,
        primary_thumbprint=primary_thumbprint,
        secondary_thumbprint=secondary_thumbprint,
        status=status,
        status_reason=status_reason,
        valid_days=valid_days,
        output_dir=output_dir,
        device_scope=device_scope
    )


def _iot_device_create(
    target,
    device_id,
    edge_enabled=False,
    auth_method=DeviceAuthType.shared_private_key.value,
    primary_key=None,
    secondary_key=None,
    primary_thumbprint=None,
    secondary_thumbprint=None,
    status=EntityStatusType.enabled.value,
    status_reason=None,
    valid_days=None,
    output_dir=None,
    device_scope=None,
):
    resolver = SdkResolver(target=target)
    service_sdk = resolver.get_sdk(SdkType.service_sdk)

    if any([valid_days, output_dir]):
        valid_days = 365 if not valid_days else int(valid_days)
        if output_dir and not exists(output_dir):
            raise FileOperationError(
                "certificate output directory of '{}' does not exist.".format(
                    output_dir
                )
            )
        cert = _create_self_signed_cert(device_id, valid_days, output_dir)
        primary_thumbprint = cert["thumbprint"]

    try:
        device = _assemble_device(
            is_update=False,
            device_id=device_id,
            auth_method=auth_method,
            edge_enabled=edge_enabled,
            pk=primary_thumbprint if auth_method == DeviceAuthType.x509_thumbprint.value else primary_key,
            sk=secondary_thumbprint if auth_method == DeviceAuthType.x509_thumbprint.value else secondary_key,
            status=status,
            status_reason=status_reason,
            device_scope=device_scope,
        )
        output = service_sdk.devices.create_or_update_identity(
            id=device_id, device=device
        )
    except CloudError as e:
        handle_service_exception(e)
    except ValueError as ve:
        raise InvalidArgumentValueError(ve)

    return output


def _assemble_device(
    is_update,
    device_id,
    auth_method,
    edge_enabled,
    pk=None,
    sk=None,
    status=EntityStatusType.enabled.value,
    status_reason=None,
    device_scope=None,
):
    from azext_iot.sdk.iothub.service.models import DeviceCapabilities, Device

    auth = _assemble_auth(auth_method, pk, sk)
    cap = DeviceCapabilities(iot_edge=edge_enabled)
    if is_update:
        device = Device(
            device_id=device_id,
            authentication=auth,
            capabilities=cap,
            status=status,
            status_reason=status_reason,
            device_scope=device_scope,
        )
        return device
    if edge_enabled:
        parent_scopes = []
        if device_scope:
            parent_scopes = [device_scope]
        device = Device(
            device_id=device_id,
            authentication=auth,
            capabilities=cap,
            status=status,
            status_reason=status_reason,
            parent_scopes=parent_scopes,
        )
        return device
    else:
        device = Device(
            device_id=device_id,
            authentication=auth,
            capabilities=cap,
            status=status,
            status_reason=status_reason,
            device_scope=device_scope,
        )
        return device


def _assemble_auth(auth_method, pk, sk):
    from azext_iot.sdk.iothub.service.models import (
        AuthenticationMechanism,
        SymmetricKey,
        X509Thumbprint,
    )

    auth = None
    if auth_method in [
        DeviceAuthType.shared_private_key.name,
        DeviceAuthApiType.sas.value,
    ]:
        if any([pk, sk]) and not all([pk, sk]):
            raise ValueError("When configuring symmetric key auth both primary and secondary keys are required.")

        auth = AuthenticationMechanism(
            symmetric_key=SymmetricKey(primary_key=pk, secondary_key=sk),
            type=DeviceAuthApiType.sas.value,
        )
    elif auth_method in [
        DeviceAuthType.x509_thumbprint.name,
        DeviceAuthApiType.selfSigned.value,
    ]:
        if not pk:
            raise ValueError("When configuring selfSigned auth the primary thumbprint is required.")
        auth = AuthenticationMechanism(
            x509_thumbprint=X509Thumbprint(
                primary_thumbprint=pk, secondary_thumbprint=sk
            ),
            type=DeviceAuthApiType.selfSigned.value,
        )
    elif auth_method in [
        DeviceAuthType.x509_ca.name,
        DeviceAuthApiType.certificateAuthority.value,
    ]:
        auth = AuthenticationMechanism(
            type=DeviceAuthApiType.certificateAuthority.value
        )
    else:
        raise ValueError("Authorization method {} invalid.".format(auth_method))
    return auth


def _create_self_signed_cert(subject, valid_days, output_path=None):
    from azext_iot.common.certops import create_self_signed_certificate

    return create_self_signed_certificate(subject=subject, valid_days=valid_days, cert_output_dir=output_path)


def update_iot_device_custom(
    instance,
    edge_enabled=None,
    status=None,
    status_reason=None,
    auth_method=None,
    primary_thumbprint=None,
    secondary_thumbprint=None,
    primary_key=None,
    secondary_key=None,
):
    if edge_enabled is not None:
        instance["capabilities"]["iotEdge"] = edge_enabled
    if status is not None:
        instance["status"] = status
    if status_reason is not None:
        instance["statusReason"] = status_reason

    auth_type = instance["authentication"]["type"]
    if auth_method is not None:
        if auth_method == DeviceAuthType.shared_private_key.name:
            auth = DeviceAuthApiType.sas.value
            if (primary_key and not secondary_key) or (
                not primary_key and secondary_key
            ):
                raise RequiredArgumentMissingError("primary + secondary Key required with sas auth")
            instance["authentication"]["symmetricKey"]["primaryKey"] = primary_key
            instance["authentication"]["symmetricKey"]["secondaryKey"] = secondary_key
        elif auth_method == DeviceAuthType.x509_thumbprint.name:
            auth = DeviceAuthApiType.selfSigned.value
            if not any([primary_thumbprint, secondary_thumbprint]):
                raise RequiredArgumentMissingError(
                    "primary or secondary Thumbprint required with selfSigned auth"
                )
            if primary_thumbprint:
                instance["authentication"]["x509Thumbprint"][
                    "primaryThumbprint"
                ] = primary_thumbprint
            if secondary_thumbprint:
                instance["authentication"]["x509Thumbprint"][
                    "secondaryThumbprint"
                ] = secondary_thumbprint
        elif auth_method == DeviceAuthType.x509_ca.name:
            auth = DeviceAuthApiType.certificateAuthority.value
        else:
            raise ValueError("Authorization method {} invalid.".format(auth_method))
        instance["authentication"]["type"] = auth

    # if no new auth_method is provided, validate secondary auth arguments and update accordingly
    elif auth_type == DeviceAuthApiType.sas.value:
        if any([primary_thumbprint, secondary_thumbprint]):
            raise ValueError(
                "Device authorization method {} does not support primary or secondary thumbprints.".format(
                    DeviceAuthType.shared_private_key.name
                )
            )
        if primary_key:
            instance["authentication"]["symmetricKey"]["primaryKey"] = primary_key
        if secondary_key:
            instance["authentication"]["symmetricKey"]["secondaryKey"] = secondary_key

    elif auth_type == DeviceAuthApiType.selfSigned.value:
        if any([primary_key, secondary_key]):
            raise ValueError(
                "Device authorization method {} does not support primary or secondary keys.".format(
                    DeviceAuthType.x509_thumbprint.name
                )
            )
        if primary_thumbprint:
            instance["authentication"]["x509Thumbprint"][
                "primaryThumbprint"
            ] = primary_thumbprint
        if secondary_thumbprint:
            instance["authentication"]["x509Thumbprint"][
                "secondaryThumbprint"
            ] = secondary_thumbprint
    return instance


def iot_device_update(
    cmd,
    device_id,
    parameters,
    hub_name=None,
    resource_group_name=None,
    login=None,
    etag=None,
    auth_type_dataplane=None,
):
    discovery = IotHubDiscovery(cmd)
    target = discovery.get_target(
        resource_name=hub_name,
        resource_group_name=resource_group_name,
        login=login,
        auth_type=auth_type_dataplane,
    )

    auth, pk, sk = _parse_auth(parameters)
    updated_device = _assemble_device(
        True,
        parameters["deviceId"],
        auth,
        parameters["capabilities"]["iotEdge"],
        pk,
        sk,
        parameters["status"].lower(),
        parameters.get("statusReason"),
        parameters.get("deviceScope"),
    )
    updated_device.etag = etag if etag else "*"
    return _iot_device_update(target, device_id, updated_device)


def _iot_device_update(target, device_id, device):
    resolver = SdkResolver(target=target)
    service_sdk = resolver.get_sdk(SdkType.service_sdk)

    try:
        headers = {}
        headers["If-Match"] = '"{}"'.format(device.etag)
        return service_sdk.devices.create_or_update_identity(
            id=device_id, device=device, custom_headers=headers
        )
    except CloudError as e:
        handle_service_exception(e)


def iot_device_delete(
    cmd,
    device_id,
    hub_name=None,
    resource_group_name=None,
    login=None,
    etag=None,
    auth_type_dataplane=None,
):
    discovery = IotHubDiscovery(cmd)
    target = discovery.get_target(
        resource_name=hub_name,
        resource_group_name=resource_group_name,
        login=login,
        auth_type=auth_type_dataplane,
    )
    return _iot_device_delete(target, device_id, etag)


def _iot_device_delete(target, device_id, etag=None):
    resolver = SdkResolver(target=target)
    service_sdk = resolver.get_sdk(SdkType.service_sdk)

    try:
        headers = {}
        headers["If-Match"] = '"{}"'.format(etag if etag else "*")
        service_sdk.devices.delete_identity(id=device_id, custom_headers=headers)
        return
    except CloudError as e:
        handle_service_exception(e)


def _update_device_key(target, device, auth_method, pk, sk, etag=None):
    resolver = SdkResolver(target=target)
    service_sdk = resolver.get_sdk(SdkType.service_sdk)

    try:
        auth = _assemble_auth(auth_method, pk, sk)
        device["authentication"] = auth
        headers = {}
        headers["If-Match"] = '"{}"'.format(etag if etag else "*")
        return service_sdk.devices.create_or_update_identity(
            id=device["deviceId"],
            device=device,
            custom_headers=headers,
        )
    except CloudError as e:
        handle_service_exception(e)


def iot_device_key_regenerate(
    cmd,
    hub_name,
    device_id,
    renew_key_type,
    resource_group_name=None,
    login=None,
    etag=None,
    auth_type_dataplane=None,
):
    discovery = IotHubDiscovery(cmd)
    target = discovery.get_target(
        resource_name=hub_name,
        resource_group_name=resource_group_name,
        login=login,
        auth_type=auth_type_dataplane,
    )
    device = _iot_device_show(target, device_id)
    if device["authentication"]["type"] != DeviceAuthApiType.sas.value:
        raise ClientRequestError("Device authentication should be of type sas")

    pk = device["authentication"]["symmetricKey"]["primaryKey"]
    sk = device["authentication"]["symmetricKey"]["secondaryKey"]

    if renew_key_type == RenewKeyType.primary.value:
        pk = generate_key()
    if renew_key_type == RenewKeyType.secondary.value:
        sk = generate_key()
    if renew_key_type == RenewKeyType.swap.value:
        temp = pk
        pk = sk
        sk = temp

    return _update_device_key(
        target, device, device["authentication"]["type"], pk, sk, etag
    )


def iot_device_get_parent(
    cmd,
    device_id,
    hub_name=None,
    resource_group_name=None,
    login=None,
    auth_type_dataplane=None,
):
    discovery = IotHubDiscovery(cmd)
    target = discovery.get_target(
        resource_name=hub_name,
        resource_group_name=resource_group_name,
        login=login,
        auth_type=auth_type_dataplane,
    )
    child_device = _iot_device_show(target, device_id)
    _validate_child_device(child_device)
    parent_scope = child_device["parentScopes"][0]
    parent_device_id = parent_scope[
        len(DEVICE_DEVICESCOPE_PREFIX) : parent_scope.rindex("-")
    ]
    return _iot_device_show(target, parent_device_id)


def iot_device_set_parent(
    cmd,
    device_id,
    parent_id,
    force=False,
    hub_name=None,
    resource_group_name=None,
    login=None,
    auth_type_dataplane=None,
):
    discovery = IotHubDiscovery(cmd)
    target = discovery.get_target(
        resource_name=hub_name,
        resource_group_name=resource_group_name,
        login=login,
        auth_type=auth_type_dataplane,
    )
    _iot_device_set_parent(target, parent_id, device_id, force)


def _iot_device_set_parent(target, parent_id, device_id, force=False):
    parent_device = _iot_device_show(target, parent_id)
    _validate_edge_device(parent_device)
    child_device = _iot_device_show(target, device_id)
    _validate_parent_child_relation(child_device, force)

    _update_device_parent(
        target,
        child_device,
        child_device["capabilities"]["iotEdge"],
        parent_device["deviceScope"],
    )


def iot_device_children_add(
    cmd,
    device_id,
    child_list,
    force=False,
    hub_name=None,
    resource_group_name=None,
    login=None,
    auth_type_dataplane=None,
):
    discovery = IotHubDiscovery(cmd)
    target = discovery.get_target(
        resource_name=hub_name,
        resource_group_name=resource_group_name,
        login=login,
        auth_type=auth_type_dataplane,
    )
    return _iot_device_children_add(target, device_id, child_list, force)


def _iot_device_children_add(
    target,
    device_id,
    child_list,
    force=False
):
    devices = []
    edge_device = _iot_device_show(target, device_id)
    _validate_edge_device(edge_device)
    converted_child_list = child_list
    for child_device_id in converted_child_list:
        child_device = _iot_device_show(target, child_device_id.strip())
        _validate_parent_child_relation(child_device, force)
        devices.append(child_device)

    for device in devices:
        _update_device_parent(
            target,
            device,
            device["capabilities"]["iotEdge"],
            edge_device["deviceScope"],
        )


def iot_device_children_remove(
    cmd,
    device_id,
    child_list=None,
    remove_all=False,
    hub_name=None,
    resource_group_name=None,
    login=None,
    auth_type_dataplane=None,
):
    discovery = IotHubDiscovery(cmd)
    target = discovery.get_target(
        resource_name=hub_name,
        resource_group_name=resource_group_name,
        login=login,
        auth_type=auth_type_dataplane,
    )
    devices = []
    if remove_all:
        result = _iot_device_children_list(target, device_id)
        if not result:
            raise ClientRequestError(
                'No registered child devices found for "{}" edge device.'.format(
                    device_id
                )
            )
        for child_device_id in [str(x["deviceId"]) for x in result]:
            child_device = _iot_device_show(target, child_device_id.strip())
            devices.append(child_device)
    elif child_list:
        edge_device = _iot_device_show(target, device_id)
        _validate_edge_device(edge_device)
        converted_child_list = child_list
        for child_device_id in converted_child_list:
            child_device = _iot_device_show(target, child_device_id.strip())
            _validate_child_device(child_device)
            if child_device["parentScopes"] == [edge_device["deviceScope"]]:
                devices.append(child_device)
            else:
                raise ClientRequestError(
                    'The entered child device "{}" isn\'t assigned as a child of edge device "{}"'.format(
                        child_device_id.strip(), device_id
                    )
                )
    else:
        raise RequiredArgumentMissingError(
            "Please specify child list or use --remove-all to remove all children."
        )

    for device in devices:
        _update_device_parent(target, device, device["capabilities"]["iotEdge"])


def iot_device_children_list(
    cmd,
    device_id,
    hub_name=None,
    resource_group_name=None,
    login=None,
    auth_type_dataplane=None,
):
    discovery = IotHubDiscovery(cmd)
    target = discovery.get_target(
        resource_name=hub_name,
        resource_group_name=resource_group_name,
        login=login,
        auth_type=auth_type_dataplane,
    )
    result = _iot_device_children_list(target, device_id)

    return [device["deviceId"] for device in result]


def _iot_device_children_list(target, device_id):
    device = _iot_device_show(target, device_id)
    _validate_edge_device(device)
    query = (
        "select deviceId from devices where array_contains(parentScopes, '{}')".format(
            device["deviceScope"]
        )
    )

    # TODO: Inefficient
    return _iot_query(target, query)


def _update_device_parent(target, device, is_edge, device_scope=None):
    resolver = SdkResolver(target=target)
    service_sdk = resolver.get_sdk(SdkType.service_sdk)

    try:
        if is_edge:
            parent_scopes = []
            if device_scope:
                parent_scopes = [device_scope]
            device["parentScopes"] = parent_scopes
        else:
            if not device_scope:
                device_scope = ""
            device["deviceScope"] = device_scope
        etag = device.get("etag", None)
        if etag:
            headers = {}
            headers["If-Match"] = '"{}"'.format(etag)
            service_sdk.devices.create_or_update_identity(
                id=device["deviceId"],
                device=device,
                custom_headers=headers,
            )
            return
        raise LookupError("device etag not found.")
    except CloudError as e:
        handle_service_exception(e)
    except LookupError as err:
        raise CLIInternalError(err)


def _validate_edge_device(device):
    if not device["capabilities"]["iotEdge"]:
        raise ClientRequestError(
            'The device "{}" should be an edge device.'.format(device["deviceId"])
        )


def _validate_child_device(device):
    if "parentScopes" not in device:
        raise ClientRequestError(
            'Device "{}" doesn\'t support parent device functionality.'.format(
                device["deviceId"]
            )
        )
    if not device["parentScopes"]:
        raise ClientRequestError(
            'Device "{}" doesn\'t have any parent device.'.format(device["deviceId"])
        )


def _validate_parent_child_relation(child_device, force):
    if "parentScopes" not in child_device or child_device["parentScopes"] == []:
        return
    else:
        if not force:
            raise ClientRequestError(
                "The entered device \"{}\" already has a parent device, please use '--force'"
                " to overwrite".format(child_device["deviceId"])
            )
        return


# Module


def iot_device_module_create(
    cmd,
    device_id,
    module_id,
    hub_name=None,
    auth_method=DeviceAuthType.shared_private_key.value,
    primary_key=None,
    secondary_key=None,
    primary_thumbprint=None,
    secondary_thumbprint=None,
    valid_days=None,
    output_dir=None,
    resource_group_name=None,
    login=None,
    auth_type_dataplane=None,
):

    if any([valid_days, output_dir]):
        valid_days = 365 if not valid_days else int(valid_days)
        if output_dir and not exists(output_dir):
            raise FileOperationError(
                "certificate output directory of '{}' does not exist.".format(
                    output_dir
                )
            )
        cert = _create_self_signed_cert(module_id, valid_days, output_dir)
        primary_thumbprint = cert["thumbprint"]

    discovery = IotHubDiscovery(cmd)
    target = discovery.get_target(
        resource_name=hub_name,
        resource_group_name=resource_group_name,
        login=login,
        auth_type=auth_type_dataplane,
    )
    return _iot_device_module_create(
        target=target,
        device_id=device_id,
        module_id=module_id,
        auth_method=auth_method,
        primary_key=primary_key,
        secondary_key=secondary_key,
        primary_thumbprint=primary_thumbprint,
        secondary_thumbprint=secondary_thumbprint
    )


def _iot_device_module_create(
    target,
    device_id,
    module_id,
    auth_method=DeviceAuthType.shared_private_key.value,
    primary_key=None,
    secondary_key=None,
    primary_thumbprint=None,
    secondary_thumbprint=None
):
    resolver = SdkResolver(target=target)
    service_sdk = resolver.get_sdk(SdkType.service_sdk)

    try:
        module = _assemble_module(
            device_id=device_id,
            module_id=module_id,
            auth_method=auth_method,
            pk=primary_thumbprint if auth_method == DeviceAuthType.x509_thumbprint.value else primary_key,
            sk=secondary_thumbprint if auth_method == DeviceAuthType.x509_thumbprint.value else secondary_key,
        )
        return service_sdk.modules.create_or_update_identity(
            id=device_id, mid=module_id, module=module
        )
    except CloudError as e:
        handle_service_exception(e)
    except ValueError as ve:
        raise InvalidArgumentValueError(ve)


def _assemble_module(device_id, module_id, auth_method, pk=None, sk=None):
    from azext_iot.sdk.iothub.service.models import Module

    auth = _assemble_auth(auth_method, pk, sk)
    module = Module(module_id=module_id, device_id=device_id, authentication=auth)
    return module


def iot_device_module_update(
    cmd,
    device_id,
    module_id,
    parameters,
    hub_name=None,
    resource_group_name=None,
    login=None,
    etag=None,
    auth_type_dataplane=None,
):
    discovery = IotHubDiscovery(cmd)
    target = discovery.get_target(
        resource_name=hub_name,
        resource_group_name=resource_group_name,
        login=login,
        auth_type=auth_type_dataplane,
    )
    resolver = SdkResolver(target=target)
    service_sdk = resolver.get_sdk(SdkType.service_sdk)

    try:
        updated_module = _handle_module_update_params(parameters)
        headers = {}
        headers["If-Match"] = '"{}"'.format(etag if etag else "*")
        return service_sdk.modules.create_or_update_identity(
            id=device_id,
            mid=module_id,
            module=updated_module,
            custom_headers=headers,
        )
    except CloudError as e:
        handle_service_exception(e)


def _handle_module_update_params(parameters):
    auth, pk, sk = _parse_auth(parameters)
    return _assemble_module(
        device_id=parameters["deviceId"],
        module_id=parameters["moduleId"],
        auth_method=auth,
        pk=pk,
        sk=sk,
    )


def _parse_auth(parameters):
    valid_auth = [
        DeviceAuthApiType.sas.value,
        DeviceAuthApiType.selfSigned.value,
        DeviceAuthApiType.certificateAuthority.value,
    ]
    auth = parameters["authentication"].get("type")
    if auth not in valid_auth:
        raise InvalidArgumentValueError("authentication.type must be one of {}".format(valid_auth))
    pk = sk = None
    if auth == DeviceAuthApiType.sas.value:
        pk = parameters["authentication"]["symmetricKey"]["primaryKey"]
        sk = parameters["authentication"]["symmetricKey"]["secondaryKey"]
    elif auth == DeviceAuthApiType.selfSigned.value:
        pk = parameters["authentication"]["x509Thumbprint"]["primaryThumbprint"]
        sk = parameters["authentication"]["x509Thumbprint"]["secondaryThumbprint"]
        if not any([pk, sk]):
            raise RequiredArgumentMissingError(
                "primary + secondary Thumbprint required with selfSigned auth"
            )
    return auth, pk, sk


def iot_device_module_key_regenerate(
    cmd,
    hub_name,
    device_id,
    module_id,
    renew_key_type,
    resource_group_name=None,
    login=None,
    etag=None,
    auth_type_dataplane=None,
):
    discovery = IotHubDiscovery(cmd)
    target = discovery.get_target(
        resource_name=hub_name,
        resource_group_name=resource_group_name,
        login=login,
        auth_type=auth_type_dataplane,
    )
    resolver = SdkResolver(target=target)
    service_sdk = resolver.get_sdk(SdkType.service_sdk)
    try:
        module = service_sdk.modules.get_identity(
            id=device_id, mid=module_id, raw=True
        ).response.json()
    except CloudError as e:
        handle_service_exception(e)

    if module["authentication"]["type"] != "sas":
        raise ClientRequestError("Module authentication should be of type sas")

    pk = module["authentication"]["symmetricKey"]["primaryKey"]
    sk = module["authentication"]["symmetricKey"]["secondaryKey"]

    if renew_key_type == RenewKeyType.primary.value:
        pk = generate_key()
    if renew_key_type == RenewKeyType.secondary.value:
        sk = generate_key()
    if renew_key_type == RenewKeyType.swap.value:
        temp = pk
        pk = sk
        sk = temp

    module["authentication"]["symmetricKey"]["primaryKey"] = pk
    module["authentication"]["symmetricKey"]["secondaryKey"] = sk

    try:
        headers = {}
        headers["If-Match"] = '"{}"'.format(etag if etag else "*")
        return service_sdk.modules.create_or_update_identity(
            id=device_id,
            mid=module_id,
            module=module,
            custom_headers=headers,
        )
    except CloudError as e:
        handle_service_exception(e)


def iot_device_module_list(
    cmd,
    device_id,
    hub_name=None,
    top=1000,
    resource_group_name=None,
    login=None,
    auth_type_dataplane=None,
):
    discovery = IotHubDiscovery(cmd)
    target = discovery.get_target(
        resource_name=hub_name,
        resource_group_name=resource_group_name,
        login=login,
        auth_type=auth_type_dataplane,
    )
    return _iot_device_module_list(target, device_id, top)


def _iot_device_module_list(target, device_id, top=1000):
    resolver = SdkResolver(target=target)
    service_sdk = resolver.get_sdk(SdkType.service_sdk)

    try:
        return service_sdk.modules.get_modules_on_device(device_id)[:top]
    except CloudError as e:
        handle_service_exception(e)


def iot_device_module_show(
    cmd,
    device_id,
    module_id,
    hub_name=None,
    resource_group_name=None,
    login=None,
    auth_type_dataplane=None,
):
    discovery = IotHubDiscovery(cmd)
    target = discovery.get_target(
        resource_name=hub_name,
        resource_group_name=resource_group_name,
        login=login,
        auth_type=auth_type_dataplane,
    )
    return _iot_device_module_show(target, device_id, module_id)


def _iot_device_module_show(target, device_id, module_id):
    resolver = SdkResolver(target=target)
    service_sdk = resolver.get_sdk(SdkType.service_sdk)

    try:
        module = service_sdk.modules.get_identity(
            id=device_id, mid=module_id, raw=True
        ).response.json()
        module["hub"] = target.get("entity")
        return module
    except CloudError as e:
        handle_service_exception(e)


def iot_device_module_delete(
    cmd,
    device_id,
    module_id,
    hub_name=None,
    resource_group_name=None,
    login=None,
    etag=None,
    auth_type_dataplane=None,
):
    discovery = IotHubDiscovery(cmd)
    target = discovery.get_target(
        resource_name=hub_name,
        resource_group_name=resource_group_name,
        login=login,
        auth_type=auth_type_dataplane,
    )
    resolver = SdkResolver(target=target)
    service_sdk = resolver.get_sdk(SdkType.service_sdk)

    try:
        headers = {}
        headers["If-Match"] = '"{}"'.format(etag if etag else "*")
        service_sdk.modules.delete_identity(
            id=device_id, mid=module_id, custom_headers=headers
        )
        return
    except CloudError as e:
        handle_service_exception(e)


def iot_device_module_twin_show(
    cmd,
    device_id,
    module_id,
    hub_name=None,
    resource_group_name=None,
    login=None,
    auth_type_dataplane=None,
):
    discovery = IotHubDiscovery(cmd)
    target = discovery.get_target(
        resource_name=hub_name,
        resource_group_name=resource_group_name,
        login=login,
        auth_type=auth_type_dataplane,
    )
    return _iot_device_module_twin_show(
        target=target, device_id=device_id, module_id=module_id
    )


def _iot_device_module_twin_show(target, device_id, module_id):
    resolver = SdkResolver(target=target)
    service_sdk = resolver.get_sdk(SdkType.service_sdk)

    try:
        return service_sdk.modules.get_twin(
            id=device_id, mid=module_id, raw=True
        ).response.json()
    except CloudError as e:
        handle_service_exception(e)


def iot_device_module_twin_update(
    cmd,
    device_id,
    module_id,
    parameters,
    hub_name=None,
    resource_group_name=None,
    login=None,
    etag=None,
    auth_type_dataplane=None,
):
    discovery = IotHubDiscovery(cmd)
    target = discovery.get_target(
        resource_name=hub_name,
        resource_group_name=resource_group_name,
        login=login,
        auth_type=auth_type_dataplane,
    )
    return _iot_device_module_twin_update(target, device_id, module_id, parameters, etag)


def _iot_device_module_twin_update(target, device_id, module_id, parameters, etag=None):
    from azext_iot.common.utility import verify_transform
    resolver = SdkResolver(target=target)
    service_sdk = resolver.get_sdk(SdkType.service_sdk)

    try:
        headers = {}
        headers["If-Match"] = '"{}"'.format(etag if etag else "*")
        verify = {}
        if parameters.get("properties"):
            if parameters["properties"].get("desired"):
                verify = {"properties.desired": dict}
        if parameters.get("tags"):
            verify["tags"] = dict
        verify_transform(parameters, verify)
        return service_sdk.modules.update_twin(
            id=device_id,
            mid=module_id,
            device_twin_info=parameters,
            custom_headers=headers,
        )
    except CloudError as e:
        handle_service_exception(e)
    except (AttributeError, TypeError) as err:
        raise CLIInternalError(err)


def iot_device_module_twin_replace(
    cmd,
    device_id,
    module_id,
    target_json,
    hub_name=None,
    resource_group_name=None,
    login=None,
    etag=None,
    auth_type_dataplane=None,
):
    discovery = IotHubDiscovery(cmd)
    target = discovery.get_target(
        resource_name=hub_name,
        resource_group_name=resource_group_name,
        login=login,
        auth_type=auth_type_dataplane,
    )
    return _iot_device_module_twin_replace(target, device_id, module_id, target_json, etag)


def _iot_device_module_twin_replace(target, device_id, module_id, target_json, etag=None):
    resolver = SdkResolver(target=target)
    service_sdk = resolver.get_sdk(SdkType.service_sdk)

    try:
        target_json = process_json_arg(target_json, argument_name="json")
        headers = {}
        headers["If-Match"] = '"{}"'.format(etag if etag else "*")
        return service_sdk.modules.replace_twin(
            id=device_id,
            mid=module_id,
            device_twin_info=target_json,
            custom_headers=headers,
        )
    except CloudError as e:
        handle_service_exception(e)


def iot_edge_set_modules(
    cmd,
    device_id,
    content,
    hub_name=None,
    resource_group_name=None,
    login=None,
    auth_type_dataplane=None,
):

    discovery = IotHubDiscovery(cmd)
    target = discovery.get_target(
        resource_name=hub_name,
        resource_group_name=resource_group_name,
        login=login,
        auth_type=auth_type_dataplane,
    )
    return _iot_edge_set_modules(target, device_id, content)


def _iot_edge_set_modules(target, device_id, content):
    from azext_iot.sdk.iothub.service.models import ConfigurationContent
    resolver = SdkResolver(target=target)
    service_sdk = resolver.get_sdk(SdkType.service_sdk)

    try:
        content = process_json_arg(content, argument_name="content")
        processed_content = _process_config_content(
            content, config_type=ConfigType.edge
        )

        content = ConfigurationContent(**processed_content)
        service_sdk.configuration.apply_on_edge_device(id=device_id, content=content)
        return _iot_device_module_list(target, device_id)
    except CloudError as e:
        handle_service_exception(e)


def iot_edge_export_modules(
    cmd,
    device_id,
    hub_name=None,
    resource_group_name=None,
    login=None,
    auth_type_dataplane=None,
):
    discovery = IotHubDiscovery(cmd)
    target = discovery.get_target(
        resource_name=hub_name,
        resource_group_name=resource_group_name,
        login=login,
        auth_type=auth_type_dataplane,
    )
    module_twin_list = []

    try:
        # Get all modules in the device
        module_list = iot_device_module_list(cmd, device_id, hub_name=hub_name, login=login)
        for module in module_list:
            # Get module twins using module ids
            module_twin = _iot_device_module_twin_show(
                target=target, device_id=device_id, module_id=module.module_id)
            module_twin_list.append(module_twin)

        # Turn module twins list into module twin configuration
        return _build_edge_modules_configuration(module_twin_list)
    except CloudError as e:
        handle_service_exception(e)


def _build_edge_modules_configuration(module_twin_list):
    modulesContent = {}
    for module_twin in module_twin_list:
        moduleId = module_twin["moduleId"]
        desiredProperties = module_twin["properties"]["desired"]
        # Add desired properties from module twin except $metadata and $version
        if desiredProperties:
            desiredProperties.pop("$metadata")
            desiredProperties.pop("$version")
            modulesContent[moduleId] = {"properties.desired": desiredProperties}

    return {"content": {"modulesContent": modulesContent}}


def iot_edge_deployment_create(
    cmd,
    config_id,
    content,
    custom_labels=None,
    custom_metric_queries=None,
    hub_name=None,
    target_condition="",
    priority=0,
    labels=None,
    metrics=None,
    layered=False,
    no_validation=False,
    resource_group_name=None,
    login=None,
    auth_type_dataplane=None,
):
    # Short-term fix for --no-validation
    config_type = ConfigType.layered if layered or no_validation else ConfigType.edge
    discovery = IotHubDiscovery(cmd)
    target = discovery.get_target(
        resource_name=hub_name,
        resource_group_name=resource_group_name,
        login=login,
        auth_type=auth_type_dataplane,
    )
    return _iot_hub_configuration_create(
        target=target,
        config_id=config_id,
        content=content,
<<<<<<< HEAD
=======
        custom_labels=custom_labels,
        custom_metric_queries=custom_metric_queries,
        hub_name=hub_name,
>>>>>>> 13f87fab
        target_condition=target_condition,
        priority=priority,
        labels=labels,
        metrics=metrics,
        config_type=config_type
    )


def iot_hub_configuration_create(
    cmd,
    config_id,
    content,
    custom_labels=None,
    custom_metric_queries=None,
    hub_name=None,
    target_condition="",
    priority=0,
    labels=None,
    metrics=None,
    resource_group_name=None,
    login=None,
    auth_type_dataplane=None,
):
    discovery = IotHubDiscovery(cmd)
    target = discovery.get_target(
        resource_name=hub_name,
        resource_group_name=resource_group_name,
        login=login,
        auth_type=auth_type_dataplane,
    )
    return _iot_hub_configuration_create(
        target=target,
        config_id=config_id,
        content=content,
<<<<<<< HEAD
=======
        custom_labels=custom_labels,
        custom_metric_queries=custom_metric_queries,
        hub_name=hub_name,
>>>>>>> 13f87fab
        target_condition=target_condition,
        priority=priority,
        labels=labels,
        metrics=metrics,
        config_type=ConfigType.adm
    )


def _iot_hub_configuration_create(
    target,
    config_id,
    content,
<<<<<<< HEAD
=======
    config_type,
    custom_labels=None,
    custom_metric_queries=None,
    hub_name=None,
>>>>>>> 13f87fab
    target_condition="",
    priority=0,
    labels=None,
    metrics=None,
    config_type=ConfigType.adm
):
    from azext_iot.sdk.iothub.service.models import (
        Configuration,
        ConfigurationContent,
        ConfigurationMetrics,
    )
    resolver = SdkResolver(target=target)
    service_sdk = resolver.get_sdk(SdkType.service_sdk)

    logger.debug("ensuring lowercase configuration Id...")
    config_id = config_id.lower()
    metrics_key = "queries"

    content = process_json_arg(content, argument_name="content")
    processed_content = _process_config_content(content, config_type)
    if "module_content" in processed_content:
        required_target_prefix = "from devices.modules where"
        lower_target_condition = target_condition.lower()
        if not lower_target_condition.startswith(required_target_prefix):
            raise InvalidArgumentValueError(
                "The target condition for a module configuration must start with '{}'".format(
                    required_target_prefix
                )
            )

    if metrics:
        metrics = process_json_arg(metrics, argument_name="metrics")

        if "metrics" in metrics:
            metrics = metrics["metrics"]
        if metrics_key not in metrics:
            raise InvalidArgumentValueError(
                "metrics json must include the '{}' property".format(metrics_key)
            )
        metrics = metrics[metrics_key]
    elif custom_metric_queries:
        metrics = assemble_nargs_to_dict(custom_metric_queries)

    if labels:
        labels = process_json_arg(labels, argument_name="labels")
    elif custom_labels:
        labels = assemble_nargs_to_dict(custom_labels)

    config_content = ConfigurationContent(**processed_content)

    config_metrics = ConfigurationMetrics(queries=metrics)
    config = Configuration(
        id=config_id,
        schema_version="2.0",
        labels=labels,
        content=config_content,
        metrics=config_metrics,
        target_condition=target_condition,
        etag="*",
        priority=priority,
    )

    try:
        return service_sdk.configuration.create_or_update(
            id=config_id, configuration=config
        )
    except CloudError as e:
        handle_service_exception(e)


def _process_config_content(content, config_type):
    from knack.util import to_snake_case

    # Supports scenario where configuration payload is contained in 'content' key
    if "content" in content:
        content = content["content"]

    # Create new config dict to remove superflous properties
    processed_content = {}
    if config_type == ConfigType.adm:
        valid_adm_keys = ["deviceContent", "moduleContent"]
        if not all(key in content for key in valid_adm_keys):
            for key in valid_adm_keys:
                if key in content:
                    processed_content[to_snake_case(key)] = content[key]
                    return processed_content

        raise InvalidArgumentValueError(
            "Automatic device configuration payloads require property: {}".format(
                " or ".join(map(str, valid_adm_keys))
            )
        )

    if config_type == ConfigType.edge or config_type == ConfigType.layered:
        valid_edge_key = "modulesContent"
        legacy_edge_key = "moduleContent"

        if valid_edge_key in content:
            processed_content[valid_edge_key] = content[valid_edge_key]
        elif legacy_edge_key in content:
            logger.warning(
                "'%s' is deprecated for edge deployments. Use '%s' instead - request is still processing...",
                legacy_edge_key,
                valid_edge_key,
            )
            processed_content[valid_edge_key] = content[legacy_edge_key]

        if processed_content:
            # Schema based validation currently for IoT edge deployment only
            if config_type == ConfigType.edge:
                _validate_payload_schema(processed_content)

            processed_content[to_snake_case(valid_edge_key)] = processed_content[
                valid_edge_key
            ]
            del processed_content[valid_edge_key]

            return processed_content

        raise InvalidArgumentValueError(
            "Edge deployment payloads require property: {}".format(valid_edge_key)
        )


def _validate_payload_schema(content):
    import json
    from os.path import join
    from azext_iot.models.validators import JsonSchemaType, JsonSchemaValidator
    from azext_iot.constants import EDGE_DEPLOYMENT_ROOT_SCHEMAS_PATH as root_schema_path
    from azext_iot.common.utility import shell_safe_json_parse

    EDGE_AGENT_SCHEMA_PATH = "azure-iot-edgeagent-deployment-{}.json"
    EDGE_HUB_SCHEMA_PATH = "azure-iot-edgehub-deployment-{}.json"
    EDGE_SCHEMA_PATH_DICT = {
        "$edgeAgent": EDGE_AGENT_SCHEMA_PATH,
        "$edgeHub": EDGE_HUB_SCHEMA_PATH,
    }

    modules_content = content["modulesContent"]
    system_modules_for_validation = ["$edgeAgent", "$edgeHub"]

    for sys_module in system_modules_for_validation:
        if sys_module in modules_content:
            if (
                "properties.desired" in modules_content[sys_module]
                and "schemaVersion"
                in modules_content[sys_module]["properties.desired"]
            ):
                target_schema_ver = modules_content[sys_module][
                    "properties.desired"
                ]["schemaVersion"]
                target_schema_def_path = join(root_schema_path, f"{EDGE_SCHEMA_PATH_DICT[sys_module].format(target_schema_ver)}")

                logger.info("Attempting to fetch schema content from %s...", target_schema_def_path)
                if not exists(target_schema_def_path):
                    logger.info("Invalid schema path %s, skipping validation...", target_schema_def_path)
                    continue

                try:
                    target_schema_def = str(read_file_content(target_schema_def_path))
                    target_schema_def = shell_safe_json_parse(target_schema_def)
                except Exception:
                    logger.info(
                        "Unable to fetch schema content from %s skipping validation...",
                        target_schema_def_path,
                    )
                    continue

                logger.info(f"Validating {sys_module} of deployment payload against schema...")
                to_validate_content = {
                    sys_module: modules_content[sys_module]
                }
                draft_version = JsonSchemaType.draft4
                if "$schema" in target_schema_def and "/draft-07/" in target_schema_def["$schema"]:
                    draft_version = JsonSchemaType.draft7

                v = JsonSchemaValidator(target_schema_def, draft_version)
                errors = v.validate(to_validate_content)
                if errors:
                    # Pretty printing schema validation errors
                    raise ValidationError(
                        json.dumps(
                            {"validationErrors": errors},
                            separators=(",", ":"),
                            indent=2,
                        )
                    )


def iot_hub_configuration_update(
    cmd,
    config_id,
    parameters,
    hub_name=None,
    resource_group_name=None,
    login=None,
    etag=None,
    auth_type_dataplane=None,
):
    from azext_iot.sdk.iothub.service.models import Configuration
    from azext_iot.common.utility import verify_transform

    discovery = IotHubDiscovery(cmd)
    target = discovery.get_target(
        resource_name=hub_name,
        resource_group_name=resource_group_name,
        login=login,
        auth_type=auth_type_dataplane,
    )
    resolver = SdkResolver(target=target)
    service_sdk = resolver.get_sdk(SdkType.service_sdk)

    try:
        headers = {}
        headers["If-Match"] = '"{}"'.format(etag if etag else "*")
        verify = {"metrics": dict, "metrics.queries": dict, "content": dict}
        if parameters.get("labels"):
            verify["labels"] = dict
        verify_transform(parameters, verify)
        config = Configuration(
            id=parameters["id"],
            schema_version=parameters["schemaVersion"],
            labels=parameters["labels"],
            content=parameters["content"],
            metrics=parameters.get("metrics", None),
            target_condition=parameters["targetCondition"],
            priority=parameters["priority"],
        )
        return service_sdk.configuration.create_or_update(
            id=config_id, configuration=config, custom_headers=headers
        )
    except CloudError as e:
        handle_service_exception(e)
    except (AttributeError, TypeError) as err:
        raise CLIInternalError(err)


def iot_hub_configuration_show(
    cmd,
    config_id,
    hub_name=None,
    resource_group_name=None,
    login=None,
    auth_type_dataplane=None,
):
    discovery = IotHubDiscovery(cmd)
    target = discovery.get_target(
        resource_name=hub_name,
        resource_group_name=resource_group_name,
        login=login,
        auth_type=auth_type_dataplane,
    )
    return _iot_hub_configuration_show(target=target, config_id=config_id)


def _iot_hub_configuration_show(target, config_id):
    resolver = SdkResolver(target=target)
    service_sdk = resolver.get_sdk(SdkType.service_sdk)

    try:
        return service_sdk.configuration.get(id=config_id, raw=True).response.json()
    except CloudError as e:
        handle_service_exception(e)


def iot_hub_configuration_list(
    cmd,
    hub_name=None,
    top=None,
    resource_group_name=None,
    login=None,
    auth_type_dataplane=None,
):
    discovery = IotHubDiscovery(cmd)
    target = discovery.get_target(
        resource_name=hub_name,
        resource_group_name=resource_group_name,
        login=login,
        auth_type=auth_type_dataplane,
    )
    result = _iot_hub_configuration_list(target)

    filtered = [
        c
        for c in result
        if (
            c["content"].get("deviceContent") is not None
            or c["content"].get("moduleContent") is not None
        )
    ]
    return filtered[:top]  # list[:None] == list[:len(list)]


def iot_edge_deployment_list(
    cmd,
    hub_name=None,
    top=None,
    resource_group_name=None,
    login=None,
    auth_type_dataplane=None,
):
    discovery = IotHubDiscovery(cmd)
    target = discovery.get_target(
        resource_name=hub_name,
        resource_group_name=resource_group_name,
        login=login,
        auth_type=auth_type_dataplane,
    )
    result = _iot_hub_configuration_list(target)

    filtered = [c for c in result if c["content"].get("modulesContent") is not None]
    return filtered[:top]  # list[:None] == list[:len(list)]


def _iot_hub_configuration_list(target):
    resolver = SdkResolver(target=target)
    service_sdk = resolver.get_sdk(SdkType.service_sdk)

    try:
        result = service_sdk.configuration.get_configurations(raw=True).response.json()
        if not result:
            hub_name = target["name"]
            logger.info('No configurations found on hub "%s".', hub_name)
        return result
    except CloudError as e:
        handle_service_exception(e)


def iot_hub_configuration_delete(
    cmd,
    config_id,
    hub_name=None,
    resource_group_name=None,
    login=None,
    etag=None,
    auth_type_dataplane=None,
):
    discovery = IotHubDiscovery(cmd)
    target = discovery.get_target(
        resource_name=hub_name,
        resource_group_name=resource_group_name,
        login=login,
        auth_type=auth_type_dataplane,
    )
    return _iot_hub_configuration_delete(target, config_id, etag)


def _iot_hub_configuration_delete(target, config_id, etag=None):
    resolver = SdkResolver(target=target)
    service_sdk = resolver.get_sdk(SdkType.service_sdk)

    try:
        headers = {}
        headers["If-Match"] = '"{}"'.format(etag if etag else "*")
        service_sdk.configuration.delete(id=config_id, custom_headers=headers)
    except CloudError as e:
        handle_service_exception(e)


def iot_edge_deployment_metric_show(
    cmd,
    config_id,
    metric_id,
    metric_type="user",
    hub_name=None,
    resource_group_name=None,
    login=None,
    auth_type_dataplane=None,
):
    return iot_hub_configuration_metric_show(
        cmd,
        config_id=config_id,
        metric_id=metric_id,
        metric_type=metric_type,
        hub_name=hub_name,
        resource_group_name=resource_group_name,
        login=login,
        auth_type_dataplane=auth_type_dataplane,
    )


def iot_hub_configuration_metric_show(
    cmd,
    config_id,
    metric_id,
    metric_type="user",
    hub_name=None,
    resource_group_name=None,
    login=None,
    auth_type_dataplane=None,
):
    discovery = IotHubDiscovery(cmd)
    target = discovery.get_target(
        resource_name=hub_name,
        resource_group_name=resource_group_name,
        login=login,
        auth_type=auth_type_dataplane,
    )
    resolver = SdkResolver(target=target)
    service_sdk = resolver.get_sdk(SdkType.service_sdk)

    try:
        config = _iot_hub_configuration_show(target=target, config_id=config_id)

        metric_collection = None
        if metric_type == "system":
            metric_collection = config["systemMetrics"].get("queries")
        else:
            metric_collection = config["metrics"].get("queries")

        if metric_id not in metric_collection:
            raise InvalidArgumentValueError(
                "The {} metric '{}' is not defined in the configuration '{}'".format(
                    metric_type, metric_id, config_id
                )
            )

        metric_query = metric_collection[metric_id]

        query_args = [metric_query]
        query_method = service_sdk.query.get_twins

        metric_result = _execute_query(query_args, query_method, None)

        output = {}
        output["metric"] = metric_id
        output["query"] = metric_query
        output["result"] = metric_result

        return output
    except CloudError as e:
        handle_service_exception(e)


# Device Twin


def iot_device_twin_show(
    cmd,
    device_id,
    hub_name=None,
    resource_group_name=None,
    login=None,
    auth_type_dataplane=None,
):
    discovery = IotHubDiscovery(cmd)
    target = discovery.get_target(
        resource_name=hub_name,
        resource_group_name=resource_group_name,
        login=login,
        auth_type=auth_type_dataplane,
    )
    return _iot_device_twin_show(target=target, device_id=device_id)


def _iot_device_twin_show(target, device_id):
    resolver = SdkResolver(target=target)
    service_sdk = resolver.get_sdk(SdkType.service_sdk)

    try:
        return service_sdk.devices.get_twin(id=device_id, raw=True).response.json()
    except CloudError as e:
        handle_service_exception(e)


def iot_device_twin_list(
    cmd,
    hub_name=None,
    top=1000,
    edge_enabled=False,
    resource_group_name=None,
    login=None,
    auth_type_dataplane=None,
):
    discovery = IotHubDiscovery(cmd)
    target = discovery.get_target(
        resource_name=hub_name,
        resource_group_name=resource_group_name,
        login=login,
        auth_type=auth_type_dataplane,
    )
    return _iot_device_twin_list(target, edge_enabled, top)


def _iot_device_twin_list(target, edge_enabled=False, top=1000):
    query = (
        "select * from devices where capabilities.iotEdge = true"
        if edge_enabled
        else "select * from devices"
    )
    result = _iot_query(target=target, query_command=query, top=top)

    if not result:
        hub_name = target["name"]
        logger.info('No registered devices found on hub "%s".', hub_name)
    return result


def iot_twin_update_custom(instance, desired=None, tags=None):
    payload = {}
    is_patch = False
    if desired:
        is_patch = True
        payload["properties"] = {"desired": process_json_arg(desired, "desired")}

    if tags:
        is_patch = True
        payload["tags"] = process_json_arg(tags, "tags")

    return payload if is_patch else instance


def iot_device_twin_update(
    cmd,
    device_id,
    parameters,
    hub_name=None,
    resource_group_name=None,
    login=None,
    etag=None,
    auth_type_dataplane=None,
):
    discovery = IotHubDiscovery(cmd)
    target = discovery.get_target(
        resource_name=hub_name,
        resource_group_name=resource_group_name,
        login=login,
        auth_type=auth_type_dataplane,
    )
    return _iot_device_twin_update(target, device_id, parameters, etag)


def _iot_device_twin_update(
    target,
    device_id,
    parameters,
    etag=None,
):
    from azext_iot.common.utility import verify_transform

    resolver = SdkResolver(target=target)
    service_sdk = resolver.get_sdk(SdkType.service_sdk)

    try:
        headers = {}
        headers["If-Match"] = '"{}"'.format(etag if etag else "*")
        verify = {}
        if parameters.get("properties"):
            if parameters["properties"].get("desired"):
                verify = {"properties.desired": dict}
        if parameters.get("tags"):
            verify["tags"] = dict
        verify_transform(parameters, verify)
        return service_sdk.devices.update_twin(
            id=device_id, device_twin_info=parameters, custom_headers=headers
        )
    except CloudError as e:
        handle_service_exception(e)
    except (AttributeError, TypeError) as err:
        raise CLIInternalError(err)


def iot_device_twin_replace(
    cmd,
    device_id,
    target_json,
    hub_name=None,
    resource_group_name=None,
    login=None,
    etag=None,
    auth_type_dataplane=None,
):
    discovery = IotHubDiscovery(cmd)
    target = discovery.get_target(
        resource_name=hub_name,
        resource_group_name=resource_group_name,
        login=login,
        auth_type=auth_type_dataplane,
    )
    return _iot_device_twin_replace(target, device_id, target_json, etag)


def _iot_device_twin_replace(target, device_id, target_json, etag=None):
    resolver = SdkResolver(target=target)
    service_sdk = resolver.get_sdk(SdkType.service_sdk)

    try:
        target_json = process_json_arg(target_json, argument_name="json")
        headers = {}
        headers["If-Match"] = '"{}"'.format(etag if etag else "*")
        return service_sdk.devices.replace_twin(
            id=device_id, device_twin_info=target_json, custom_headers=headers
        )
    except CloudError as e:
        handle_service_exception(e)


def iot_device_method(
    cmd,
    device_id,
    method_name,
    hub_name=None,
    method_payload="{}",
    timeout=30,
    resource_group_name=None,
    login=None,
    auth_type_dataplane=None,
):
    from azext_iot.constants import (
        METHOD_INVOKE_MAX_TIMEOUT_SEC,
        METHOD_INVOKE_MIN_TIMEOUT_SEC,
    )

    if timeout > METHOD_INVOKE_MAX_TIMEOUT_SEC:
        raise InvalidArgumentValueError(
            "timeout must not be over {} seconds".format(METHOD_INVOKE_MAX_TIMEOUT_SEC)
        )
    if timeout < METHOD_INVOKE_MIN_TIMEOUT_SEC:
        raise InvalidArgumentValueError(
            "timeout must be at least {} seconds".format(METHOD_INVOKE_MIN_TIMEOUT_SEC)
        )

    discovery = IotHubDiscovery(cmd)
    target = discovery.get_target(
        resource_name=hub_name,
        resource_group_name=resource_group_name,
        login=login,
        auth_type=auth_type_dataplane,
    )
    resolver = SdkResolver(target=target)
    service_sdk = resolver.get_sdk(SdkType.service_sdk)

    # Prevent msrest locking up shell
    service_sdk.config.retry_policy.retries = 1
    try:
        if method_payload:
            method_payload = process_json_arg(
                method_payload, argument_name="method-payload"
            )

        request_body = {
            "methodName": method_name,
            "payload": method_payload,
            "responseTimeoutInSeconds": timeout,
            "connectTimeoutInSeconds": timeout,
        }

        return service_sdk.devices.invoke_method(
            device_id=device_id,
            direct_method_request=request_body,
            timeout=timeout,
        )
    except CloudError as e:
        handle_service_exception(e)


# Device Module Method Invoke


def iot_device_module_method(
    cmd,
    device_id,
    module_id,
    method_name,
    hub_name=None,
    method_payload="{}",
    timeout=30,
    resource_group_name=None,
    login=None,
    auth_type_dataplane=None,
):
    from azext_iot.constants import (
        METHOD_INVOKE_MAX_TIMEOUT_SEC,
        METHOD_INVOKE_MIN_TIMEOUT_SEC,
    )

    if timeout > METHOD_INVOKE_MAX_TIMEOUT_SEC:
        raise InvalidArgumentValueError(
            "timeout must not be over {} seconds".format(METHOD_INVOKE_MAX_TIMEOUT_SEC)
        )
    if timeout < METHOD_INVOKE_MIN_TIMEOUT_SEC:
        raise InvalidArgumentValueError(
            "timeout must not be over {} seconds".format(METHOD_INVOKE_MIN_TIMEOUT_SEC)
        )

    discovery = IotHubDiscovery(cmd)
    target = discovery.get_target(
        resource_name=hub_name,
        resource_group_name=resource_group_name,
        login=login,
        auth_type=auth_type_dataplane,
    )
    resolver = SdkResolver(target=target)
    service_sdk = resolver.get_sdk(SdkType.service_sdk)

    # Prevent msrest locking up shell
    service_sdk.config.retry_policy.retries = 1
    try:
        if method_payload:
            method_payload = process_json_arg(
                method_payload, argument_name="method-payload"
            )

        request_body = {
            "methodName": method_name,
            "payload": method_payload,
            "responseTimeoutInSeconds": timeout,
            "connectTimeoutInSeconds": timeout,
        }

        return service_sdk.modules.invoke_method(
            device_id=device_id,
            module_id=module_id,
            direct_method_request=request_body,
            timeout=timeout,
        )
    except CloudError as e:
        handle_service_exception(e)


# Utility


def iot_get_sas_token(
    cmd,
    hub_name=None,
    device_id=None,
    policy_name="iothubowner",
    key_type="primary",
    duration=3600,
    resource_group_name=None,
    login=None,
    module_id=None,
    auth_type_dataplane=None,
    connection_string=None,
):
    key_type = key_type.lower()
    policy_name = policy_name.lower()

    if login and policy_name != "iothubowner":
        raise ArgumentUsageError(
            "You are unable to change the sas policy with a hub connection string login."
        )
    if login and key_type != "primary" and not device_id:
        raise ArgumentUsageError(
            "For non-device sas, you are unable to change the key type with a connection string login."
        )
    if module_id and not device_id:
        raise ArgumentUsageError(
            "You are unable to get sas token for module without device information."
        )

    if connection_string:
        return {
            DeviceAuthApiType.sas.value: _iot_build_sas_token_from_cs(
                connection_string,
                duration,
            ).generate_sas_token()
        }

    return {
        DeviceAuthApiType.sas.value: _iot_build_sas_token(
            cmd,
            hub_name,
            device_id,
            module_id,
            policy_name,
            key_type,
            duration,
            resource_group_name,
            login,
            auth_type_dataplane,
        ).generate_sas_token()
    }


def _iot_build_sas_token_from_cs(connection_string, duration=3600):
    uri = None
    policy = None
    key = None

    parsed_cs = None
    all_parsers = [
        ConnectionStringParser.Module,
        ConnectionStringParser.Device,
        ConnectionStringParser.IotHub,
    ]

    for parser in all_parsers:
        try:
            parsed_cs = parser(connection_string)

            if "SharedAccessKeyName" in parsed_cs:
                policy = parsed_cs["SharedAccessKeyName"]
            key = parsed_cs["SharedAccessKey"]

            if parser == ConnectionStringParser.IotHub:
                uri = parsed_cs["HostName"]
            elif parser == ConnectionStringParser.Module:
                uri = "{}/devices/{}/modules/{}".format(
                    parsed_cs["HostName"], parsed_cs["DeviceId"], parsed_cs["ModuleId"]
                )
            elif parser == ConnectionStringParser.Device:
                uri = "{}/devices/{}".format(parsed_cs["HostName"], parsed_cs["DeviceId"])
            else:
                raise InvalidArgumentValueError("Given Connection String was not in a supported format.")

            return SasTokenAuthentication(uri, policy, key, duration)
        except ValueError:
            continue

    raise InvalidArgumentValueError("Given Connection String was not in a supported format.")


def _iot_build_sas_token(
    cmd,
    hub_name=None,
    device_id=None,
    module_id=None,
    policy_name="iothubowner",
    key_type="primary",
    duration=3600,
    resource_group_name=None,
    login=None,
    auth_type_dataplane=None,
):
    from azext_iot.common._azure import (
        parse_iot_device_connection_string,
        parse_iot_device_module_connection_string,
    )

    # There is no dataplane operation for a pure IoT Hub sas token
    if all([device_id is None, module_id is None]):
        auth_type_dataplane = "key"

    discovery = IotHubDiscovery(cmd)
    target = discovery.get_target(
        resource_name=hub_name,
        resource_group_name=resource_group_name,
        policy_name=policy_name,
        login=login,
        auth_type=auth_type_dataplane,
    )
    uri = None
    policy = None
    key = None

    if device_id:
        logger.info(
            'Obtaining device "%s" details from registry, using IoT Hub policy "%s"',
            device_id,
            policy_name,
        )
        device = _iot_device_show(target, device_id)
        if module_id:
            module = _iot_device_module_show(target, device_id, module_id)
            module_cs = _build_device_or_module_connection_string(
                entity=module, key_type=key_type
            )
            uri = "{}/devices/{}/modules/{}".format(
                target["entity"], device_id, module_id
            )
            try:
                parsed_module_cs = parse_iot_device_module_connection_string(module_cs)
            except ValueError as e:
                logger.debug(e)
                raise CLIInternalError("This module does not support SAS auth.")

            key = parsed_module_cs["SharedAccessKey"]
        else:
            device_cs = _build_device_or_module_connection_string(
                entity=device, key_type=key_type
            )
            uri = "{}/devices/{}".format(target["entity"], device_id)
            try:
                parsed_device_cs = parse_iot_device_connection_string(device_cs)
            except ValueError as e:
                logger.debug(e)
                raise CLIInternalError("This device does not support SAS auth.")

            key = parsed_device_cs["SharedAccessKey"]
    else:
        uri = target["entity"]
        policy = target["policy"]
        key = target["primarykey"] if key_type == "primary" else target["secondarykey"]

    return SasTokenAuthentication(uri, policy, key, duration)


def _build_device_or_module_connection_string(entity, key_type="primary"):
    is_device = entity.get("moduleId") is None
    template = (
        "HostName={};DeviceId={};{}"
        if is_device
        else "HostName={};DeviceId={};ModuleId={};{}"
    )
    auth = entity["authentication"]
    auth_type = auth["type"].lower()
    if auth_type == DeviceAuthApiType.sas.value.lower():
        key = "SharedAccessKey={}".format(
            auth["symmetricKey"]["primaryKey"]
            if key_type == "primary"
            else auth["symmetricKey"]["secondaryKey"]
        )
    elif auth_type in [
        DeviceAuthApiType.certificateAuthority.value.lower(),
        DeviceAuthApiType.selfSigned.value.lower(),
    ]:
        key = "x509=true"
    else:
        raise CLIInternalError("Unable to form target connection string")

    if is_device:
        return template.format(entity.get("hub"), entity.get("deviceId"), key)
    else:
        return template.format(
            entity.get("hub"), entity.get("deviceId"), entity.get("moduleId"), key
        )


def iot_get_device_connection_string(
    cmd,
    device_id,
    hub_name=None,
    key_type="primary",
    resource_group_name=None,
    login=None,
    auth_type_dataplane=None,
):
    result = {}
    device = iot_device_show(
        cmd,
        device_id,
        hub_name=hub_name,
        resource_group_name=resource_group_name,
        login=login,
        auth_type_dataplane=auth_type_dataplane,
    )
    result["connectionString"] = _build_device_or_module_connection_string(
        device, key_type
    )
    return result


def iot_get_module_connection_string(
    cmd,
    device_id,
    module_id,
    hub_name=None,
    key_type="primary",
    resource_group_name=None,
    login=None,
    auth_type_dataplane=None,
):
    result = {}
    module = iot_device_module_show(
        cmd,
        device_id,
        module_id,
        resource_group_name=resource_group_name,
        hub_name=hub_name,
        login=login,
        auth_type_dataplane=auth_type_dataplane,
    )
    result["connectionString"] = _build_device_or_module_connection_string(
        module, key_type
    )
    return result


def _get_service_sdk(
    cmd,
    hub_name: str,
    resource_group_name: str = None,
    login=None,
    auth_type_dataplane=None,
):
    discovery = IotHubDiscovery(cmd)
    target = discovery.get_target(
        resource_name=hub_name,
        resource_group_name=resource_group_name,
        login=login,
        auth_type=auth_type_dataplane,
    )
    resolver = SdkResolver(target=target)
    return resolver.get_sdk(SdkType.service_sdk)


def _generate_blob_container_uri(
    cmd,
    storage_account_name: str,
    blob_container_name: str,
    identity: str = None,
):
    from azext_iot.common.embedded_cli import EmbeddedCLI
    if blob_container_name is None or storage_account_name is None:
        raise ClientRequestError(
            "Storage account and Blob container names are required to generate blob container uri"
        )

    cli = EmbeddedCLI(cli_ctx=cmd.cli_ctx)
    storage_endpoint = cli.invoke(
        "storage account show -n '{}'".format(
            storage_account_name
        )
    ).as_json()["primaryEndpoints"]["blob"]

    container_sas_url = storage_endpoint + blob_container_name

    if not identity:
        storage_cstring = cli.invoke(
            "storage account show-connection-string -n '{}'".format(
                storage_account_name
            )
        ).as_json()["connectionString"]
        sas_token = generate_storage_account_sas_token(storage_cstring, read=True, write=True, create=True, add=True, delete=True)
        container_sas_url = container_sas_url + "?" + sas_token

    return container_sas_url


def _create_export_import_job_properties(
    job_type: str,
    input_blob_container_uri: str = None,
    output_blob_container_uri: str = None,
    include_keys: bool = False,
    identity: str = None,
):
    from azext_iot.common.shared import AuthenticationType
    from azext_iot.sdk.iothub.service.models import (
        JobProperties,
        ManagedIdentity
    )
    job_properties = JobProperties()
    if job_type == JobType.exportDevices.value:
        job_properties.exclude_keys_in_export = not include_keys
    elif job_type == JobType.importDevices.value:
        if exists(input_blob_container_uri):
            input_blob_container_uri = read_file_content(input_blob_container_uri)
        job_properties.input_blob_container_uri = input_blob_container_uri
    else:
        raise ClientRequestError(
            "Invalid job type: {}".format(job_type)
        )
    job_properties.type = job_type

    if exists(output_blob_container_uri):
        output_blob_container_uri = read_file_content(output_blob_container_uri)
    job_properties.output_blob_container_uri = output_blob_container_uri

    if identity is None:
        job_properties.storage_authentication_type = AuthenticationType.keyBased.name
    else:
        job_properties.storage_authentication_type = AuthenticationType.identityBased.name
        if identity != "[system]":
            job_properties.identity = ManagedIdentity(user_assigned_identity=identity)

    return job_properties


def iot_device_export(
    cmd,
    hub_name: str = None,
    blob_container_uri: str = None,
    blob_container_name: str = None,
    storage_account_name: str = None,
    include_keys: bool = False,
    storage_authentication_type: str = None,
    identity: str = None,
    resource_group_name: str = None,
    login=None,
    auth_type_dataplane=None,
):
    if blob_container_uri is None:
        blob_container_uri = _generate_blob_container_uri(
            cmd, storage_account_name, blob_container_name, identity
        )
    if storage_authentication_type is not None:
        logger.warning(
            "The parameter --sat/--storage-authentication-type has been deprecated and should not be provided. "
        )
        logger.warning(
            "The parameter --auth-type is now used to specify IoT Hub data access auth type instead of storage access auth type. "
        )

    service_sdk = _get_service_sdk(
        cmd, hub_name, resource_group_name, login, auth_type_dataplane
    )
    export_job_properties = _create_export_import_job_properties(
        job_type=JobType.exportDevices.value,
        output_blob_container_uri=blob_container_uri,
        include_keys=include_keys,
        identity=identity
    )

    try:
        return service_sdk.jobs.create_import_export_job(export_job_properties)
    except CloudError as e:
        handle_service_exception(e)


def iot_device_import(
    cmd,
    hub_name: str = None,
    input_blob_container_uri: str = None,
    input_blob_container_name: str = None,
    input_storage_account_name: str = None,
    output_blob_container_uri: str = None,
    output_blob_container_name: str = None,
    output_storage_account_name: str = None,
    storage_authentication_type: str = None,
    resource_group_name: str = None,
    identity: str = None,
    login=None,
    auth_type_dataplane=None,
):
    if input_blob_container_uri is None:
        input_blob_container_uri = _generate_blob_container_uri(
            cmd, input_storage_account_name, input_blob_container_name, identity
        )
    if output_blob_container_uri is None:
        output_blob_container_uri = _generate_blob_container_uri(
            cmd, output_storage_account_name, output_blob_container_name, identity
        )
    if storage_authentication_type is not None:
        logger.warning(
            "The parameter --sat/--storage-authentication-type has been deprecated and should not be provided. "
        )
        logger.warning(
            "The parameter --auth-type is now used to specify IoT Hub data access auth type instead of storage access auth type. "
        )

    service_sdk = _get_service_sdk(
        cmd, hub_name, resource_group_name, login, auth_type_dataplane
    )
    import_job_properties = _create_export_import_job_properties(
        job_type=JobType.importDevices.value,
        input_blob_container_uri=input_blob_container_uri,
        output_blob_container_uri=output_blob_container_uri,
        identity=identity
    )

    try:
        return service_sdk.jobs.create_import_export_job(import_job_properties)
    except CloudError as e:
        handle_service_exception(e)


def iot_hub_monitor_events(
    cmd,
    hub_name=None,
    device_id=None,
    interface=None,
    module_id=None,
    consumer_group="$Default",
    timeout=300,
    enqueued_time=None,
    resource_group_name=None,
    yes=False,
    properties=None,
    repair=False,
    login=None,
    content_type=None,
    device_query=None,
    message_count: Optional[int] = None,
):
    try:
        _iot_hub_monitor_events(
            cmd,
            hub_name=hub_name,
            device_id=device_id,
            interface_name=interface,
            module_id=module_id,
            consumer_group=consumer_group,
            timeout=timeout,
            enqueued_time=enqueued_time,
            resource_group_name=resource_group_name,
            yes=yes,
            properties=properties,
            repair=repair,
            login=login,
            content_type=content_type,
            device_query=device_query,
            message_count=message_count,
        )
    except RuntimeError as e:
        raise CLIInternalError(e)


def iot_hub_monitor_feedback(
    cmd,
    hub_name=None,
    device_id=None,
    yes=False,
    wait_on_id=None,
    repair=False,
    resource_group_name=None,
    login=None,
    auth_type_dataplane=None,
):
    from azext_iot.common.deps import ensure_uamqp

    config = cmd.cli_ctx.config
    ensure_uamqp(config, yes, repair)

    discovery = IotHubDiscovery(cmd)
    target = discovery.get_target(
        resource_name=hub_name,
        resource_group_name=resource_group_name,
        login=login,
        auth_type=auth_type_dataplane,
    )

    return _iot_hub_monitor_feedback(
        target=target, device_id=device_id, wait_on_id=wait_on_id
    )


def iot_hub_distributed_tracing_show(
    cmd,
    hub_name,
    device_id,
    resource_group_name=None,
    auth_type_dataplane=None,
):
    discovery = IotHubDiscovery(cmd)
    target = discovery.get_target(
        resource_name=hub_name,
        resource_group_name=resource_group_name,
        auth_type=auth_type_dataplane,
    )

    device_twin = _iot_hub_distributed_tracing_show(target=target, device_id=device_id)
    return _customize_device_tracing_output(
        device_twin["deviceId"],
        device_twin["properties"]["desired"],
        device_twin["properties"]["reported"],
    )


def _iot_hub_monitor_events(
    cmd,
    interface_name=None,
    module_id=None,
    hub_name=None,
    device_id=None,
    consumer_group="$Default",
    timeout=300,
    enqueued_time=None,
    resource_group_name=None,
    yes=False,
    properties=None,
    repair=False,
    login=None,
    content_type=None,
    device_query=None,
    message_count: Optional[int] = None,
):
    (enqueued_time, properties, timeout, output, message_count) = init_monitoring(
        cmd, timeout, properties, enqueued_time, repair, yes, message_count
    )

    device_ids = {}
    if device_query:
        devices_result = iot_query(
            cmd, device_query, hub_name, None, resource_group_name, login=login
        )
        if devices_result:
            for device_result in devices_result:
                device_ids[device_result["deviceId"]] = True

    discovery = IotHubDiscovery(cmd)
    target = discovery.get_target(
        resource_name=hub_name,
        resource_group_name=resource_group_name,
        include_events=True,
        login=login,
    )

    from azext_iot.monitor.builders import hub_target_builder
    from azext_iot.monitor.handlers import CommonHandler
    from azext_iot.monitor.telemetry import start_single_monitor
    from azext_iot.monitor.utility import generate_on_start_string
    from azext_iot.monitor.models.arguments import (
        CommonParserArguments,
        CommonHandlerArguments,
    )

    target = hub_target_builder.EventTargetBuilder().build_iot_hub_target(target)
    target.add_consumer_group(consumer_group)

    on_start_string = generate_on_start_string(device_id=device_id)

    parser_args = CommonParserArguments(
        properties=properties, content_type=content_type
    )
    handler_args = CommonHandlerArguments(
        output=output,
        common_parser_args=parser_args,
        devices=device_ids,
        device_id=device_id,
        interface_name=interface_name,
        module_id=module_id,
        max_messages=message_count,
    )

    handler = CommonHandler(handler_args)

    start_single_monitor(
        target=target,
        enqueued_time_utc=enqueued_time,
        on_start_string=on_start_string,
        on_message_received=handler.parse_message,
        timeout=timeout,
    )


def iot_hub_distributed_tracing_update(
    cmd,
    hub_name,
    device_id,
    sampling_mode,
    sampling_rate,
    resource_group_name=None,
    auth_type_dataplane=None,
):
    discovery = IotHubDiscovery(cmd)
    target = discovery.get_target(
        resource_name=hub_name,
        resource_group_name=resource_group_name,
        include_events=True,
        auth_type=auth_type_dataplane,
    )

    if int(sampling_rate) not in range(0, 101):
        raise InvalidArgumentValueError(
            "Sampling rate is a percentage, So only values from 0 to 100(inclusive) are permitted."
        )
    device_twin = _iot_hub_distributed_tracing_show(target=target, device_id=device_id)
    if TRACING_PROPERTY not in device_twin["properties"]["desired"]:
        device_twin["properties"]["desired"][TRACING_PROPERTY] = {}
    device_twin["properties"]["desired"][TRACING_PROPERTY]["sampling_rate"] = int(
        sampling_rate
    )
    device_twin["properties"]["desired"][TRACING_PROPERTY]["sampling_mode"] = (
        1 if sampling_mode.lower() == "on" else 2
    )
    result = iot_device_twin_update(
        cmd, device_id, device_twin, hub_name, resource_group_name
    )
    return _customize_device_tracing_output(
        result.device_id, result.properties.desired, result.properties.reported
    )


def iot_hub_connection_string_show(
    cmd,
    hub_name=None,
    resource_group_name=None,
    policy_name="iothubowner",
    key_type=KeyType.primary.value,
    show_all=False,
    default_eventhub=False,
):
    discovery = IotHubDiscovery(cmd)

    if hub_name is None:
        hubs = discovery.get_resources(resource_group_name)
        if hubs is None:
            raise ResourceNotFoundError("No IoT Hub found.")

        def conn_str_getter(hub):
            return _get_hub_connection_string(
                discovery, hub, policy_name, key_type, show_all, default_eventhub
            )

        connection_strings = []
        for hub in hubs:
            if hub.properties.state == IoTHubStateType.Active.value:
                try:
                    connection_strings.append(
                        {
                            "name": hub.name,
                            "connectionString": conn_str_getter(hub)
                            if show_all
                            else conn_str_getter(hub)[0],
                        }
                    )
                except Exception:
                    logger.warning(
                        f"Warning: The IoT Hub {hub.name} in resource group "
                        + f"{hub.additional_properties['resourcegroup']} does "
                        + f"not have the target policy {policy_name}."
                    )
            else:
                logger.warning(
                    f"Warning: The IoT Hub {hub.name} in resource group "
                    + f"{hub.additional_properties['resourcegroup']} is skipped "
                    + "because the hub is not active."
                )
        return connection_strings

    hub = discovery.find_resource(hub_name, resource_group_name)
    if hub:
        conn_str = _get_hub_connection_string(
            discovery, hub, policy_name, key_type, show_all, default_eventhub
        )
        return {"connectionString": conn_str if show_all else conn_str[0]}


def _get_hub_connection_string(
    discovery, hub, policy_name, key_type, show_all, default_eventhub
):

    policies = []
    if show_all:
        policies.extend(
            discovery.get_policies(hub.name, hub.additional_properties["resourcegroup"])
        )
    else:
        policies.append(
            discovery.find_policy(
                hub.name, hub.additional_properties["resourcegroup"], policy_name
            )
        )
    if default_eventhub:
        cs_template_eventhub = (
            "Endpoint={};SharedAccessKeyName={};SharedAccessKey={};EntityPath={}"
        )
        endpoint = hub.properties.event_hub_endpoints["events"].endpoint
        entityPath = hub.properties.event_hub_endpoints["events"].path
        return [
            cs_template_eventhub.format(
                endpoint,
                p.key_name,
                p.secondary_key
                if key_type == KeyType.secondary.value
                else p.primary_key,
                entityPath,
            )
            for p in policies
            if "serviceconnect"
            in (
                p.rights.value.lower()
                if isinstance(p.rights, (Enum, EnumMeta))
                else p.rights.lower()
            )
        ]

    hostname = hub.properties.host_name
    cs_template = "HostName={};SharedAccessKeyName={};SharedAccessKey={}"
    return [
        cs_template.format(
            hostname,
            p.key_name,
            p.secondary_key if key_type == KeyType.secondary.value else p.primary_key,
        )
        for p in policies
    ]


def _iot_hub_monitor_feedback(target, device_id, wait_on_id):
    from azext_iot.monitor import event

    event.monitor_feedback(
        target=target, device_id=device_id, wait_on_id=wait_on_id, token_duration=3600
    )


def _iot_hub_distributed_tracing_show(target, device_id):
    device_twin = _iot_device_twin_show(target=target, device_id=device_id)
    _validate_device_tracing(target, device_twin)
    return device_twin


def _validate_device_tracing(target, device_twin):
    if target["location"].lower() not in TRACING_ALLOWED_FOR_LOCATION:
        raise ClientRequestError(
            'Distributed tracing isn\'t supported for the hub located at "{}" location.'.format(
                target["location"]
            )
        )
    if target["sku_tier"].lower() != TRACING_ALLOWED_FOR_SKU:
        raise ClientRequestError(
            'Distributed tracing isn\'t supported for the hub belongs to "{}" sku tier.'.format(
                target["sku_tier"]
            )
        )
    if device_twin["capabilities"]["iotEdge"]:
        raise ClientRequestError(
            'The device "{}" should be a non-edge device.'.format(device_twin["deviceId"])
        )


def _customize_device_tracing_output(device_id, desired, reported):
    output = {}
    desired_tracing = desired.get(TRACING_PROPERTY, None)
    if desired_tracing:
        output["deviceId"] = device_id
        output["samplingMode"] = (
            "enabled" if desired_tracing.get("sampling_mode") == 1 else "disabled"
        )
        output["samplingRate"] = "{}%".format(desired_tracing.get("sampling_rate"))
        output["isSynced"] = False
        reported_tracing = reported.get(TRACING_PROPERTY, None)
        if (
            reported_tracing
            and desired_tracing.get("sampling_mode")
            == reported_tracing.get("sampling_mode").get("value", None)
            and desired_tracing.get("sampling_rate")
            == reported_tracing.get("sampling_rate").get("value", None)
        ):
            output["isSynced"] = True
    return output<|MERGE_RESOLUTION|>--- conflicted
+++ resolved
@@ -1329,12 +1329,9 @@
         target=target,
         config_id=config_id,
         content=content,
-<<<<<<< HEAD
-=======
         custom_labels=custom_labels,
         custom_metric_queries=custom_metric_queries,
         hub_name=hub_name,
->>>>>>> 13f87fab
         target_condition=target_condition,
         priority=priority,
         labels=labels,
@@ -1369,12 +1366,9 @@
         target=target,
         config_id=config_id,
         content=content,
-<<<<<<< HEAD
-=======
         custom_labels=custom_labels,
         custom_metric_queries=custom_metric_queries,
         hub_name=hub_name,
->>>>>>> 13f87fab
         target_condition=target_condition,
         priority=priority,
         labels=labels,
@@ -1387,13 +1381,10 @@
     target,
     config_id,
     content,
-<<<<<<< HEAD
-=======
     config_type,
     custom_labels=None,
     custom_metric_queries=None,
     hub_name=None,
->>>>>>> 13f87fab
     target_condition="",
     priority=0,
     labels=None,
