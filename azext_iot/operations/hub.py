--- conflicted
+++ resolved
@@ -1289,8 +1289,6 @@
 def iot_hub_monitor_events(cmd, hub_name=None, device_id=None, consumer_group='$Default', timeout=300,
                            enqueued_time=None, resource_group_name=None, yes=False, properties=None, repair=False,
                            login=None, content_type=None, device_query=None):
-<<<<<<< HEAD
-=======
     _iot_hub_monitor_events(cmd, interface=None, pnp_context=None, hub_name=hub_name, device_id=device_id,
                             consumer_group=consumer_group, timeout=timeout, enqueued_time=enqueued_time,
                             resource_group_name=resource_group_name, yes=yes, properties=properties,
@@ -1326,7 +1324,7 @@
     import importlib
     from azext_iot.common.deps import ensure_uamqp
     from azext_iot.common.utility import validate_min_python_version
->>>>>>> 9f91fcb0
+
 
     (enqueued_time, properties, timeout, output) = init_monitoring(cmd, timeout, properties, enqueued_time, repair, yes)
 
