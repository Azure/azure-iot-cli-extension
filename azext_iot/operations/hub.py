--- conflicted
+++ resolved
@@ -2259,12 +2259,6 @@
     login=None,
     auth_type_dataplane=None,
 ):
-<<<<<<< HEAD
-    from azext_iot._factory import iot_hub_service_factory
-
-    client = iot_hub_service_factory(cmd.cli_ctx).iot_hub_resource
-=======
->>>>>>> 3a760ac3
     discovery = IotHubDiscovery(cmd)
     target = discovery.get_target(
         resource_name=hub_name,
@@ -2316,18 +2310,6 @@
     include_keys: bool = False,
     identity: str = None,
 ):
-<<<<<<< HEAD
-    from azext_iot._factory import iot_hub_service_factory
-
-    client = iot_hub_service_factory(cmd.cli_ctx).iot_hub_resource
-    discovery = IotHubDiscovery(cmd)
-    target = discovery.get_target(
-        resource_name=hub_name, resource_group_name=resource_group_name
-    )
-
-    if exists(input_blob_container_uri):
-        input_blob_container_uri = read_file_content(input_blob_container_uri)
-=======
     from azext_iot.common.shared import AuthenticationType
     from azext_iot.sdk.iothub.service.models import (
         JobProperties,
@@ -2345,7 +2327,6 @@
             "Invalid job type: {}".format(job_type)
         )
     job_properties.type = job_type
->>>>>>> 3a760ac3
 
     if exists(output_blob_container_uri):
         output_blob_container_uri = read_file_content(output_blob_container_uri)
