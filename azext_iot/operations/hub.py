# coding=utf-8
# --------------------------------------------------------------------------------------------
# Copyright (c) Microsoft Corporation. All rights reserved.
# Licensed under the MIT License. See License.txt in the project root for license information.
# --------------------------------------------------------------------------------------------

from os.path import exists
from knack.log import get_logger
from enum import Enum, EnumMeta
from azure.cli.core.azclierror import (
    ArgumentUsageError,
    CLIInternalError,
    ClientRequestError,
    FileOperationError,
    InvalidArgumentValueError,
    RequiredArgumentMissingError,
    ResourceNotFoundError,
    ValidationError,
)
from azext_iot.constants import (
    DEVICE_DEVICESCOPE_PREFIX,
    TRACING_PROPERTY,
    TRACING_ALLOWED_FOR_LOCATION,
    TRACING_ALLOWED_FOR_SKU,
    IOTHUB_TRACK_2_SDK_MIN_VERSION,
)
from azext_iot.common.sas_token_auth import SasTokenAuthentication
from azext_iot.common.shared import (
    DeviceAuthType,
    SdkType,
    ConfigType,
    KeyType,
    RenewKeyType,
    IoTHubStateType,
    DeviceAuthApiType,
    ConnectionStringParser,
    EntityStatusType
)
from azext_iot.iothub.providers.discovery import IotHubDiscovery
from azext_iot.common.utility import (
    handle_service_exception,
    read_file_content,
    init_monitoring,
    process_json_arg,
    ensure_iothub_sdk_min_version,
    generate_key,
)
from azext_iot._factory import SdkResolver, CloudError
from azext_iot.operations.generic import _execute_query, _process_top
from typing import Optional
import pprint

logger = get_logger(__name__)
printer = pprint.PrettyPrinter(indent=2)


# Query

def iot_query(
    cmd,
    query_command,
    hub_name=None,
    top=None,
    resource_group_name=None,
    login=None,
    auth_type_dataplane=None,
):
    top = _process_top(top)
    discovery = IotHubDiscovery(cmd)
    target = discovery.get_target(
        resource_name=hub_name,
        resource_group_name=resource_group_name,
        login=login,
        auth_type=auth_type_dataplane,
    )
    return _iot_query(target, query_command, top)


def _iot_query(target, query_command, top=None):
    resolver = SdkResolver(target=target)
    service_sdk = resolver.get_sdk(SdkType.service_sdk)

    try:
        query_args = [query_command]
        query_method = service_sdk.query.get_twins

        return _execute_query(query_args, query_method, top)
    except CloudError as e:
        handle_service_exception(e)


# Device


def iot_device_show(
    cmd,
    device_id,
    hub_name=None,
    resource_group_name=None,
    login=None,
    auth_type_dataplane=None,
):
    discovery = IotHubDiscovery(cmd)
    target = discovery.get_target(
        resource_name=hub_name,
        resource_group_name=resource_group_name,
        login=login,
        auth_type=auth_type_dataplane,
    )
    return _iot_device_show(target, device_id)


def _iot_device_show(target, device_id):
    resolver = SdkResolver(target=target)
    service_sdk = resolver.get_sdk(SdkType.service_sdk)

    try:
        device = service_sdk.devices.get_identity(
            id=device_id, raw=True
        ).response.json()
        device["hub"] = target.get("entity")
        return device
    except CloudError as e:
        handle_service_exception(e)


<<<<<<< HEAD
def iot_device_list(
    cmd,
    hub_name=None,
    top=1000,
    edge_enabled=False,
    resource_group_name=None,
    login=None,
    auth_type_dataplane=None,
):
    discovery = IotHubDiscovery(cmd)
    target = discovery.get_target(
        resource_name=hub_name,
        resource_group_name=resource_group_name,
        login=login,
        auth_type=auth_type_dataplane,
    )
    return _iot_device_list(target, edge_enabled, top)


def _iot_device_list(target, edge_enabled=False, top=1000):
    top = _process_top(top)
    query = (
        "select * from devices where capabilities.iotEdge = true"
        if edge_enabled
        else "select * from devices"
    )
    result = _iot_query(target=target, query_command=query, top=top)

    if not result:
        hub_name = target["entity"].split('.')[0]
        logger.info('No registered devices found on hub "%s".', hub_name)
    return result


=======
>>>>>>> 851c57ac
def iot_device_create(
    cmd,
    device_id,
    hub_name=None,
    edge_enabled=False,
    auth_method=DeviceAuthType.shared_private_key.value,
    primary_key=None,
    secondary_key=None,
    primary_thumbprint=None,
    secondary_thumbprint=None,
    status=EntityStatusType.enabled.value,
    status_reason=None,
    valid_days=None,
    output_dir=None,
    device_scope=None,
    resource_group_name=None,
    login=None,
    auth_type_dataplane=None,
):
    discovery = IotHubDiscovery(cmd)
    target = discovery.get_target(
        resource_name=hub_name,
        resource_group_name=resource_group_name,
        login=login,
        auth_type=auth_type_dataplane,
    )
    return _iot_device_create(
        target, device_id, edge_enabled, auth_method, primary_key, secondary_key, primary_thumbprint,
        secondary_thumbprint, status, status_reason, valid_days, output_dir, device_scope
    )


def _iot_device_create(
    target,
    device_id,
    edge_enabled=False,
    auth_method=DeviceAuthType.shared_private_key.value,
    primary_key=None,
    secondary_key=None,
    primary_thumbprint=None,
    secondary_thumbprint=None,
    status=EntityStatusType.enabled.value,
    status_reason=None,
    valid_days=None,
    output_dir=None,
    device_scope=None,
):
    resolver = SdkResolver(target=target)
    service_sdk = resolver.get_sdk(SdkType.service_sdk)

    if any([valid_days, output_dir]):
        valid_days = 365 if not valid_days else int(valid_days)
        if output_dir and not exists(output_dir):
            raise FileOperationError(
                "certificate output directory of '{}' does not exist.".format(
                    output_dir
                )
            )
        cert = _create_self_signed_cert(device_id, valid_days, output_dir)
        primary_thumbprint = cert["thumbprint"]

    try:
        device = _assemble_device(
            is_update=False,
            device_id=device_id,
            auth_method=auth_method,
            edge_enabled=edge_enabled,
            pk=primary_thumbprint if auth_method == DeviceAuthType.x509_thumbprint.value else primary_key,
            sk=secondary_thumbprint if auth_method == DeviceAuthType.x509_thumbprint.value else secondary_key,
            status=status,
            status_reason=status_reason,
            device_scope=device_scope,
        )
        output = service_sdk.devices.create_or_update_identity(
            id=device_id, device=device
        )
    except CloudError as e:
        handle_service_exception(e)
    except ValueError as ve:
        raise InvalidArgumentValueError(ve)

    return output


def _assemble_device(
    is_update,
    device_id,
    auth_method,
    edge_enabled,
    pk=None,
    sk=None,
    status=EntityStatusType.enabled.value,
    status_reason=None,
    device_scope=None,
):
    from azext_iot.sdk.iothub.service.models import DeviceCapabilities, Device

    auth = _assemble_auth(auth_method, pk, sk)
    cap = DeviceCapabilities(iot_edge=edge_enabled)
    if is_update:
        device = Device(
            device_id=device_id,
            authentication=auth,
            capabilities=cap,
            status=status,
            status_reason=status_reason,
            device_scope=device_scope,
        )
        return device
    if edge_enabled:
        parent_scopes = []
        if device_scope:
            parent_scopes = [device_scope]
        device = Device(
            device_id=device_id,
            authentication=auth,
            capabilities=cap,
            status=status,
            status_reason=status_reason,
            parent_scopes=parent_scopes,
        )
        return device
    else:
        device = Device(
            device_id=device_id,
            authentication=auth,
            capabilities=cap,
            status=status,
            status_reason=status_reason,
            device_scope=device_scope,
        )
        return device


def _assemble_auth(auth_method, pk, sk):
    from azext_iot.sdk.iothub.service.models import (
        AuthenticationMechanism,
        SymmetricKey,
        X509Thumbprint,
    )

    auth = None
    if auth_method in [
        DeviceAuthType.shared_private_key.name,
        DeviceAuthApiType.sas.value,
    ]:
        if any([pk, sk]) and not all([pk, sk]):
            raise ValueError("When configuring symmetric key auth both primary and secondary keys are required.")

        auth = AuthenticationMechanism(
            symmetric_key=SymmetricKey(primary_key=pk, secondary_key=sk),
            type=DeviceAuthApiType.sas.value,
        )
    elif auth_method in [
        DeviceAuthType.x509_thumbprint.name,
        DeviceAuthApiType.selfSigned.value,
    ]:
        if not pk:
            raise ValueError("When configuring selfSigned auth the primary thumbprint is required.")
        auth = AuthenticationMechanism(
            x509_thumbprint=X509Thumbprint(
                primary_thumbprint=pk, secondary_thumbprint=sk
            ),
            type=DeviceAuthApiType.selfSigned.value,
        )
    elif auth_method in [
        DeviceAuthType.x509_ca.name,
        DeviceAuthApiType.certificateAuthority.value,
    ]:
        auth = AuthenticationMechanism(
            type=DeviceAuthApiType.certificateAuthority.value
        )
    else:
        raise ValueError("Authorization method {} invalid.".format(auth_method))
    return auth


def _create_self_signed_cert(subject, valid_days, output_path=None):
    from azext_iot.common.certops import create_self_signed_certificate

    return create_self_signed_certificate(subject, valid_days, output_path)


def update_iot_device_custom(
    instance,
    edge_enabled=None,
    status=None,
    status_reason=None,
    auth_method=None,
    primary_thumbprint=None,
    secondary_thumbprint=None,
    primary_key=None,
    secondary_key=None,
):
    if edge_enabled is not None:
        instance["capabilities"]["iotEdge"] = edge_enabled
    if status is not None:
        instance["status"] = status
    if status_reason is not None:
        instance["statusReason"] = status_reason

    auth_type = instance["authentication"]["type"]
    if auth_method is not None:
        if auth_method == DeviceAuthType.shared_private_key.name:
            auth = DeviceAuthApiType.sas.value
            if (primary_key and not secondary_key) or (
                not primary_key and secondary_key
            ):
                raise RequiredArgumentMissingError("primary + secondary Key required with sas auth")
            instance["authentication"]["symmetricKey"]["primaryKey"] = primary_key
            instance["authentication"]["symmetricKey"]["secondaryKey"] = secondary_key
        elif auth_method == DeviceAuthType.x509_thumbprint.name:
            auth = DeviceAuthApiType.selfSigned.value
            if not any([primary_thumbprint, secondary_thumbprint]):
                raise RequiredArgumentMissingError(
                    "primary or secondary Thumbprint required with selfSigned auth"
                )
            if primary_thumbprint:
                instance["authentication"]["x509Thumbprint"][
                    "primaryThumbprint"
                ] = primary_thumbprint
            if secondary_thumbprint:
                instance["authentication"]["x509Thumbprint"][
                    "secondaryThumbprint"
                ] = secondary_thumbprint
        elif auth_method == DeviceAuthType.x509_ca.name:
            auth = DeviceAuthApiType.certificateAuthority.value
        else:
            raise ValueError("Authorization method {} invalid.".format(auth_method))
        instance["authentication"]["type"] = auth

    # if no new auth_method is provided, validate secondary auth arguments and update accordingly
    elif auth_type == DeviceAuthApiType.sas.value:
        if any([primary_thumbprint, secondary_thumbprint]):
            raise ValueError(
                "Device authorization method {} does not support primary or secondary thumbprints.".format(
                    DeviceAuthType.shared_private_key.name
                )
            )
        if primary_key:
            instance["authentication"]["symmetricKey"]["primaryKey"] = primary_key
        if secondary_key:
            instance["authentication"]["symmetricKey"]["secondaryKey"] = secondary_key

    elif auth_type == DeviceAuthApiType.selfSigned.value:
        if any([primary_key, secondary_key]):
            raise ValueError(
                "Device authorization method {} does not support primary or secondary keys.".format(
                    DeviceAuthType.x509_thumbprint.name
                )
            )
        if primary_thumbprint:
            instance["authentication"]["x509Thumbprint"][
                "primaryThumbprint"
            ] = primary_thumbprint
        if secondary_thumbprint:
            instance["authentication"]["x509Thumbprint"][
                "secondaryThumbprint"
            ] = secondary_thumbprint
    return instance


def iot_device_update(
    cmd,
    device_id,
    parameters,
    hub_name=None,
    resource_group_name=None,
    login=None,
    etag=None,
    auth_type_dataplane=None,
):
    discovery = IotHubDiscovery(cmd)
    target = discovery.get_target(
        resource_name=hub_name,
        resource_group_name=resource_group_name,
        login=login,
        auth_type=auth_type_dataplane,
    )

    auth, pk, sk = _parse_auth(parameters)
    updated_device = _assemble_device(
        True,
        parameters["deviceId"],
        auth,
        parameters["capabilities"]["iotEdge"],
        pk,
        sk,
        parameters["status"].lower(),
        parameters.get("statusReason"),
        parameters.get("deviceScope"),
    )
    updated_device.etag = etag if etag else "*"
    return _iot_device_update(target, device_id, updated_device)


def _iot_device_update(target, device_id, device):
    resolver = SdkResolver(target=target)
    service_sdk = resolver.get_sdk(SdkType.service_sdk)

    try:
        headers = {}
        headers["If-Match"] = '"{}"'.format(device.etag)
        return service_sdk.devices.create_or_update_identity(
            id=device_id, device=device, custom_headers=headers
        )
    except CloudError as e:
        handle_service_exception(e)


def iot_device_delete(
    cmd,
    device_id,
    hub_name=None,
    resource_group_name=None,
    login=None,
    etag=None,
    auth_type_dataplane=None,
):
    discovery = IotHubDiscovery(cmd)
    target = discovery.get_target(
        resource_name=hub_name,
        resource_group_name=resource_group_name,
        login=login,
        auth_type=auth_type_dataplane,
    )
    return _iot_device_delete(target, device_id, etag)


def _iot_device_delete(target, device_id, etag=None):
    resolver = SdkResolver(target=target)
    service_sdk = resolver.get_sdk(SdkType.service_sdk)

    try:
        headers = {}
        headers["If-Match"] = '"{}"'.format(etag if etag else "*")
        service_sdk.devices.delete_identity(id=device_id, custom_headers=headers)
        return
    except CloudError as e:
        handle_service_exception(e)


def _update_device_key(target, device, auth_method, pk, sk, etag=None):
    resolver = SdkResolver(target=target)
    service_sdk = resolver.get_sdk(SdkType.service_sdk)

    try:
        auth = _assemble_auth(auth_method, pk, sk)
        device["authentication"] = auth
        headers = {}
        headers["If-Match"] = '"{}"'.format(etag if etag else "*")
        return service_sdk.devices.create_or_update_identity(
            id=device["deviceId"],
            device=device,
            custom_headers=headers,
        )
    except CloudError as e:
        handle_service_exception(e)


def iot_device_key_regenerate(
    cmd,
    hub_name,
    device_id,
    renew_key_type,
    resource_group_name=None,
    login=None,
    etag=None,
    auth_type_dataplane=None,
):
    discovery = IotHubDiscovery(cmd)
    target = discovery.get_target(
        resource_name=hub_name,
        resource_group_name=resource_group_name,
        login=login,
        auth_type=auth_type_dataplane,
    )
    device = _iot_device_show(target, device_id)
    if device["authentication"]["type"] != DeviceAuthApiType.sas.value:
        raise ClientRequestError("Device authentication should be of type sas")

    pk = device["authentication"]["symmetricKey"]["primaryKey"]
    sk = device["authentication"]["symmetricKey"]["secondaryKey"]

    if renew_key_type == RenewKeyType.primary.value:
        pk = generate_key()
    if renew_key_type == RenewKeyType.secondary.value:
        sk = generate_key()
    if renew_key_type == RenewKeyType.swap.value:
        temp = pk
        pk = sk
        sk = temp

    return _update_device_key(
        target, device, device["authentication"]["type"], pk, sk, etag
    )


def iot_device_get_parent(
    cmd,
    device_id,
    hub_name=None,
    resource_group_name=None,
    login=None,
    auth_type_dataplane=None,
):
    discovery = IotHubDiscovery(cmd)
    target = discovery.get_target(
        resource_name=hub_name,
        resource_group_name=resource_group_name,
        login=login,
        auth_type=auth_type_dataplane,
    )
    child_device = _iot_device_show(target, device_id)
    _validate_child_device(child_device)
    parent_scope = child_device["parentScopes"][0]
    parent_device_id = parent_scope[
        len(DEVICE_DEVICESCOPE_PREFIX) : parent_scope.rindex("-")
    ]
    return _iot_device_show(target, parent_device_id)


def iot_device_set_parent(
    cmd,
    device_id,
    parent_id,
    force=False,
    hub_name=None,
    resource_group_name=None,
    login=None,
    auth_type_dataplane=None,
):
    discovery = IotHubDiscovery(cmd)
    target = discovery.get_target(
        resource_name=hub_name,
        resource_group_name=resource_group_name,
        login=login,
        auth_type=auth_type_dataplane,
    )
    _iot_device_set_parent(target, parent_id, device_id, force)


def _iot_device_set_parent(target, parent_id, device_id, force=False):
    parent_device = _iot_device_show(target, parent_id)
    _validate_edge_device(parent_device)
    child_device = _iot_device_show(target, device_id)
    _validate_parent_child_relation(child_device, force)

    _update_device_parent(
        target,
        child_device,
        child_device["capabilities"]["iotEdge"],
        parent_device["deviceScope"],
    )


def iot_device_children_add(
    cmd,
    device_id,
    child_list,
    force=False,
    hub_name=None,
    resource_group_name=None,
    login=None,
    auth_type_dataplane=None,
):
    discovery = IotHubDiscovery(cmd)
    target = discovery.get_target(
        resource_name=hub_name,
        resource_group_name=resource_group_name,
        login=login,
        auth_type=auth_type_dataplane,
    )
    return _iot_device_children_add(target, device_id, child_list, force)


def _iot_device_children_add(
    target,
    device_id,
    child_list,
    force=False
):
    devices = []
    edge_device = _iot_device_show(target, device_id)
    _validate_edge_device(edge_device)
    converted_child_list = child_list
    for child_device_id in converted_child_list:
        child_device = _iot_device_show(target, child_device_id.strip())
        _validate_parent_child_relation(child_device, force)
        devices.append(child_device)

    for device in devices:
        _update_device_parent(
            target,
            device,
            device["capabilities"]["iotEdge"],
            edge_device["deviceScope"],
        )


def iot_device_children_remove(
    cmd,
    device_id,
    child_list=None,
    remove_all=False,
    hub_name=None,
    resource_group_name=None,
    login=None,
    auth_type_dataplane=None,
):
    discovery = IotHubDiscovery(cmd)
    target = discovery.get_target(
        resource_name=hub_name,
        resource_group_name=resource_group_name,
        login=login,
        auth_type=auth_type_dataplane,
    )
    devices = []
    if remove_all:
        result = _iot_device_children_list(target, device_id)
        if not result:
            raise ClientRequestError(
                'No registered child devices found for "{}" edge device.'.format(
                    device_id
                )
            )
        for child_device_id in [str(x["deviceId"]) for x in result]:
            child_device = _iot_device_show(target, child_device_id.strip())
            devices.append(child_device)
    elif child_list:
        edge_device = _iot_device_show(target, device_id)
        _validate_edge_device(edge_device)
        converted_child_list = child_list
        for child_device_id in converted_child_list:
            child_device = _iot_device_show(target, child_device_id.strip())
            _validate_child_device(child_device)
            if child_device["parentScopes"] == [edge_device["deviceScope"]]:
                devices.append(child_device)
            else:
                raise ClientRequestError(
                    'The entered child device "{}" isn\'t assigned as a child of edge device "{}"'.format(
                        child_device_id.strip(), device_id
                    )
                )
    else:
        raise RequiredArgumentMissingError(
            "Please specify child list or use --remove-all to remove all children."
        )

    for device in devices:
        _update_device_parent(target, device, device["capabilities"]["iotEdge"])


def iot_device_children_list(
    cmd,
    device_id,
    hub_name=None,
    resource_group_name=None,
    login=None,
    auth_type_dataplane=None,
):
    discovery = IotHubDiscovery(cmd)
    target = discovery.get_target(
        resource_name=hub_name,
        resource_group_name=resource_group_name,
        login=login,
        auth_type=auth_type_dataplane,
    )
    result = _iot_device_children_list(target, device_id)

    return [device["deviceId"] for device in result]


def _iot_device_children_list(target, device_id):
    device = _iot_device_show(target, device_id)
    _validate_edge_device(device)
    query = (
        "select deviceId from devices where array_contains(parentScopes, '{}')".format(
            device["deviceScope"]
        )
    )

    # TODO: Inefficient
    return _iot_query(target, query)


def _update_device_parent(target, device, is_edge, device_scope=None):
    resolver = SdkResolver(target=target)
    service_sdk = resolver.get_sdk(SdkType.service_sdk)

    try:
        if is_edge:
            parent_scopes = []
            if device_scope:
                parent_scopes = [device_scope]
            device["parentScopes"] = parent_scopes
        else:
            if not device_scope:
                device_scope = ""
            device["deviceScope"] = device_scope
        etag = device.get("etag", None)
        if etag:
            headers = {}
            headers["If-Match"] = '"{}"'.format(etag)
            service_sdk.devices.create_or_update_identity(
                id=device["deviceId"],
                device=device,
                custom_headers=headers,
            )
            return
        raise LookupError("device etag not found.")
    except CloudError as e:
        handle_service_exception(e)
    except LookupError as err:
        raise CLIInternalError(err)


def _validate_edge_device(device):
    if not device["capabilities"]["iotEdge"]:
        raise ClientRequestError(
            'The device "{}" should be an edge device.'.format(device["deviceId"])
        )


def _validate_child_device(device):
    if "parentScopes" not in device:
        raise ClientRequestError(
            'Device "{}" doesn\'t support parent device functionality.'.format(
                device["deviceId"]
            )
        )
    if not device["parentScopes"]:
        raise ClientRequestError(
            'Device "{}" doesn\'t have any parent device.'.format(device["deviceId"])
        )


def _validate_parent_child_relation(child_device, force):
    if "parentScopes" not in child_device or child_device["parentScopes"] == []:
        return
    else:
        if not force:
            raise ClientRequestError(
                "The entered device \"{}\" already has a parent device, please use '--force'"
                " to overwrite".format(child_device["deviceId"])
            )
        return


# Module


def iot_device_module_create(
    cmd,
    device_id,
    module_id,
    hub_name=None,
    auth_method=DeviceAuthType.shared_private_key.value,
    primary_key=None,
    secondary_key=None,
    primary_thumbprint=None,
    secondary_thumbprint=None,
    valid_days=None,
    output_dir=None,
    resource_group_name=None,
    login=None,
    auth_type_dataplane=None,
):

    if any([valid_days, output_dir]):
        valid_days = 365 if not valid_days else int(valid_days)
        if output_dir and not exists(output_dir):
            raise FileOperationError(
                "certificate output directory of '{}' does not exist.".format(
                    output_dir
                )
            )
        cert = _create_self_signed_cert(module_id, valid_days, output_dir)
        primary_thumbprint = cert["thumbprint"]

    discovery = IotHubDiscovery(cmd)
    target = discovery.get_target(
        resource_name=hub_name,
        resource_group_name=resource_group_name,
        login=login,
        auth_type=auth_type_dataplane,
    )
    return _iot_device_module_create(target, device_id, module_id, auth_method, primary_key, secondary_key, primary_thumbprint,
                                     secondary_thumbprint)


def _iot_device_module_create(
    target,
    device_id,
    module_id,
    auth_method=DeviceAuthType.shared_private_key.value,
    primary_key=None,
    secondary_key=None,
    primary_thumbprint=None,
    secondary_thumbprint=None
):
    resolver = SdkResolver(target=target)
    service_sdk = resolver.get_sdk(SdkType.service_sdk)

    try:
        module = _assemble_module(
            device_id=device_id,
            module_id=module_id,
            auth_method=auth_method,
            pk=primary_thumbprint if auth_method == DeviceAuthType.x509_thumbprint.value else primary_key,
            sk=secondary_thumbprint if auth_method == DeviceAuthType.x509_thumbprint.value else secondary_key,
        )
        return service_sdk.modules.create_or_update_identity(
            id=device_id, mid=module_id, module=module
        )
    except CloudError as e:
        handle_service_exception(e)
    except ValueError as ve:
        raise InvalidArgumentValueError(ve)


def _assemble_module(device_id, module_id, auth_method, pk=None, sk=None):
    from azext_iot.sdk.iothub.service.models import Module

    auth = _assemble_auth(auth_method, pk, sk)
    module = Module(module_id=module_id, device_id=device_id, authentication=auth)
    return module


def iot_device_module_update(
    cmd,
    device_id,
    module_id,
    parameters,
    hub_name=None,
    resource_group_name=None,
    login=None,
    etag=None,
    auth_type_dataplane=None,
):
    discovery = IotHubDiscovery(cmd)
    target = discovery.get_target(
        resource_name=hub_name,
        resource_group_name=resource_group_name,
        login=login,
        auth_type=auth_type_dataplane,
    )
    resolver = SdkResolver(target=target)
    service_sdk = resolver.get_sdk(SdkType.service_sdk)

    try:
        updated_module = _handle_module_update_params(parameters)
        headers = {}
        headers["If-Match"] = '"{}"'.format(etag if etag else "*")
        return service_sdk.modules.create_or_update_identity(
            id=device_id,
            mid=module_id,
            module=updated_module,
            custom_headers=headers,
        )
    except CloudError as e:
        handle_service_exception(e)


def _handle_module_update_params(parameters):
    auth, pk, sk = _parse_auth(parameters)
    return _assemble_module(
        device_id=parameters["deviceId"],
        module_id=parameters["moduleId"],
        auth_method=auth,
        pk=pk,
        sk=sk,
    )


def _parse_auth(parameters):
    valid_auth = [
        DeviceAuthApiType.sas.value,
        DeviceAuthApiType.selfSigned.value,
        DeviceAuthApiType.certificateAuthority.value,
    ]
    auth = parameters["authentication"].get("type")
    if auth not in valid_auth:
        raise InvalidArgumentValueError("authentication.type must be one of {}".format(valid_auth))
    pk = sk = None
    if auth == DeviceAuthApiType.sas.value:
        pk = parameters["authentication"]["symmetricKey"]["primaryKey"]
        sk = parameters["authentication"]["symmetricKey"]["secondaryKey"]
    elif auth == DeviceAuthApiType.selfSigned.value:
        pk = parameters["authentication"]["x509Thumbprint"]["primaryThumbprint"]
        sk = parameters["authentication"]["x509Thumbprint"]["secondaryThumbprint"]
        if not any([pk, sk]):
            raise RequiredArgumentMissingError(
                "primary + secondary Thumbprint required with selfSigned auth"
            )
    return auth, pk, sk


def iot_device_module_key_regenerate(
    cmd,
    hub_name,
    device_id,
    module_id,
    renew_key_type,
    resource_group_name=None,
    login=None,
    etag=None,
    auth_type_dataplane=None,
):
    discovery = IotHubDiscovery(cmd)
    target = discovery.get_target(
        resource_name=hub_name,
        resource_group_name=resource_group_name,
        login=login,
        auth_type=auth_type_dataplane,
    )
    resolver = SdkResolver(target=target)
    service_sdk = resolver.get_sdk(SdkType.service_sdk)
    try:
        module = service_sdk.modules.get_identity(
            id=device_id, mid=module_id, raw=True
        ).response.json()
    except CloudError as e:
        handle_service_exception(e)

    if module["authentication"]["type"] != "sas":
        raise ClientRequestError("Module authentication should be of type sas")

    pk = module["authentication"]["symmetricKey"]["primaryKey"]
    sk = module["authentication"]["symmetricKey"]["secondaryKey"]

    if renew_key_type == RenewKeyType.primary.value:
        pk = generate_key()
    if renew_key_type == RenewKeyType.secondary.value:
        sk = generate_key()
    if renew_key_type == RenewKeyType.swap.value:
        temp = pk
        pk = sk
        sk = temp

    module["authentication"]["symmetricKey"]["primaryKey"] = pk
    module["authentication"]["symmetricKey"]["secondaryKey"] = sk

    try:
        headers = {}
        headers["If-Match"] = '"{}"'.format(etag if etag else "*")
        return service_sdk.modules.create_or_update_identity(
            id=device_id,
            mid=module_id,
            module=module,
            custom_headers=headers,
        )
    except CloudError as e:
        handle_service_exception(e)


def iot_device_module_list(
    cmd,
    device_id,
    hub_name=None,
    top=1000,
    resource_group_name=None,
    login=None,
    auth_type_dataplane=None,
):
    discovery = IotHubDiscovery(cmd)
    target = discovery.get_target(
        resource_name=hub_name,
        resource_group_name=resource_group_name,
        login=login,
        auth_type=auth_type_dataplane,
    )
    return _iot_device_module_list(target, device_id, top)


def _iot_device_module_list(target, device_id, top=1000):
    resolver = SdkResolver(target=target)
    service_sdk = resolver.get_sdk(SdkType.service_sdk)

    try:
        return service_sdk.modules.get_modules_on_device(device_id)[:top]
    except CloudError as e:
        handle_service_exception(e)


def iot_device_module_show(
    cmd,
    device_id,
    module_id,
    hub_name=None,
    resource_group_name=None,
    login=None,
    auth_type_dataplane=None,
):
    discovery = IotHubDiscovery(cmd)
    target = discovery.get_target(
        resource_name=hub_name,
        resource_group_name=resource_group_name,
        login=login,
        auth_type=auth_type_dataplane,
    )
    return _iot_device_module_show(target, device_id, module_id)


def _iot_device_module_show(target, device_id, module_id):
    resolver = SdkResolver(target=target)
    service_sdk = resolver.get_sdk(SdkType.service_sdk)

    try:
        module = service_sdk.modules.get_identity(
            id=device_id, mid=module_id, raw=True
        ).response.json()
        module["hub"] = target.get("entity")
        return module
    except CloudError as e:
        handle_service_exception(e)


def iot_device_module_delete(
    cmd,
    device_id,
    module_id,
    hub_name=None,
    resource_group_name=None,
    login=None,
    etag=None,
    auth_type_dataplane=None,
):
    discovery = IotHubDiscovery(cmd)
    target = discovery.get_target(
        resource_name=hub_name,
        resource_group_name=resource_group_name,
        login=login,
        auth_type=auth_type_dataplane,
    )
    resolver = SdkResolver(target=target)
    service_sdk = resolver.get_sdk(SdkType.service_sdk)

    try:
        headers = {}
        headers["If-Match"] = '"{}"'.format(etag if etag else "*")
        service_sdk.modules.delete_identity(
            id=device_id, mid=module_id, custom_headers=headers
        )
        return
    except CloudError as e:
        handle_service_exception(e)


def iot_device_module_twin_show(
    cmd,
    device_id,
    module_id,
    hub_name=None,
    resource_group_name=None,
    login=None,
    auth_type_dataplane=None,
):
    discovery = IotHubDiscovery(cmd)
    target = discovery.get_target(
        resource_name=hub_name,
        resource_group_name=resource_group_name,
        login=login,
        auth_type=auth_type_dataplane,
    )
    return _iot_device_module_twin_show(
        target=target, device_id=device_id, module_id=module_id
    )


def _iot_device_module_twin_show(target, device_id, module_id):
    resolver = SdkResolver(target=target)
    service_sdk = resolver.get_sdk(SdkType.service_sdk)

    try:
        return service_sdk.modules.get_twin(
            id=device_id, mid=module_id, raw=True
        ).response.json()
    except CloudError as e:
        handle_service_exception(e)


def iot_device_module_twin_update(
    cmd,
    device_id,
    module_id,
    parameters,
    hub_name=None,
    resource_group_name=None,
    login=None,
    etag=None,
    auth_type_dataplane=None,
):
    discovery = IotHubDiscovery(cmd)
    target = discovery.get_target(
        resource_name=hub_name,
        resource_group_name=resource_group_name,
        login=login,
        auth_type=auth_type_dataplane,
    )
    return _iot_device_module_twin_update(target, device_id, module_id, parameters, etag)


def _iot_device_module_twin_update(target, device_id, module_id, parameters, etag=None):
    from azext_iot.common.utility import verify_transform
    resolver = SdkResolver(target=target)
    service_sdk = resolver.get_sdk(SdkType.service_sdk)

    try:
        headers = {}
        headers["If-Match"] = '"{}"'.format(etag if etag else "*")
        verify = {}
        if parameters.get("properties"):
            if parameters["properties"].get("desired"):
                verify = {"properties.desired": dict}
        if parameters.get("tags"):
            verify["tags"] = dict
        verify_transform(parameters, verify)
        return service_sdk.modules.update_twin(
            id=device_id,
            mid=module_id,
            device_twin_info=parameters,
            custom_headers=headers,
        )
    except CloudError as e:
        handle_service_exception(e)
    except (AttributeError, TypeError) as err:
        raise CLIInternalError(err)


def iot_device_module_twin_replace(
    cmd,
    device_id,
    module_id,
    target_json,
    hub_name=None,
    resource_group_name=None,
    login=None,
    etag=None,
    auth_type_dataplane=None,
):
    discovery = IotHubDiscovery(cmd)
    target = discovery.get_target(
        resource_name=hub_name,
        resource_group_name=resource_group_name,
        login=login,
        auth_type=auth_type_dataplane,
    )
    return _iot_device_module_twin_replace(target, device_id, module_id, target_json, etag)


def _iot_device_module_twin_replace(target, device_id, module_id, target_json, etag=None):
    resolver = SdkResolver(target=target)
    service_sdk = resolver.get_sdk(SdkType.service_sdk)

    try:
        target_json = process_json_arg(target_json, argument_name="json")
        headers = {}
        headers["If-Match"] = '"{}"'.format(etag if etag else "*")
        return service_sdk.modules.replace_twin(
            id=device_id,
            mid=module_id,
            device_twin_info=target_json,
            custom_headers=headers,
        )
    except CloudError as e:
        handle_service_exception(e)


def iot_edge_set_modules(
    cmd,
    device_id,
    content,
    hub_name=None,
    resource_group_name=None,
    login=None,
    auth_type_dataplane=None,
):

    discovery = IotHubDiscovery(cmd)
    target = discovery.get_target(
        resource_name=hub_name,
        resource_group_name=resource_group_name,
        login=login,
        auth_type=auth_type_dataplane,
    )
    return _iot_edge_set_modules(target, device_id, content)


def _iot_edge_set_modules(target, device_id, content):
    from azext_iot.sdk.iothub.service.models import ConfigurationContent
    resolver = SdkResolver(target=target)
    service_sdk = resolver.get_sdk(SdkType.service_sdk)

    try:
        content = process_json_arg(content, argument_name="content")
        processed_content = _process_config_content(
            content, config_type=ConfigType.edge
        )

        content = ConfigurationContent(**processed_content)
        service_sdk.configuration.apply_on_edge_device(id=device_id, content=content)
        return _iot_device_module_list(target, device_id)
    except CloudError as e:
        handle_service_exception(e)


def iot_edge_deployment_create(
    cmd,
    config_id,
    content,
    hub_name=None,
    target_condition="",
    priority=0,
    labels=None,
    metrics=None,
    layered=False,
    no_validation=False,
    resource_group_name=None,
    login=None,
    auth_type_dataplane=None,
):
    # Short-term fix for --no-validation
    config_type = ConfigType.layered if layered or no_validation else ConfigType.edge
    discovery = IotHubDiscovery(cmd)
    target = discovery.get_target(
        resource_name=hub_name,
        resource_group_name=resource_group_name,
        login=login,
        auth_type=auth_type_dataplane,
    )
    return _iot_hub_configuration_create(target, config_id, content, target_condition, priority, labels, metrics, config_type)


def iot_hub_configuration_create(
    cmd,
    config_id,
    content,
    hub_name=None,
    target_condition="",
    priority=0,
    labels=None,
    metrics=None,
    resource_group_name=None,
    login=None,
    auth_type_dataplane=None,
):
    discovery = IotHubDiscovery(cmd)
    target = discovery.get_target(
        resource_name=hub_name,
        resource_group_name=resource_group_name,
        login=login,
        auth_type=auth_type_dataplane,
    )
    return _iot_hub_configuration_create(target, config_id, content, target_condition, priority, labels, metrics, ConfigType.adm)


def _iot_hub_configuration_create(
    target,
    config_id,
    content,
    target_condition="",
    priority=0,
    labels=None,
    metrics=None,
    config_type=ConfigType.adm
):
    from azext_iot.sdk.iothub.service.models import (
        Configuration,
        ConfigurationContent,
        ConfigurationMetrics,
    )
    resolver = SdkResolver(target=target)
    service_sdk = resolver.get_sdk(SdkType.service_sdk)

    logger.debug("ensuring lowercase configuration Id...")
    config_id = config_id.lower()
    metrics_key = "queries"

    content = process_json_arg(content, argument_name="content")
    processed_content = _process_config_content(content, config_type)
    if "module_content" in processed_content:
        required_target_prefix = "from devices.modules where"
        lower_target_condition = target_condition.lower()
        if not lower_target_condition.startswith(required_target_prefix):
            raise InvalidArgumentValueError(
                "The target condition for a module configuration must start with '{}'".format(
                    required_target_prefix
                )
            )

    if metrics:
        metrics = process_json_arg(metrics, argument_name="metrics")

        if "metrics" in metrics:
            metrics = metrics["metrics"]
        if metrics_key not in metrics:
            raise InvalidArgumentValueError(
                "metrics json must include the '{}' property".format(metrics_key)
            )
        metrics = metrics[metrics_key]

    if labels:
        labels = process_json_arg(labels, argument_name="labels")

    config_content = ConfigurationContent(**processed_content)

    config_metrics = ConfigurationMetrics(queries=metrics)
    config = Configuration(
        id=config_id,
        schema_version="2.0",
        labels=labels,
        content=config_content,
        metrics=config_metrics,
        target_condition=target_condition,
        etag="*",
        priority=priority,
    )

    try:
        return service_sdk.configuration.create_or_update(
            id=config_id, configuration=config
        )
    except CloudError as e:
        handle_service_exception(e)


def _process_config_content(content, config_type):
    from knack.util import to_snake_case

    # Supports scenario where configuration payload is contained in 'content' key
    if "content" in content:
        content = content["content"]

    # Create new config dict to remove superflous properties
    processed_content = {}
    if config_type == ConfigType.adm:
        valid_adm_keys = ["deviceContent", "moduleContent"]
        if not all(key in content for key in valid_adm_keys):
            for key in valid_adm_keys:
                if key in content:
                    processed_content[to_snake_case(key)] = content[key]
                    return processed_content

        raise InvalidArgumentValueError(
            "Automatic device configuration payloads require property: {}".format(
                " or ".join(map(str, valid_adm_keys))
            )
        )

    if config_type == ConfigType.edge or config_type == ConfigType.layered:
        valid_edge_key = "modulesContent"
        legacy_edge_key = "moduleContent"

        if valid_edge_key in content:
            processed_content[valid_edge_key] = content[valid_edge_key]
        elif legacy_edge_key in content:
            logger.warning(
                "'%s' is deprecated for edge deployments. Use '%s' instead - request is still processing...",
                legacy_edge_key,
                valid_edge_key,
            )
            processed_content[valid_edge_key] = content[legacy_edge_key]

        if processed_content:
            # Schema based validation currently for IoT edge deployment only
            if config_type == ConfigType.edge:
                _validate_payload_schema(processed_content)

            processed_content[to_snake_case(valid_edge_key)] = processed_content[
                valid_edge_key
            ]
            del processed_content[valid_edge_key]

            return processed_content

        raise InvalidArgumentValueError(
            "Edge deployment payloads require property: {}".format(valid_edge_key)
        )


def _validate_payload_schema(content):
    import json
    from os.path import join
    from azext_iot.models.validators import JsonSchemaType, JsonSchemaValidator
    from azext_iot.constants import EDGE_DEPLOYMENT_ROOT_SCHEMAS_PATH as root_schema_path
    from azext_iot.common.utility import shell_safe_json_parse

    EDGE_AGENT_SCHEMA_PATH = "azure-iot-edgeagent-deployment-{}.json"
    EDGE_HUB_SCHEMA_PATH = "azure-iot-edgehub-deployment-{}.json"
    EDGE_SCHEMA_PATH_DICT = {
        "$edgeAgent": EDGE_AGENT_SCHEMA_PATH,
        "$edgeHub": EDGE_HUB_SCHEMA_PATH,
    }

    modules_content = content["modulesContent"]
    system_modules_for_validation = ["$edgeAgent", "$edgeHub"]

    for sys_module in system_modules_for_validation:
        if sys_module in modules_content:
            if (
                "properties.desired" in modules_content[sys_module]
                and "schemaVersion"
                in modules_content[sys_module]["properties.desired"]
            ):
                target_schema_ver = modules_content[sys_module][
                    "properties.desired"
                ]["schemaVersion"]
                target_schema_def_path = join(root_schema_path, f"{EDGE_SCHEMA_PATH_DICT[sys_module].format(target_schema_ver)}")

                logger.info("Attempting to fetch schema content from %s...", target_schema_def_path)
                if not exists(target_schema_def_path):
                    logger.info("Invalid schema path %s, skipping validation...", target_schema_def_path)
                    continue

                try:
                    target_schema_def = str(read_file_content(target_schema_def_path))
                    target_schema_def = shell_safe_json_parse(target_schema_def)
                except Exception:
                    logger.info(
                        "Unable to fetch schema content from %s skipping validation...",
                        target_schema_def_path,
                    )
                    continue

                logger.info(f"Validating {sys_module} of deployment payload against schema...")
                to_validate_content = {
                    sys_module: modules_content[sys_module]
                }
                draft_version = JsonSchemaType.draft4
                if "$schema" in target_schema_def and "/draft-07/" in target_schema_def["$schema"]:
                    draft_version = JsonSchemaType.draft7

                v = JsonSchemaValidator(target_schema_def, draft_version)
                errors = v.validate(to_validate_content)
                if errors:
                    # Pretty printing schema validation errors
                    raise ValidationError(
                        json.dumps(
                            {"validationErrors": errors},
                            separators=(",", ":"),
                            indent=2,
                        )
                    )


def iot_hub_configuration_update(
    cmd,
    config_id,
    parameters,
    hub_name=None,
    resource_group_name=None,
    login=None,
    etag=None,
    auth_type_dataplane=None,
):
    from azext_iot.sdk.iothub.service.models import Configuration
    from azext_iot.common.utility import verify_transform

    discovery = IotHubDiscovery(cmd)
    target = discovery.get_target(
        resource_name=hub_name,
        resource_group_name=resource_group_name,
        login=login,
        auth_type=auth_type_dataplane,
    )
    resolver = SdkResolver(target=target)
    service_sdk = resolver.get_sdk(SdkType.service_sdk)

    try:
        headers = {}
        headers["If-Match"] = '"{}"'.format(etag if etag else "*")
        verify = {"metrics": dict, "metrics.queries": dict, "content": dict}
        if parameters.get("labels"):
            verify["labels"] = dict
        verify_transform(parameters, verify)
        config = Configuration(
            id=parameters["id"],
            schema_version=parameters["schemaVersion"],
            labels=parameters["labels"],
            content=parameters["content"],
            metrics=parameters.get("metrics", None),
            target_condition=parameters["targetCondition"],
            priority=parameters["priority"],
        )
        return service_sdk.configuration.create_or_update(
            id=config_id, configuration=config, custom_headers=headers
        )
    except CloudError as e:
        handle_service_exception(e)
    except (AttributeError, TypeError) as err:
        raise CLIInternalError(err)


def iot_hub_configuration_show(
    cmd,
    config_id,
    hub_name=None,
    resource_group_name=None,
    login=None,
    auth_type_dataplane=None,
):
    discovery = IotHubDiscovery(cmd)
    target = discovery.get_target(
        resource_name=hub_name,
        resource_group_name=resource_group_name,
        login=login,
        auth_type=auth_type_dataplane,
    )
    return _iot_hub_configuration_show(target=target, config_id=config_id)


def _iot_hub_configuration_show(target, config_id):
    resolver = SdkResolver(target=target)
    service_sdk = resolver.get_sdk(SdkType.service_sdk)

    try:
        return service_sdk.configuration.get(id=config_id, raw=True).response.json()
    except CloudError as e:
        handle_service_exception(e)


def iot_hub_configuration_list(
    cmd,
    hub_name=None,
    top=None,
    resource_group_name=None,
    login=None,
    auth_type_dataplane=None,
):
    discovery = IotHubDiscovery(cmd)
    target = discovery.get_target(
        resource_name=hub_name,
        resource_group_name=resource_group_name,
        login=login,
        auth_type=auth_type_dataplane,
    )
    result = _iot_hub_configuration_list(target)

    filtered = [
        c
        for c in result
        if (
            c["content"].get("deviceContent") is not None
            or c["content"].get("moduleContent") is not None
        )
    ]
    return filtered[:top]  # list[:None] == list[:len(list)]


def iot_edge_deployment_list(
    cmd,
    hub_name=None,
    top=None,
    resource_group_name=None,
    login=None,
    auth_type_dataplane=None,
):
    discovery = IotHubDiscovery(cmd)
    target = discovery.get_target(
        resource_name=hub_name,
        resource_group_name=resource_group_name,
        login=login,
        auth_type=auth_type_dataplane,
    )
    result = _iot_hub_configuration_list(target)

    filtered = [c for c in result if c["content"].get("modulesContent") is not None]
    return filtered[:top]  # list[:None] == list[:len(list)]


def _iot_hub_configuration_list(target):
    resolver = SdkResolver(target=target)
    service_sdk = resolver.get_sdk(SdkType.service_sdk)

    try:
        result = service_sdk.configuration.get_configurations(raw=True).response.json()
        if not result:
            hub_name = target["entity"].split('.')[0]
            logger.info('No configurations found on hub "%s".', hub_name)
        return result
    except CloudError as e:
        handle_service_exception(e)


def iot_hub_configuration_delete(
    cmd,
    config_id,
    hub_name=None,
    resource_group_name=None,
    login=None,
    etag=None,
    auth_type_dataplane=None,
):
    discovery = IotHubDiscovery(cmd)
    target = discovery.get_target(
        resource_name=hub_name,
        resource_group_name=resource_group_name,
        login=login,
        auth_type=auth_type_dataplane,
    )
    return _iot_hub_configuration_delete(target, config_id, etag)


def _iot_hub_configuration_delete(target, config_id, etag=None):
    resolver = SdkResolver(target=target)
    service_sdk = resolver.get_sdk(SdkType.service_sdk)

    try:
        headers = {}
        headers["If-Match"] = '"{}"'.format(etag if etag else "*")
        service_sdk.configuration.delete(id=config_id, custom_headers=headers)
    except CloudError as e:
        handle_service_exception(e)


def iot_edge_deployment_metric_show(
    cmd,
    config_id,
    metric_id,
    metric_type="user",
    hub_name=None,
    resource_group_name=None,
    login=None,
    auth_type_dataplane=None,
):
    return iot_hub_configuration_metric_show(
        cmd,
        config_id=config_id,
        metric_id=metric_id,
        metric_type=metric_type,
        hub_name=hub_name,
        resource_group_name=resource_group_name,
        login=login,
        auth_type_dataplane=auth_type_dataplane,
    )


def iot_hub_configuration_metric_show(
    cmd,
    config_id,
    metric_id,
    metric_type="user",
    hub_name=None,
    resource_group_name=None,
    login=None,
    auth_type_dataplane=None,
):
    discovery = IotHubDiscovery(cmd)
    target = discovery.get_target(
        resource_name=hub_name,
        resource_group_name=resource_group_name,
        login=login,
        auth_type=auth_type_dataplane,
    )
    resolver = SdkResolver(target=target)
    service_sdk = resolver.get_sdk(SdkType.service_sdk)

    try:
        config = _iot_hub_configuration_show(target=target, config_id=config_id)

        metric_collection = None
        if metric_type == "system":
            metric_collection = config["systemMetrics"].get("queries")
        else:
            metric_collection = config["metrics"].get("queries")

        if metric_id not in metric_collection:
            raise InvalidArgumentValueError(
                "The {} metric '{}' is not defined in the configuration '{}'".format(
                    metric_type, metric_id, config_id
                )
            )

        metric_query = metric_collection[metric_id]

        query_args = [metric_query]
        query_method = service_sdk.query.get_twins

        metric_result = _execute_query(query_args, query_method, None)

        output = {}
        output["metric"] = metric_id
        output["query"] = metric_query
        output["result"] = metric_result

        return output
    except CloudError as e:
        handle_service_exception(e)


# Device Twin


def iot_device_twin_show(
    cmd,
    device_id,
    hub_name=None,
    resource_group_name=None,
    login=None,
    auth_type_dataplane=None,
):
    discovery = IotHubDiscovery(cmd)
    target = discovery.get_target(
        resource_name=hub_name,
        resource_group_name=resource_group_name,
        login=login,
        auth_type=auth_type_dataplane,
    )
    return _iot_device_twin_show(target=target, device_id=device_id)


def _iot_device_twin_show(target, device_id):
    resolver = SdkResolver(target=target)
    service_sdk = resolver.get_sdk(SdkType.service_sdk)

    try:
        return service_sdk.devices.get_twin(id=device_id, raw=True).response.json()
    except CloudError as e:
        handle_service_exception(e)


def iot_device_twin_list(
    cmd,
    hub_name=None,
    top=1000,
    edge_enabled=False,
    resource_group_name=None,
    login=None,
    auth_type_dataplane=None,
):
    query = (
        "select * from devices where capabilities.iotEdge = true"
        if edge_enabled
        else "select * from devices"
    )
    result = iot_query(
        cmd=cmd,
        query_command=query,
        hub_name=hub_name,
        top=top,
        resource_group_name=resource_group_name,
        login=login,
        auth_type_dataplane=auth_type_dataplane,
    )

    if not result:
        logger.info('No registered devices found on hub "%s".', hub_name)
    return result


def iot_twin_update_custom(instance, desired=None, tags=None):
    payload = {}
    is_patch = False
    if desired:
        is_patch = True
        payload["properties"] = {"desired": process_json_arg(desired, "desired")}

    if tags:
        is_patch = True
        payload["tags"] = process_json_arg(tags, "tags")

    return payload if is_patch else instance


def iot_device_twin_update(
    cmd,
    device_id,
    parameters,
    hub_name=None,
    resource_group_name=None,
    login=None,
    etag=None,
    auth_type_dataplane=None,
):
    discovery = IotHubDiscovery(cmd)
    target = discovery.get_target(
        resource_name=hub_name,
        resource_group_name=resource_group_name,
        login=login,
        auth_type=auth_type_dataplane,
    )
    return _iot_device_twin_update(target, device_id, parameters, etag)


def _iot_device_twin_update(
    target,
    device_id,
    parameters,
    etag=None,
):
    from azext_iot.common.utility import verify_transform

    resolver = SdkResolver(target=target)
    service_sdk = resolver.get_sdk(SdkType.service_sdk)

    try:
        headers = {}
        headers["If-Match"] = '"{}"'.format(etag if etag else "*")
        verify = {}
        if parameters.get("properties"):
            if parameters["properties"].get("desired"):
                verify = {"properties.desired": dict}
        if parameters.get("tags"):
            verify["tags"] = dict
        verify_transform(parameters, verify)
        return service_sdk.devices.update_twin(
            id=device_id, device_twin_info=parameters, custom_headers=headers
        )
    except CloudError as e:
        handle_service_exception(e)
    except (AttributeError, TypeError) as err:
        raise CLIInternalError(err)


def iot_device_twin_replace(
    cmd,
    device_id,
    target_json,
    hub_name=None,
    resource_group_name=None,
    login=None,
    etag=None,
    auth_type_dataplane=None,
):
    discovery = IotHubDiscovery(cmd)
    target = discovery.get_target(
        resource_name=hub_name,
        resource_group_name=resource_group_name,
        login=login,
        auth_type=auth_type_dataplane,
    )
    return _iot_device_twin_replace(target, device_id, target_json, etag)


def _iot_device_twin_replace(target, device_id, target_json, etag=None):
    resolver = SdkResolver(target=target)
    service_sdk = resolver.get_sdk(SdkType.service_sdk)

    try:
        target_json = process_json_arg(target_json, argument_name="json")
        headers = {}
        headers["If-Match"] = '"{}"'.format(etag if etag else "*")
        return service_sdk.devices.replace_twin(
            id=device_id, device_twin_info=target_json, custom_headers=headers
        )
    except CloudError as e:
        handle_service_exception(e)


def iot_device_method(
    cmd,
    device_id,
    method_name,
    hub_name=None,
    method_payload="{}",
    timeout=30,
    resource_group_name=None,
    login=None,
    auth_type_dataplane=None,
):
    from azext_iot.constants import (
        METHOD_INVOKE_MAX_TIMEOUT_SEC,
        METHOD_INVOKE_MIN_TIMEOUT_SEC,
    )

    if timeout > METHOD_INVOKE_MAX_TIMEOUT_SEC:
        raise InvalidArgumentValueError(
            "timeout must not be over {} seconds".format(METHOD_INVOKE_MAX_TIMEOUT_SEC)
        )
    if timeout < METHOD_INVOKE_MIN_TIMEOUT_SEC:
        raise InvalidArgumentValueError(
            "timeout must be at least {} seconds".format(METHOD_INVOKE_MIN_TIMEOUT_SEC)
        )

    discovery = IotHubDiscovery(cmd)
    target = discovery.get_target(
        resource_name=hub_name,
        resource_group_name=resource_group_name,
        login=login,
        auth_type=auth_type_dataplane,
    )
    resolver = SdkResolver(target=target)
    service_sdk = resolver.get_sdk(SdkType.service_sdk)

    # Prevent msrest locking up shell
    service_sdk.config.retry_policy.retries = 1
    try:
        if method_payload:
            method_payload = process_json_arg(
                method_payload, argument_name="method-payload"
            )

        request_body = {
            "methodName": method_name,
            "payload": method_payload,
            "responseTimeoutInSeconds": timeout,
            "connectTimeoutInSeconds": timeout,
        }

        return service_sdk.devices.invoke_method(
            device_id=device_id,
            direct_method_request=request_body,
            timeout=timeout,
        )
    except CloudError as e:
        handle_service_exception(e)


# Device Module Method Invoke


def iot_device_module_method(
    cmd,
    device_id,
    module_id,
    method_name,
    hub_name=None,
    method_payload="{}",
    timeout=30,
    resource_group_name=None,
    login=None,
    auth_type_dataplane=None,
):
    from azext_iot.constants import (
        METHOD_INVOKE_MAX_TIMEOUT_SEC,
        METHOD_INVOKE_MIN_TIMEOUT_SEC,
    )

    if timeout > METHOD_INVOKE_MAX_TIMEOUT_SEC:
        raise InvalidArgumentValueError(
            "timeout must not be over {} seconds".format(METHOD_INVOKE_MAX_TIMEOUT_SEC)
        )
    if timeout < METHOD_INVOKE_MIN_TIMEOUT_SEC:
        raise InvalidArgumentValueError(
            "timeout must not be over {} seconds".format(METHOD_INVOKE_MIN_TIMEOUT_SEC)
        )

    discovery = IotHubDiscovery(cmd)
    target = discovery.get_target(
        resource_name=hub_name,
        resource_group_name=resource_group_name,
        login=login,
        auth_type=auth_type_dataplane,
    )
    resolver = SdkResolver(target=target)
    service_sdk = resolver.get_sdk(SdkType.service_sdk)

    # Prevent msrest locking up shell
    service_sdk.config.retry_policy.retries = 1
    try:
        if method_payload:
            method_payload = process_json_arg(
                method_payload, argument_name="method-payload"
            )

        request_body = {
            "methodName": method_name,
            "payload": method_payload,
            "responseTimeoutInSeconds": timeout,
            "connectTimeoutInSeconds": timeout,
        }

        return service_sdk.modules.invoke_method(
            device_id=device_id,
            module_id=module_id,
            direct_method_request=request_body,
            timeout=timeout,
        )
    except CloudError as e:
        handle_service_exception(e)


# Utility


def iot_get_sas_token(
    cmd,
    hub_name=None,
    device_id=None,
    policy_name="iothubowner",
    key_type="primary",
    duration=3600,
    resource_group_name=None,
    login=None,
    module_id=None,
    auth_type_dataplane=None,
    connection_string=None,
):
    key_type = key_type.lower()
    policy_name = policy_name.lower()

    if login and policy_name != "iothubowner":
        raise ArgumentUsageError(
            "You are unable to change the sas policy with a hub connection string login."
        )
    if login and key_type != "primary" and not device_id:
        raise ArgumentUsageError(
            "For non-device sas, you are unable to change the key type with a connection string login."
        )
    if module_id and not device_id:
        raise ArgumentUsageError(
            "You are unable to get sas token for module without device information."
        )

    if connection_string:
        return {
            DeviceAuthApiType.sas.value: _iot_build_sas_token_from_cs(
                connection_string,
                duration,
            ).generate_sas_token()
        }

    return {
        DeviceAuthApiType.sas.value: _iot_build_sas_token(
            cmd,
            hub_name,
            device_id,
            module_id,
            policy_name,
            key_type,
            duration,
            resource_group_name,
            login,
            auth_type_dataplane,
        ).generate_sas_token()
    }


def _iot_build_sas_token_from_cs(connection_string, duration=3600):
    uri = None
    policy = None
    key = None

    parsed_cs = None
    all_parsers = [
        ConnectionStringParser.Module,
        ConnectionStringParser.Device,
        ConnectionStringParser.IotHub,
    ]

    for parser in all_parsers:
        try:
            parsed_cs = parser(connection_string)

            if "SharedAccessKeyName" in parsed_cs:
                policy = parsed_cs["SharedAccessKeyName"]
            key = parsed_cs["SharedAccessKey"]

            if parser == ConnectionStringParser.IotHub:
                uri = parsed_cs["HostName"]
            elif parser == ConnectionStringParser.Module:
                uri = "{}/devices/{}/modules/{}".format(
                    parsed_cs["HostName"], parsed_cs["DeviceId"], parsed_cs["ModuleId"]
                )
            elif parser == ConnectionStringParser.Device:
                uri = "{}/devices/{}".format(parsed_cs["HostName"], parsed_cs["DeviceId"])
            else:
                raise InvalidArgumentValueError("Given Connection String was not in a supported format.")

            return SasTokenAuthentication(uri, policy, key, duration)
        except ValueError:
            continue

    raise InvalidArgumentValueError("Given Connection String was not in a supported format.")


def _iot_build_sas_token(
    cmd,
    hub_name=None,
    device_id=None,
    module_id=None,
    policy_name="iothubowner",
    key_type="primary",
    duration=3600,
    resource_group_name=None,
    login=None,
    auth_type_dataplane=None,
):
    from azext_iot.common._azure import (
        parse_iot_device_connection_string,
        parse_iot_device_module_connection_string,
    )

    # There is no dataplane operation for a pure IoT Hub sas token
    if all([device_id is None, module_id is None]):
        auth_type_dataplane = "key"

    discovery = IotHubDiscovery(cmd)
    target = discovery.get_target(
        resource_name=hub_name,
        resource_group_name=resource_group_name,
        policy_name=policy_name,
        login=login,
        auth_type=auth_type_dataplane,
    )
    uri = None
    policy = None
    key = None

    if device_id:
        logger.info(
            'Obtaining device "%s" details from registry, using IoT Hub policy "%s"',
            device_id,
            policy_name,
        )
        device = _iot_device_show(target, device_id)
        if module_id:
            module = _iot_device_module_show(target, device_id, module_id)
            module_cs = _build_device_or_module_connection_string(
                entity=module, key_type=key_type
            )
            uri = "{}/devices/{}/modules/{}".format(
                target["entity"], device_id, module_id
            )
            try:
                parsed_module_cs = parse_iot_device_module_connection_string(module_cs)
            except ValueError as e:
                logger.debug(e)
                raise CLIInternalError("This module does not support SAS auth.")

            key = parsed_module_cs["SharedAccessKey"]
        else:
            device_cs = _build_device_or_module_connection_string(
                entity=device, key_type=key_type
            )
            uri = "{}/devices/{}".format(target["entity"], device_id)
            try:
                parsed_device_cs = parse_iot_device_connection_string(device_cs)
            except ValueError as e:
                logger.debug(e)
                raise CLIInternalError("This device does not support SAS auth.")

            key = parsed_device_cs["SharedAccessKey"]
    else:
        uri = target["entity"]
        policy = target["policy"]
        key = target["primarykey"] if key_type == "primary" else target["secondarykey"]

    return SasTokenAuthentication(uri, policy, key, duration)


def _build_device_or_module_connection_string(entity, key_type="primary"):
    is_device = entity.get("moduleId") is None
    template = (
        "HostName={};DeviceId={};{}"
        if is_device
        else "HostName={};DeviceId={};ModuleId={};{}"
    )
    auth = entity["authentication"]
    auth_type = auth["type"].lower()
    if auth_type == DeviceAuthApiType.sas.value.lower():
        key = "SharedAccessKey={}".format(
            auth["symmetricKey"]["primaryKey"]
            if key_type == "primary"
            else auth["symmetricKey"]["secondaryKey"]
        )
    elif auth_type in [
        DeviceAuthApiType.certificateAuthority.value.lower(),
        DeviceAuthApiType.selfSigned.value.lower(),
    ]:
        key = "x509=true"
    else:
        raise CLIInternalError("Unable to form target connection string")

    if is_device:
        return template.format(entity.get("hub"), entity.get("deviceId"), key)
    else:
        return template.format(
            entity.get("hub"), entity.get("deviceId"), entity.get("moduleId"), key
        )


def iot_get_device_connection_string(
    cmd,
    device_id,
    hub_name=None,
    key_type="primary",
    resource_group_name=None,
    login=None,
    auth_type_dataplane=None,
):
    result = {}
    device = iot_device_show(
        cmd,
        device_id,
        hub_name=hub_name,
        resource_group_name=resource_group_name,
        login=login,
        auth_type_dataplane=auth_type_dataplane,
    )
    result["connectionString"] = _build_device_or_module_connection_string(
        device, key_type
    )
    return result


def iot_get_module_connection_string(
    cmd,
    device_id,
    module_id,
    hub_name=None,
    key_type="primary",
    resource_group_name=None,
    login=None,
    auth_type_dataplane=None,
):
    result = {}
    module = iot_device_module_show(
        cmd,
        device_id,
        module_id,
        resource_group_name=resource_group_name,
        hub_name=hub_name,
        login=login,
        auth_type_dataplane=auth_type_dataplane,
    )
    result["connectionString"] = _build_device_or_module_connection_string(
        module, key_type
    )
    return result


def iot_device_export(
    cmd,
    hub_name,
    blob_container_uri,
    include_keys=False,
    storage_authentication_type=None,
    identity=None,
    resource_group_name=None,
):
    from azext_iot._factory import iot_hub_service_factory

    client = iot_hub_service_factory(cmd.cli_ctx)
    discovery = IotHubDiscovery(cmd)
    target = discovery.get_target(
        resource_name=hub_name, resource_group_name=resource_group_name
    )

    if exists(blob_container_uri):
        blob_container_uri = read_file_content(blob_container_uri)

    if ensure_iothub_sdk_min_version("0.12.0"):
        from azure.mgmt.iothub.models import ExportDevicesRequest
        from azext_iot.common.shared import AuthenticationType

        storage_authentication_type = (
            AuthenticationType(storage_authentication_type).name
            if storage_authentication_type
            else None
        )

        export_request = ExportDevicesRequest(
            export_blob_container_uri=blob_container_uri,
            exclude_keys=not include_keys,
            authentication_type=storage_authentication_type,
        )

        user_identity = identity not in [None, "[system]"]
        if (
            user_identity
            and storage_authentication_type != AuthenticationType.identityBased.name
        ):
            raise ClientRequestError(
                "Device export with user-assigned identities requires identity-based authentication [--storage-auth-type]"
            )
        # Track 2 CLI SDKs provide support for user-assigned identity objects
        if (
            ensure_iothub_sdk_min_version(IOTHUB_TRACK_2_SDK_MIN_VERSION)
            and user_identity
        ):
            from azure.mgmt.iothub.models import (
                ManagedIdentity,
            )  # pylint: disable=no-name-in-module

            export_request.identity = ManagedIdentity(user_assigned_identity=identity)

        # if the user supplied a user-assigned identity, let them know they need a new CLI/SDK
        elif user_identity:
            raise CLIInternalError(
                "Device export with user-assigned identities requires a dependency of azure-mgmt-iothub>={}".format(
                    IOTHUB_TRACK_2_SDK_MIN_VERSION
                )
            )

        return client.export_devices(
            target["resourcegroup"],
            hub_name,
            export_devices_parameters=export_request,
        )
    if storage_authentication_type:
        raise CLIInternalError(
            "Device export authentication-type properties require a dependency of azure-mgmt-iothub>=0.12.0"
        )
    return client.export_devices(
        target["resourcegroup"],
        hub_name,
        export_blob_container_uri=blob_container_uri,
        exclude_keys=not include_keys,
    )


def iot_device_import(
    cmd,
    hub_name,
    input_blob_container_uri,
    output_blob_container_uri,
    storage_authentication_type=None,
    resource_group_name=None,
    identity=None,
):
    from azext_iot._factory import iot_hub_service_factory

    client = iot_hub_service_factory(cmd.cli_ctx)
    discovery = IotHubDiscovery(cmd)
    target = discovery.get_target(
        resource_name=hub_name, resource_group_name=resource_group_name
    )

    if exists(input_blob_container_uri):
        input_blob_container_uri = read_file_content(input_blob_container_uri)

    if exists(output_blob_container_uri):
        output_blob_container_uri = read_file_content(output_blob_container_uri)

    if ensure_iothub_sdk_min_version("0.12.0"):
        from azure.mgmt.iothub.models import ImportDevicesRequest

        from azext_iot.common.shared import AuthenticationType

        storage_authentication_type = (
            AuthenticationType(storage_authentication_type).name
            if storage_authentication_type
            else None
        )

        import_request = ImportDevicesRequest(
            input_blob_container_uri=input_blob_container_uri,
            output_blob_container_uri=output_blob_container_uri,
            input_blob_name=None,
            output_blob_name=None,
            authentication_type=storage_authentication_type,
        )

        user_identity = identity not in [None, "[system]"]
        if (
            user_identity
            and storage_authentication_type != AuthenticationType.identityBased.name
        ):
            raise ClientRequestError(
                "Device import with user-assigned identities requires identity-based authentication [--storage-auth-type]"
            )
        # Track 2 CLI SDKs provide support for user-assigned identity objects
        if (
            ensure_iothub_sdk_min_version(IOTHUB_TRACK_2_SDK_MIN_VERSION)
            and user_identity
        ):
            from azure.mgmt.iothub.models import (
                ManagedIdentity,
            )  # pylint: disable=no-name-in-module

            import_request.identity = ManagedIdentity(user_assigned_identity=identity)
        # if the user supplied a user-assigned identity, let them know they need a new CLI/SDK
        elif user_identity:
            raise CLIInternalError(
                "Device import with user-assigned identities requires a dependency of azure-mgmt-iothub>={}".format(
                    IOTHUB_TRACK_2_SDK_MIN_VERSION
                )
            )

        return client.import_devices(
            target["resourcegroup"],
            hub_name,
            import_devices_parameters=import_request,
        )
    if storage_authentication_type:
        raise CLIInternalError(
            "Device import authentication-type properties require a dependency of azure-mgmt-iothub>=0.12.0"
        )
    return client.import_devices(
        target["resourcegroup"],
        hub_name,
        input_blob_container_uri=input_blob_container_uri,
        output_blob_container_uri=output_blob_container_uri,
    )


def iot_hub_monitor_events(
    cmd,
    hub_name=None,
    device_id=None,
    interface=None,
    module_id=None,
    consumer_group="$Default",
    timeout=300,
    enqueued_time=None,
    resource_group_name=None,
    yes=False,
    properties=None,
    repair=False,
    login=None,
    content_type=None,
    device_query=None,
    message_count: Optional[int] = None,
):
    try:
        _iot_hub_monitor_events(
            cmd,
            hub_name=hub_name,
            device_id=device_id,
            interface_name=interface,
            module_id=module_id,
            consumer_group=consumer_group,
            timeout=timeout,
            enqueued_time=enqueued_time,
            resource_group_name=resource_group_name,
            yes=yes,
            properties=properties,
            repair=repair,
            login=login,
            content_type=content_type,
            device_query=device_query,
            message_count=message_count,
        )
    except RuntimeError as e:
        raise CLIInternalError(e)


def iot_hub_monitor_feedback(
    cmd,
    hub_name=None,
    device_id=None,
    yes=False,
    wait_on_id=None,
    repair=False,
    resource_group_name=None,
    login=None,
    auth_type_dataplane=None,
):
    from azext_iot.common.deps import ensure_uamqp

    config = cmd.cli_ctx.config
    ensure_uamqp(config, yes, repair)

    discovery = IotHubDiscovery(cmd)
    target = discovery.get_target(
        resource_name=hub_name,
        resource_group_name=resource_group_name,
        login=login,
        auth_type=auth_type_dataplane,
    )

    return _iot_hub_monitor_feedback(
        target=target, device_id=device_id, wait_on_id=wait_on_id
    )


def iot_hub_distributed_tracing_show(
    cmd,
    hub_name,
    device_id,
    resource_group_name=None,
    auth_type_dataplane=None,
):
    discovery = IotHubDiscovery(cmd)
    target = discovery.get_target(
        resource_name=hub_name,
        resource_group_name=resource_group_name,
        auth_type=auth_type_dataplane,
    )

    device_twin = _iot_hub_distributed_tracing_show(target=target, device_id=device_id)
    return _customize_device_tracing_output(
        device_twin["deviceId"],
        device_twin["properties"]["desired"],
        device_twin["properties"]["reported"],
    )


def _iot_hub_monitor_events(
    cmd,
    interface_name=None,
    module_id=None,
    hub_name=None,
    device_id=None,
    consumer_group="$Default",
    timeout=300,
    enqueued_time=None,
    resource_group_name=None,
    yes=False,
    properties=None,
    repair=False,
    login=None,
    content_type=None,
    device_query=None,
    message_count: Optional[int] = None,
):
    (enqueued_time, properties, timeout, output, message_count) = init_monitoring(
        cmd, timeout, properties, enqueued_time, repair, yes, message_count
    )

    device_ids = {}
    if device_query:
        devices_result = iot_query(
            cmd, device_query, hub_name, None, resource_group_name, login=login
        )
        if devices_result:
            for device_result in devices_result:
                device_ids[device_result["deviceId"]] = True

    discovery = IotHubDiscovery(cmd)
    target = discovery.get_target(
        resource_name=hub_name,
        resource_group_name=resource_group_name,
        include_events=True,
        login=login,
    )

    from azext_iot.monitor.builders import hub_target_builder
    from azext_iot.monitor.handlers import CommonHandler
    from azext_iot.monitor.telemetry import start_single_monitor
    from azext_iot.monitor.utility import generate_on_start_string
    from azext_iot.monitor.models.arguments import (
        CommonParserArguments,
        CommonHandlerArguments,
    )

    target = hub_target_builder.EventTargetBuilder().build_iot_hub_target(target)
    target.add_consumer_group(consumer_group)

    on_start_string = generate_on_start_string(device_id=device_id)

    parser_args = CommonParserArguments(
        properties=properties, content_type=content_type
    )
    handler_args = CommonHandlerArguments(
        output=output,
        common_parser_args=parser_args,
        devices=device_ids,
        device_id=device_id,
        interface_name=interface_name,
        module_id=module_id,
        max_messages=message_count,
    )

    handler = CommonHandler(handler_args)

    start_single_monitor(
        target=target,
        enqueued_time_utc=enqueued_time,
        on_start_string=on_start_string,
        on_message_received=handler.parse_message,
        timeout=timeout,
    )


def iot_hub_distributed_tracing_update(
    cmd,
    hub_name,
    device_id,
    sampling_mode,
    sampling_rate,
    resource_group_name=None,
    auth_type_dataplane=None,
):
    discovery = IotHubDiscovery(cmd)
    target = discovery.get_target(
        resource_name=hub_name,
        resource_group_name=resource_group_name,
        include_events=True,
        auth_type=auth_type_dataplane,
    )

    if int(sampling_rate) not in range(0, 101):
        raise InvalidArgumentValueError(
            "Sampling rate is a percentage, So only values from 0 to 100(inclusive) are permitted."
        )
    device_twin = _iot_hub_distributed_tracing_show(target=target, device_id=device_id)
    if TRACING_PROPERTY not in device_twin["properties"]["desired"]:
        device_twin["properties"]["desired"][TRACING_PROPERTY] = {}
    device_twin["properties"]["desired"][TRACING_PROPERTY]["sampling_rate"] = int(
        sampling_rate
    )
    device_twin["properties"]["desired"][TRACING_PROPERTY]["sampling_mode"] = (
        1 if sampling_mode.lower() == "on" else 2
    )
    result = iot_device_twin_update(
        cmd, device_id, device_twin, hub_name, resource_group_name
    )
    return _customize_device_tracing_output(
        result.device_id, result.properties.desired, result.properties.reported
    )


def iot_hub_connection_string_show(
    cmd,
    hub_name=None,
    resource_group_name=None,
    policy_name="iothubowner",
    key_type=KeyType.primary.value,
    show_all=False,
    default_eventhub=False,
):
    discovery = IotHubDiscovery(cmd)

    if hub_name is None:
        hubs = discovery.get_resources(resource_group_name)
        if hubs is None:
            raise ResourceNotFoundError("No IoT Hub found.")

        def conn_str_getter(hub):
            return _get_hub_connection_string(
                discovery, hub, policy_name, key_type, show_all, default_eventhub
            )

        connection_strings = []
        for hub in hubs:
            if hub.properties.state == IoTHubStateType.Active.value:
                try:
                    connection_strings.append(
                        {
                            "name": hub.name,
                            "connectionString": conn_str_getter(hub)
                            if show_all
                            else conn_str_getter(hub)[0],
                        }
                    )
                except Exception:
                    logger.warning(
                        f"Warning: The IoT Hub {hub.name} in resource group "
                        + f"{hub.additional_properties['resourcegroup']} does "
                        + f"not have the target policy {policy_name}."
                    )
            else:
                logger.warning(
                    f"Warning: The IoT Hub {hub.name} in resource group "
                    + f"{hub.additional_properties['resourcegroup']} is skipped "
                    + "because the hub is not active."
                )
        return connection_strings

    hub = discovery.find_resource(hub_name, resource_group_name)
    if hub:
        conn_str = _get_hub_connection_string(
            discovery, hub, policy_name, key_type, show_all, default_eventhub
        )
        return {"connectionString": conn_str if show_all else conn_str[0]}


def _get_hub_connection_string(
    discovery, hub, policy_name, key_type, show_all, default_eventhub
):

    policies = []
    if show_all:
        policies.extend(
            discovery.get_policies(hub.name, hub.additional_properties["resourcegroup"])
        )
    else:
        policies.append(
            discovery.find_policy(
                hub.name, hub.additional_properties["resourcegroup"], policy_name
            )
        )
    if default_eventhub:
        cs_template_eventhub = (
            "Endpoint={};SharedAccessKeyName={};SharedAccessKey={};EntityPath={}"
        )
        endpoint = hub.properties.event_hub_endpoints["events"].endpoint
        entityPath = hub.properties.event_hub_endpoints["events"].path
        return [
            cs_template_eventhub.format(
                endpoint,
                p.key_name,
                p.secondary_key
                if key_type == KeyType.secondary.value
                else p.primary_key,
                entityPath,
            )
            for p in policies
            if "serviceconnect"
            in (
                p.rights.value.lower()
                if isinstance(p.rights, (Enum, EnumMeta))
                else p.rights.lower()
            )
        ]

    hostname = hub.properties.host_name
    cs_template = "HostName={};SharedAccessKeyName={};SharedAccessKey={}"
    return [
        cs_template.format(
            hostname,
            p.key_name,
            p.secondary_key if key_type == KeyType.secondary.value else p.primary_key,
        )
        for p in policies
    ]


def _iot_hub_monitor_feedback(target, device_id, wait_on_id):
    from azext_iot.monitor import event

    event.monitor_feedback(
        target=target, device_id=device_id, wait_on_id=wait_on_id, token_duration=3600
    )


def _iot_hub_distributed_tracing_show(target, device_id):
    device_twin = _iot_device_twin_show(target=target, device_id=device_id)
    _validate_device_tracing(target, device_twin)
    return device_twin


def _validate_device_tracing(target, device_twin):
    if target["location"].lower() not in TRACING_ALLOWED_FOR_LOCATION:
        raise ClientRequestError(
            'Distributed tracing isn\'t supported for the hub located at "{}" location.'.format(
                target["location"]
            )
        )
    if target["sku_tier"].lower() != TRACING_ALLOWED_FOR_SKU:
        raise ClientRequestError(
            'Distributed tracing isn\'t supported for the hub belongs to "{}" sku tier.'.format(
                target["sku_tier"]
            )
        )
    if device_twin["capabilities"]["iotEdge"]:
        raise ClientRequestError(
            'The device "{}" should be a non-edge device.'.format(device_twin["deviceId"])
        )


def _customize_device_tracing_output(device_id, desired, reported):
    output = {}
    desired_tracing = desired.get(TRACING_PROPERTY, None)
    if desired_tracing:
        output["deviceId"] = device_id
        output["samplingMode"] = (
            "enabled" if desired_tracing.get("sampling_mode") == 1 else "disabled"
        )
        output["samplingRate"] = "{}%".format(desired_tracing.get("sampling_rate"))
        output["isSynced"] = False
        reported_tracing = reported.get(TRACING_PROPERTY, None)
        if (
            reported_tracing
            and desired_tracing.get("sampling_mode")
            == reported_tracing.get("sampling_mode").get("value", None)
            and desired_tracing.get("sampling_rate")
            == reported_tracing.get("sampling_rate").get("value", None)
        ):
            output["isSynced"] = True
    return output<|MERGE_RESOLUTION|>--- conflicted
+++ resolved
@@ -124,26 +124,6 @@
         handle_service_exception(e)
 
 
-<<<<<<< HEAD
-def iot_device_list(
-    cmd,
-    hub_name=None,
-    top=1000,
-    edge_enabled=False,
-    resource_group_name=None,
-    login=None,
-    auth_type_dataplane=None,
-):
-    discovery = IotHubDiscovery(cmd)
-    target = discovery.get_target(
-        resource_name=hub_name,
-        resource_group_name=resource_group_name,
-        login=login,
-        auth_type=auth_type_dataplane,
-    )
-    return _iot_device_list(target, edge_enabled, top)
-
-
 def _iot_device_list(target, edge_enabled=False, top=1000):
     top = _process_top(top)
     query = (
@@ -159,8 +139,6 @@
     return result
 
 
-=======
->>>>>>> 851c57ac
 def iot_device_create(
     cmd,
     device_id,
