--- conflicted
+++ resolved
@@ -2107,33 +2107,6 @@
     target = discovery.get_target(
         hub_name=hub_name, resource_group_name=resource_group_name, login=login
     )
-<<<<<<< HEAD
-    return _iot_device_send_message(
-        target=target,
-        device_id=device_id,
-        data=data,
-        properties=properties,
-        msg_count=msg_count,
-        qos=qos,
-    )
-
-
-def _iot_device_send_message(
-    target, device_id, data, properties=None, msg_count=1, qos=1
-):
-    from azext_iot.operations._mqtt import build_mqtt_device_username
-    import paho.mqtt.publish as publish
-    from paho.mqtt import client as mqtt
-    import ssl
-    import os
-
-    device = _iot_device_show(target, device_id)
-    if device and device.get("authentication", {}).get("type", "") != DeviceAuthApiType.sas.value:
-        raise CLIError('D2C send message command only supports symmetric key auth (SAS) based devices')
-
-    msgs = []
-=======
->>>>>>> 6a3d477b
     if properties:
         properties = validate_key_value_pairs(properties)
     device = _iot_device_show(target, device_id)
@@ -2350,11 +2323,7 @@
             if result.content:
                 target_encoding = result.headers.get("ContentEncoding", "utf-8")
                 logger.info(f"Decoding message data encoded with: {target_encoding}")
-<<<<<<< HEAD
                 payload["data"] = result.content.decode(target_encoding)
-=======
-                payload["data"] = result.content.decode(encoding=target_encoding)
->>>>>>> 6a3d477b
 
             return payload
         return
@@ -2518,18 +2487,13 @@
                 break
     try:
         if protocol_type == ProtocolType.mqtt.name:
-<<<<<<< HEAD
-
-            device = _iot_device_show(target, device_id)
+            
+            device = _iot_device_show(target, device_id)            
             if device and device.get("authentication", {}).get("type", "") != DeviceAuthApiType.sas.value:
                 raise CLIError('MQTT simulation is only supported for symmetric key auth (SAS) based devices')
-
-            wrap = mqtt_client_wrap(
-=======
-            device = _iot_device_show(target, device_id)
+            
             device_connection_string = _build_device_or_module_connection_string(device, KeyType.primary.value)
             client_mqtt = mqtt_client(
->>>>>>> 6a3d477b
                 target=target,
                 device_conn_string=device_connection_string,
                 device_id=device_id,
