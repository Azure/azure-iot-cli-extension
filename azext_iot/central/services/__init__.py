--- conflicted
+++ resolved
@@ -11,12 +11,9 @@
     api_token,
     device_group,
     role,
-<<<<<<< HEAD
     organization,
     job,
-    file_upload
-=======
->>>>>>> 5a7d783b
+    file_upload,
 )
 
 
@@ -29,5 +26,5 @@
     "role",
     "organization",
     "job",
-    "file_upload"
+    "file_upload",
 ]