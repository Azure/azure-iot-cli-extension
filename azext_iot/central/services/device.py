# coding=utf-8
# --------------------------------------------------------------------------------------------
# Copyright (c) Microsoft Corporation. All rights reserved.
# Licensed under the MIT License. See License.txt in the project root for license information.
# --------------------------------------------------------------------------------------------
# This is largely derived from https://docs.microsoft.com/en-us/rest/api/iotcentral/devices

import requests

from knack.util import CLIError
from knack.log import get_logger

from azext_iot.constants import CENTRAL_ENDPOINT
from azext_iot.central.services import _utility
<<<<<<< HEAD
from azext_iot.central import models as central_models
from azext_iot.central.models.enum import DeviceStatus, ApiVersion
=======
from azext_iot.central.models.device import Device
from azext_iot.central.models.enum import DeviceStatus
from azure.cli.core.util import should_disable_connection_verify
>>>>>>> df7acea3

logger = get_logger(__name__)

BASE_PATH = "api/devices"


def get_device(
    cmd,
    app_id: str,
    device_id: str,
    token: str,
    central_dns_suffix=CENTRAL_ENDPOINT,
    api_version=ApiVersion.v1.value,
):
    """
    Get device info given a device id

    Args:
        cmd: command passed into az
        device_id: unique case-sensitive device id,
        app_id: name of app (used for forming request URL)
        token: (OPTIONAL) authorization token to fetch device details from IoTC.
            MUST INCLUDE type (e.g. 'SharedAccessToken ...', 'Bearer ...')
        central_dns_suffix: {centralDnsSuffixInPath} as found in docs

    Returns:
        device: dict
    """

    url = "https://{}.{}/{}/{}".format(app_id, central_dns_suffix, BASE_PATH, device_id)
    headers = _utility.get_headers(token, cmd)

<<<<<<< HEAD
    # Construct parameters
    query_parameters = {}
    query_parameters["api-version"] = api_version

    response = requests.get(url, headers=headers, params=query_parameters)
=======
    response = requests.get(url, headers=headers, verify=not should_disable_connection_verify())
>>>>>>> df7acea3
    result = _utility.try_extract_result(response)

    if api_version == ApiVersion.preview.value:
        return central_models.DevicePreview(result)
    else:
        return central_models.DeviceV1(result)


def list_devices(
    cmd,
    app_id: str,
    token: str,
    max_pages=1,
    central_dns_suffix=CENTRAL_ENDPOINT,
    api_version=ApiVersion.v1.value,
):
    """
    Get a list of all devices in IoTC app

    Args:
        cmd: command passed into az
        app_id: name of app (used for forming request URL)
        token: (OPTIONAL) authorization token to fetch device details from IoTC.
            MUST INCLUDE type (e.g. 'SharedAccessToken ...', 'Bearer ...')
        central_dns_suffix: {centralDnsSuffixInPath} as found in docs

    Returns:
        list of devices
    """

    devices = []

    url = "https://{}.{}/{}".format(app_id, central_dns_suffix, BASE_PATH)
    headers = _utility.get_headers(token, cmd)

    # Construct parameters
    query_parameters = {}
    query_parameters["api-version"] = api_version

    pages_processed = 0
    while (pages_processed <= max_pages) and url:
        response = requests.get(url, headers=headers, params=query_parameters)
        result = _utility.try_extract_result(response)

        if "value" not in result:
            raise CLIError("Value is not present in body: {}".format(result))

        if api_version == ApiVersion.preview.value:
            devices = devices + [
                central_models.DevicePreview(device) for device in result["value"]
            ]
        else:
            devices = devices + [
                central_models.DeviceV1(device) for device in result["value"]
            ]

        url = result.get("nextLink", params=query_parameters)
        pages_processed = pages_processed + 1

    return devices


def get_device_registration_summary(
    cmd, app_id: str, token: str, central_dns_suffix=CENTRAL_ENDPOINT,
):
    """
    Get device registration summary for a given app

    Args:
        cmd: command passed into az
        app_id: name of app (used for forming request URL)
        token: (OPTIONAL) authorization token to fetch device details from IoTC.
            MUST INCLUDE type (e.g. 'SharedAccessToken ...', 'Bearer ...')
        central_dns_suffix: {centralDnsSuffixInPath} as found in docs

    Returns:
        registration summary
    """

    registration_summary = {status.value: 0 for status in DeviceStatus}

    url = "https://{}.{}/{}?api-version={}".format(
        app_id, central_dns_suffix, BASE_PATH, ApiVersion.v1.value
    )
    headers = _utility.get_headers(token, cmd)

    logger.warning(
        "This command may take a long time to complete if your app contains a lot of devices"
    )

    while url:
        response = requests.get(url, headers=headers, verify=not should_disable_connection_verify())
        result = _utility.try_extract_result(response)

        if "value" not in result:
            raise CLIError("Value is not present in body: {}".format(result))

        for device in result["value"]:
            registration_summary[
                central_models.DeviceV1(device).device_status.value
            ] += 1

        print("Processed {} devices...".format(sum(registration_summary.values())))
        url = result.get("nextLink")

    return registration_summary


def create_device(
    cmd,
    app_id: str,
    device_id: str,
    device_name: str,
    template: str,
    simulated: bool,
    token: str,
    central_dns_suffix=CENTRAL_ENDPOINT,
    api_version=ApiVersion.v1.value,
):
    """
    Create a device in IoTC

    Args:
        cmd: command passed into az
        app_id: name of app (used for forming request URL)
        device_id: unique case-sensitive device id
        device_name: (non-unique) human readable name for the device
        template: (optional) string that maps to the device_template_id
            of the device template that this device is to be an instance of
        simulated: if IoTC is to simulate data for this device
        token: (OPTIONAL) authorization token to fetch device details from IoTC.
            MUST INCLUDE type (e.g. 'SharedAccessToken ...', 'Bearer ...')
        central_dns_suffix: {centralDnsSuffixInPath} as found in docs

    Returns:
        device: dict
    """

    if not device_name:
        device_name = device_id

    url = "https://{}.{}/{}/{}".format(app_id, central_dns_suffix, BASE_PATH, device_id)
    headers = _utility.get_headers(token, cmd, has_json_payload=True)

    # Construct parameters
    query_parameters = {}
    query_parameters["api-version"] = api_version

    if api_version == ApiVersion.preview.value:
        payload = {
            "displayName": device_name,
            "simulated": simulated,
            "approved": True,
        }
        if template:
            payload["instanceOf"] = template
    else:
        payload = {
            "displayName": device_name,
            "simulated": simulated,
            "enabled": True,
        }
        if template:
            payload["template"] = template

    response = requests.put(url, headers=headers, json=payload, params=query_parameters)
    result = _utility.try_extract_result(response)

    if api_version == ApiVersion.preview.value:
        return central_models.DevicePreview(result)
    else:
        return central_models.DeviceV1(result)


def delete_device(
    cmd,
    app_id: str,
    device_id: str,
    token: str,
    central_dns_suffix=CENTRAL_ENDPOINT,
    api_version=ApiVersion.v1.value,
) -> dict:
    """
    Delete a device from IoTC

    Args:
        cmd: command passed into az
        app_id: name of app (used for forming request URL)
        device_id: unique case-sensitive device id,
        token: (OPTIONAL) authorization token to fetch device details from IoTC.
            MUST INCLUDE type (e.g. 'SharedAccessToken ...', 'Bearer ...')
        central_dns_suffix: {centralDnsSuffixInPath} as found in docs

    Returns:
        {"result": "success"} on success
        Raises error on failure
    """
    url = "https://{}.{}/{}/{}".format(app_id, central_dns_suffix, BASE_PATH, device_id)
    headers = _utility.get_headers(token, cmd)

    # Construct parameters
    query_parameters = {}
    query_parameters["api-version"] = api_version

    response = requests.delete(url, headers=headers, params=query_parameters)
    return _utility.try_extract_result(response)


def get_device_credentials(
    cmd,
    app_id: str,
    device_id: str,
    token: str,
    central_dns_suffix=CENTRAL_ENDPOINT,
    api_version=ApiVersion.v1.value,
):
    """
    Get device credentials from IoTC

    Args:
        cmd: command passed into az
        app_id: name of app (used for forming request URL)
        device_id: unique case-sensitive device id,
        token: (OPTIONAL) authorization token to fetch device details from IoTC.
            MUST INCLUDE type (e.g. 'SharedAccessToken ...', 'Bearer ...')
        central_dns_suffix: {centralDnsSuffixInPath} as found in docs

    Returns:
        device_credentials: dict
    """
    url = "https://{}.{}/{}/{}/credentials".format(
        app_id, central_dns_suffix, BASE_PATH, device_id
    )
    headers = _utility.get_headers(token, cmd)

<<<<<<< HEAD
    # Construct parameters
    query_parameters = {}
    query_parameters["api-version"] = api_version

    response = requests.get(url, headers=headers, params=query_parameters)
=======
    response = requests.get(url, headers=headers, verify=not should_disable_connection_verify())
>>>>>>> df7acea3
    return _utility.try_extract_result(response)


def run_component_command(
    cmd,
    app_id: str,
    token: str,
    device_id: str,
    interface_id: str,
    command_name: str,
    payload: dict,
    central_dns_suffix=CENTRAL_ENDPOINT,
    api_version=ApiVersion.v1.value,
):
    """
    Execute a direct method on a device

    Args:
        cmd: command passed into az
        app_id: name of app (used for forming request URL)
        device_id: unique case-sensitive device id
        interface_id: interface id where command exists
        command_name: name of command to execute
        payload: params for command
        token: (OPTIONAL) authorization token to fetch device details from IoTC.
            MUST INCLUDE type (e.g. 'SharedAccessToken ...', 'Bearer ...')
        central_dns_suffix: {centralDnsSuffixInPath} as found in docs

    Returns:
        result (currently a 201)
    """
    url = "https://{}.{}/{}/{}/components/{}/commands/{}".format(
        app_id, central_dns_suffix, BASE_PATH, device_id, interface_id, command_name
    )
    headers = _utility.get_headers(token, cmd)

<<<<<<< HEAD
    # Construct parameters
    query_parameters = {}
    query_parameters["api-version"] = api_version

    response = requests.post(
        url, headers=headers, json=payload, params=query_parameters
    )
=======
    response = requests.post(url, headers=headers, json=payload, verify=not should_disable_connection_verify())
>>>>>>> df7acea3

    # execute command response has caveats in it due to Async/Sync device methods
    # return the response if we get 201, otherwise try to apply generic logic
    if response.status_code == 201:
        return response.json()

    return _utility.try_extract_result(response)


def get_component_command_history(
    cmd,
    app_id: str,
    token: str,
    device_id: str,
    interface_id: str,
    command_name: str,
    central_dns_suffix=CENTRAL_ENDPOINT,
    api_version=ApiVersion.v1.value,
):
    """
    Get component command history

    Args:
        cmd: command passed into az
        app_id: name of app (used for forming request URL)
        device_id: unique case-sensitive device id
        interface_id: interface id where command exists
        command_name: name of command to view execution history
        token: (OPTIONAL) authorization token to fetch device details from IoTC.
            MUST INCLUDE type (e.g. 'SharedAccessToken ...', 'Bearer ...')
        central_dns_suffix: {centralDnsSuffixInPath} as found in docs

    Returns:
        Command history (List) - currently limited to 1 item
    """
    url = "https://{}.{}/{}/{}/components/{}/commands/{}".format(
        app_id, central_dns_suffix, BASE_PATH, device_id, interface_id, command_name
    )
    headers = _utility.get_headers(token, cmd)

<<<<<<< HEAD
    # Construct parameters
    query_parameters = {}
    query_parameters["api-version"] = api_version

    response = requests.get(url, headers=headers, params=query_parameters)
=======
    response = requests.get(url, headers=headers, verify=not should_disable_connection_verify())
    return _utility.try_extract_result(response)


def run_manual_failover(
    cmd,
    app_id: str,
    device_id: str,
    ttl_minutes: int = None,
    token: str = None,
    central_dns_suffix=CENTRAL_ENDPOINT,
):
    """
    Execute a manual failover of device across multiple IoT Hubs to validate device firmware's
         ability to reconnect using DPS to a different IoT Hub.

    Args:
        cmd: command passed into az
        app_id: id of an app (used for forming request URL)
        device_id: unique case-sensitive device id
        ttl_minutes: (OPTIONAL) An optional value to specify the expiration time of this manual failover
            test before the device moves back to it's original IoT Hub.
            This has a default value of 30 minutes, but can optionally be any positive integer between 1 and 30.
        token: (OPTIONAL) authorization token to fetch device details from IoTC.
            MUST INCLUDE type (e.g. 'SharedAccessToken ...', 'Bearer ...')
        central_dns_suffix:(OPTIONAL) {centralDnsSuffixInPath} as found in docs

    Returns:
        result (currently a 200)
    """

    url = "https://{}.{}/{}/{}/manual-failover".format(
        app_id, central_dns_suffix, "system/iothub/devices", device_id
    )
    headers = _utility.get_headers(token, cmd)
    json = {}
    if ttl_minutes :
        json = {"ttl": ttl_minutes}
    else:
        print("""Using default time to live -
        see https://github.com/iot-for-all/iot-central-high-availability-clients#readme for more information""")

    response = requests.post(url, headers=headers, verify=not should_disable_connection_verify(), json=json)
    _utility.log_response_debug(response=response, logger=logger)
    return _utility.try_extract_result(response)


def run_manual_failback(
    cmd,
    app_id: str,
    device_id: str,
    token: str,
    central_dns_suffix=CENTRAL_ENDPOINT,
):
    """
    Execute a manual failback for device. Reverts the previously executed failover
         command by moving the device back to it's original IoT Hub.

    Args:
        cmd: command passed into az
        app_id: id of an app (used for forming request URL)
        device_id: unique case-sensitive device id
        token: (OPTIONAL) authorization token to fetch device details from IoTC.
            MUST INCLUDE type (e.g. 'SharedAccessToken ...', 'Bearer ...')
        central_dns_suffix: {centralDnsSuffixInPath} as found in docs

    Returns:
        result (currently a 200)
    """

    url = "https://{}.{}/{}/{}/manual-failback".format(
        app_id, central_dns_suffix, "system/iothub/devices", device_id
    )
    headers = _utility.get_headers(token, cmd)
    response = requests.post(url, headers=headers, verify=not should_disable_connection_verify())
    _utility.log_response_debug(response=response, logger=logger)

>>>>>>> df7acea3
    return _utility.try_extract_result(response)<|MERGE_RESOLUTION|>--- conflicted
+++ resolved
@@ -12,14 +12,8 @@
 
 from azext_iot.constants import CENTRAL_ENDPOINT
 from azext_iot.central.services import _utility
-<<<<<<< HEAD
 from azext_iot.central import models as central_models
 from azext_iot.central.models.enum import DeviceStatus, ApiVersion
-=======
-from azext_iot.central.models.device import Device
-from azext_iot.central.models.enum import DeviceStatus
-from azure.cli.core.util import should_disable_connection_verify
->>>>>>> df7acea3
 
 logger = get_logger(__name__)
 
@@ -52,15 +46,11 @@
     url = "https://{}.{}/{}/{}".format(app_id, central_dns_suffix, BASE_PATH, device_id)
     headers = _utility.get_headers(token, cmd)
 
-<<<<<<< HEAD
     # Construct parameters
     query_parameters = {}
     query_parameters["api-version"] = api_version
 
     response = requests.get(url, headers=headers, params=query_parameters)
-=======
-    response = requests.get(url, headers=headers, verify=not should_disable_connection_verify())
->>>>>>> df7acea3
     result = _utility.try_extract_result(response)
 
     if api_version == ApiVersion.preview.value:
@@ -152,7 +142,9 @@
     )
 
     while url:
-        response = requests.get(url, headers=headers, verify=not should_disable_connection_verify())
+        response = requests.get(
+            url, headers=headers, verify=not should_disable_connection_verify()
+        )
         result = _utility.try_extract_result(response)
 
         if "value" not in result:
@@ -296,15 +288,11 @@
     )
     headers = _utility.get_headers(token, cmd)
 
-<<<<<<< HEAD
     # Construct parameters
     query_parameters = {}
     query_parameters["api-version"] = api_version
 
     response = requests.get(url, headers=headers, params=query_parameters)
-=======
-    response = requests.get(url, headers=headers, verify=not should_disable_connection_verify())
->>>>>>> df7acea3
     return _utility.try_extract_result(response)
 
 
@@ -341,7 +329,6 @@
     )
     headers = _utility.get_headers(token, cmd)
 
-<<<<<<< HEAD
     # Construct parameters
     query_parameters = {}
     query_parameters["api-version"] = api_version
@@ -349,9 +336,6 @@
     response = requests.post(
         url, headers=headers, json=payload, params=query_parameters
     )
-=======
-    response = requests.post(url, headers=headers, json=payload, verify=not should_disable_connection_verify())
->>>>>>> df7acea3
 
     # execute command response has caveats in it due to Async/Sync device methods
     # return the response if we get 201, otherwise try to apply generic logic
@@ -392,89 +376,9 @@
     )
     headers = _utility.get_headers(token, cmd)
 
-<<<<<<< HEAD
     # Construct parameters
     query_parameters = {}
     query_parameters["api-version"] = api_version
 
     response = requests.get(url, headers=headers, params=query_parameters)
-=======
-    response = requests.get(url, headers=headers, verify=not should_disable_connection_verify())
-    return _utility.try_extract_result(response)
-
-
-def run_manual_failover(
-    cmd,
-    app_id: str,
-    device_id: str,
-    ttl_minutes: int = None,
-    token: str = None,
-    central_dns_suffix=CENTRAL_ENDPOINT,
-):
-    """
-    Execute a manual failover of device across multiple IoT Hubs to validate device firmware's
-         ability to reconnect using DPS to a different IoT Hub.
-
-    Args:
-        cmd: command passed into az
-        app_id: id of an app (used for forming request URL)
-        device_id: unique case-sensitive device id
-        ttl_minutes: (OPTIONAL) An optional value to specify the expiration time of this manual failover
-            test before the device moves back to it's original IoT Hub.
-            This has a default value of 30 minutes, but can optionally be any positive integer between 1 and 30.
-        token: (OPTIONAL) authorization token to fetch device details from IoTC.
-            MUST INCLUDE type (e.g. 'SharedAccessToken ...', 'Bearer ...')
-        central_dns_suffix:(OPTIONAL) {centralDnsSuffixInPath} as found in docs
-
-    Returns:
-        result (currently a 200)
-    """
-
-    url = "https://{}.{}/{}/{}/manual-failover".format(
-        app_id, central_dns_suffix, "system/iothub/devices", device_id
-    )
-    headers = _utility.get_headers(token, cmd)
-    json = {}
-    if ttl_minutes :
-        json = {"ttl": ttl_minutes}
-    else:
-        print("""Using default time to live -
-        see https://github.com/iot-for-all/iot-central-high-availability-clients#readme for more information""")
-
-    response = requests.post(url, headers=headers, verify=not should_disable_connection_verify(), json=json)
-    _utility.log_response_debug(response=response, logger=logger)
-    return _utility.try_extract_result(response)
-
-
-def run_manual_failback(
-    cmd,
-    app_id: str,
-    device_id: str,
-    token: str,
-    central_dns_suffix=CENTRAL_ENDPOINT,
-):
-    """
-    Execute a manual failback for device. Reverts the previously executed failover
-         command by moving the device back to it's original IoT Hub.
-
-    Args:
-        cmd: command passed into az
-        app_id: id of an app (used for forming request URL)
-        device_id: unique case-sensitive device id
-        token: (OPTIONAL) authorization token to fetch device details from IoTC.
-            MUST INCLUDE type (e.g. 'SharedAccessToken ...', 'Bearer ...')
-        central_dns_suffix: {centralDnsSuffixInPath} as found in docs
-
-    Returns:
-        result (currently a 200)
-    """
-
-    url = "https://{}.{}/{}/{}/manual-failback".format(
-        app_id, central_dns_suffix, "system/iothub/devices", device_id
-    )
-    headers = _utility.get_headers(token, cmd)
-    response = requests.post(url, headers=headers, verify=not should_disable_connection_verify())
-    _utility.log_response_debug(response=response, logger=logger)
-
->>>>>>> df7acea3
     return _utility.try_extract_result(response)