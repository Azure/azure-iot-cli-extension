--- conflicted
+++ resolved
@@ -70,11 +70,7 @@
     cmd,
     app_id: str,
     token: str,
-<<<<<<< HEAD
-    max_pages=1,
-=======
     max_pages=0,
->>>>>>> 47f62954
     central_dns_suffix=CENTRAL_ENDPOINT,
     api_version=ApiVersion.v1.value,
 ) -> List[Union[central_models.DevicePreview, central_models.DeviceV1]]:
@@ -101,11 +97,6 @@
     query_parameters = {}
     query_parameters["api-version"] = api_version
 
-<<<<<<< HEAD
-    pages_processed = 0
-    while (pages_processed <= max_pages) and url:
-        response = requests.get(url, headers=headers, params=query_parameters)
-=======
     logger.warning(
         "This command may take a long time to complete if your app contains a lot of devices"
     )
@@ -113,24 +104,12 @@
     pages_processed = 0
     while (max_pages == 0 or pages_processed < max_pages) and url:
         response = requests.get(url, headers=headers, params=query_parameters if pages_processed == 0 else None)
->>>>>>> 47f62954
         result = _utility.try_extract_result(response)
 
         if "value" not in result:
             raise CLIError("Value is not present in body: {}".format(result))
 
         if api_version == ApiVersion.preview.value:
-<<<<<<< HEAD
-            devices = devices + [
-                central_models.DevicePreview(device) for device in result["value"]
-            ]
-        else:
-            devices = devices + [
-                central_models.DeviceV1(device) for device in result["value"]
-            ]
-
-        url = result.get("nextLink", params=query_parameters)
-=======
             devices.extend([
                 central_models.DevicePreview(device) for device in result["value"]
             ])
@@ -140,7 +119,6 @@
             ])
 
         url = result.get("nextLink", None)
->>>>>>> 47f62954
         pages_processed = pages_processed + 1
 
     return devices
