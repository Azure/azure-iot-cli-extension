--- conflicted
+++ resolved
@@ -64,10 +64,7 @@
     cmd,
     app_id: str,
     token: str,
-<<<<<<< HEAD
-=======
     max_pages=0,
->>>>>>> 47f62954
     central_dns_suffix=CENTRAL_ENDPOINT,
     api_version=ApiVersion.v1.value,
 ) -> List[Union[central_models.TemplatePreview, central_models.TemplateV1]]:
@@ -94,9 +91,6 @@
     query_parameters = {}
     query_parameters["api-version"] = api_version
 
-<<<<<<< HEAD
-    response = requests.get(url, headers=headers, params=query_parameters)
-=======
     logger.warning(
         "This command may take a long time to complete if your app contains a lot of device templates"
     )
@@ -105,7 +99,6 @@
     while (max_pages == 0 or pages_processed < max_pages) and url:
         response = requests.get(url, headers=headers, params=query_parameters if pages_processed == 0 else None)
         result = _utility.try_extract_result(response)
->>>>>>> 47f62954
 
         if "value" not in result:
             raise CLIError("Value is not present in body: {}".format(result))
@@ -119,17 +112,10 @@
                 central_models.TemplateV1(device_template) for device_template in result["value"]
             ]
 
-<<<<<<< HEAD
-    if api_version == ApiVersion.preview.value:
-        return [central_models.TemplatePreview(item) for item in result["value"]]
-    else:
-        return [central_models.TemplateV1(item) for item in result["value"]]
-=======
         url = result.get("nextLink", None)
         pages_processed = pages_processed + 1
 
     return device_templates
->>>>>>> 47f62954
 
 
 def create_device_template(
