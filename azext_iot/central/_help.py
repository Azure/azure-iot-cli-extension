--- conflicted
+++ resolved
@@ -365,25 +365,17 @@
         "iot central app monitor-properties"
     ] = """
         type: command
-<<<<<<< HEAD
-        short-summary: Monitor desired and reported  sent to/from the IoT Hub for an IoT Central app.
-        long-summary: |
-                    EXPERIMENTAL requires Python 3.5+
-
-=======
         short-summary: Monitor desired and reported properties sent to/from the IoT Hub for an IoT Central app.
         long-summary: |
                     Polls device-twin from central and compares it to the last device-twin
                     Parses out properties from device-twin, and detects if changes were made
                     Prints subset of properties that were changed within the polling interval
->>>>>>> 919364d2
         examples:
         - name: Basic usage
           text: >
             az iot central app monitor-properties --app-id {app_id} -d {device_id}
     """
 
-<<<<<<< HEAD
     helps[
         "iot central app validate-properties"
     ] = """
@@ -398,8 +390,6 @@
             az iot central app validate-properties --app-id {app_id} -d {device_id}
     """
 
-=======
->>>>>>> 919364d2
 
 # TODO: Delete this by July 2020
 def _load_central_deprecated_commands():
