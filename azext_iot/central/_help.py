--- conflicted
+++ resolved
@@ -524,82 +524,4 @@
             - name: Registration summary
               text: >
                 az iot central diagnostics registration-summary --app-id {appid}
-<<<<<<< HEAD
-        """
-=======
-        """
-
-
-# TODO: Delete this by end of Dec 2020
-def _load_central_deprecated_commands():
-    helps[
-        "iot central app device-twin"
-    ] = """
-        type: group
-        short-summary: Manage IoT Central device twins.
-    """
-
-    helps[
-        "iot central app device-twin show"
-    ] = """
-        type: command
-        short-summary: Get the device twin from IoT Hub.
-    """
-
-    helps[
-        "iot central device twin"
-    ] = """
-        type: group
-        short-summary: Manage IoT Central device twins.
-    """
-
-    helps[
-        "iot central device twin show"
-    ] = """
-        type: command
-        short-summary: Get the device twin from IoT Central application.
-        long-summary: Returns back the desired and reported device properties from the IoT Central application.
-    """
-
-    helps[
-        "iot central app monitor-events"
-    ] = """
-        type: command
-        short-summary: Monitor device telemetry & messages sent to the IoT Hub for an IoT Central app.
-        long-summary: |
-                    EXPERIMENTAL requires Python 3.5+
-                    This command relies on and may install dependent Cython package (uamqp) upon first execution.
-                    https://github.com/Azure/azure-uamqp-python
-        examples:
-        - name: Basic usage
-          text: >
-            az iot central app monitor-events --app-id {app_id}
-        - name: Basic usage when filtering on target device
-          text: >
-            az iot central app monitor-events --app-id {app_id} -d {device_id}
-        - name: Basic usage when filtering targeted devices with a wildcard in the ID
-          text: >
-            az iot central app monitor-events --app-id {app_id} -d Device*d
-        - name: Basic usage when filtering on module.
-          text: >
-            az iot central app monitor-events --app-id {app_id} -m {module_id}
-        - name: Basic usage when filtering targeted modules with a wildcard in the ID
-          text: >
-            az iot central app monitor-events --app-id {app_id} -m Module*
-        - name: Filter device and specify an Event Hub consumer group to bind to.
-          text: >
-            az iot central app monitor-events --app-id {app_id} -d {device_id} --cg {consumer_group_name}
-        - name: Receive message annotations (message headers)
-          text: >
-            az iot central app monitor-events --app-id {app_id} -d {device_id} --properties anno
-        - name: Receive message annotations + system properties. Never time out.
-          text: >
-            az iot central app monitor-events --app-id {app_id} -d {device_id} --properties anno sys --timeout 0
-        - name: Receive all message attributes from all device messages
-          text: >
-            az iot central app monitor-events --app-id {app_id} --props all
-        - name: Receive all messages and parse message payload as JSON
-          text: >
-            az iot central app monitor-events --app-id {app_id} --output json
-    """
->>>>>>> 689db115
+        """