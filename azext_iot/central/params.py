--- conflicted
+++ resolved
@@ -194,22 +194,5 @@
             "Use 0 for infinity.",
         )
         context.argument(
-<<<<<<< HEAD
-            "module_id", options_list=["--module-id", "-m"], help="Iot Edge Module ID",
-        )
-=======
             "module_id", options_list=["--module-id", "-m"], help="Provide IoT Edge Module ID if the device type is IoT Edge.",
-        )
-    # TODO: Delete this by end of Dec 2020
-    load_deprecated_params(self, _)
-
-
-def load_deprecated_params(self, _):
-    with self.argument_context("iot central app monitor-events") as context:
-        context.argument("timeout", arg_type=event_timeout_type)
-        context.argument("properties", arg_type=event_msg_prop_type)
-        context.argument(
-            "module_id", options_list=["--module-id", "-m"], help="Iot Edge Module ID",
-        )
-        context.argument("minimum_severity", arg_type=severity_type)
->>>>>>> 689db115
+        )