--- conflicted
+++ resolved
@@ -53,11 +53,7 @@
         )
         context.argument(
             "device_template_id",
-<<<<<<< HEAD
-            options_list=["--device-template-id", "--dt"],
-=======
             options_list=["--device-template-id", "--dtid"],
->>>>>>> 95704856
             help="Device template id. Example: somedevicetemplate",
         )
         context.argument(
