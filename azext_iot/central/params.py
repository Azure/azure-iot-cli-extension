# coding=utf-8
# --------------------------------------------------------------------------------------------
# Copyright (c) Microsoft Corporation. All rights reserved.
# Unpublished works.
# --------------------------------------------------------------------------------------------

"""
CLI parameter definitions.
"""

from azure.cli.core.commands.parameters import get_three_state_flag, get_enum_type
from azext_iot.common.shared import DeviceStatus


def load_central_arguments(self, _):
    """
    Load CLI Args for Knack parser
    """
    with self.argument_context("iot central app") as context:
        context.argument(
            "instance_of",
            options_list=["--instance-of"],
            help="Central model id. Example: urn:ojpkindbz:modelDefinition:iild3tm_uo",
        )
        context.argument(
            "device_name",
            options_list=["--device-name"],
            help="Human readable device name. Example: Fridge",
        )
        context.argument(
            "simulated",
            options_list=["--simulated"],
            arg_type=get_three_state_flag(),
            help="Add this flag if you would like IoT Central to set this up as a simulated device. "
            "--instance-of is required if this is true",
        )
        context.argument(
            "device_template_id",
            options_list=["--device-template-id"],
            help="Device template id. Example: somedevicetemplate",
        )
        context.argument(
            "content",
            options_list=["--content", "-k"],
            help="Configuration for request. "
            "Provide path to JSON file or raw stringified JSON. "
            "[File Path Example: ./path/to/file.json] "
            "[Stringified JSON Example: {'a': 'b'}] ",
        )
        context.argument(
            "token",
            options_list=["--token"],
            help="Authorization token for request. "
            "More info available here: https://docs.microsoft.com/en-us/learn/modules/manage-iot-central-apps-with-rest-api/ "
            "MUST INCLUDE type (e.g. 'SharedAccessToken ...', 'Bearer ...'). "
            "Example: 'Bearer someBearerTokenHere'",
        )
        context.argument(
<<<<<<< HEAD
            "device_status",
            options_list=["--devicestatus", "-ds"],
            arg_type=get_enum_type(DeviceStatus),
            help="Indicates filter option for device status",
=======
            "central_dns_suffix",
            options_list=["--central-dns-suffix"],
            help="Central dns suffix. "
            "This enables running cli commands against non public/prod environments",
>>>>>>> 78be2235
        )<|MERGE_RESOLUTION|>--- conflicted
+++ resolved
@@ -56,15 +56,14 @@
             "Example: 'Bearer someBearerTokenHere'",
         )
         context.argument(
-<<<<<<< HEAD
+            "central_dns_suffix",
+            options_list=["--central-dns-suffix"],
+            help="Central dns suffix. "
+            "This enables running cli commands against non public/prod environments",
+        )
+        context.argument(
             "device_status",
             options_list=["--devicestatus", "-ds"],
             arg_type=get_enum_type(DeviceStatus),
             help="Indicates filter option for device status",
-=======
-            "central_dns_suffix",
-            options_list=["--central-dns-suffix"],
-            help="Central dns suffix. "
-            "This enables running cli commands against non public/prod environments",
->>>>>>> 78be2235
         )