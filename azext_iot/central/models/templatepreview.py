--- conflicted
+++ resolved
@@ -114,13 +114,9 @@
             interface
             for interface, schema in self.schema_names.items()
             if property_name in schema
-<<<<<<< HEAD
-        ]
-=======
         ]
 
     def _get_interface_id(self, interface) -> list:
         return (
             interface["schema"]["@id"] if interface.get("@type") else interface["@id"]
-        )
->>>>>>> 5a7d783b
+        )