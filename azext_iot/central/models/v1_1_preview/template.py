--- conflicted
+++ resolved
@@ -24,13 +24,8 @@
                     self.components
                 )
 
-<<<<<<< HEAD
-        except Exception as ex:
-            raise CLIError("Could not parse iot central device template." + ex)
-=======
         except Exception:
             raise CLIError("Could not parse iot central device template.")
->>>>>>> df179b75
 
     def get_schema(self, name, is_component=False, identifier="") -> dict:
         entities = self.components if is_component else self.interfaces
