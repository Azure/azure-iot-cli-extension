# coding=utf-8
# --------------------------------------------------------------------------------------------
# Copyright (c) Microsoft Corporation. All rights reserved.
# Licensed under the MIT License. See License.txt in the project root for license information.
# --------------------------------------------------------------------------------------------
# Dev note - think of this as a controller

from knack.util import CLIError

from azext_iot.common import utility
from azext_iot.constants import CENTRAL_ENDPOINT
from azext_iot.central.providers.preview import CentralDeviceProviderPreview
from azext_iot.central.providers.v1 import CentralDeviceProviderV1
from azext_iot.central.models.enum import ApiVersion


<<<<<<< HEAD
def list_devices(
    cmd,
    app_id: str,
    token=None,
    central_dns_suffix=CENTRAL_ENDPOINT,
    api_version=ApiVersion.v1.value,
):
    if api_version == ApiVersion.preview.value:
        provider = CentralDeviceProviderPreview(cmd=cmd, app_id=app_id, token=token)
    else:
        provider = CentralDeviceProviderV1(cmd=cmd, app_id=app_id, token=token)

=======
def list_devices(cmd, app_id: str, token=None, central_dns_suffix=CENTRAL_ENDPOINT):
    provider = CentralDeviceProvider(cmd=cmd, app_id=app_id, token=token)
>>>>>>> df7acea3
    return provider.list_devices(central_dns_suffix=central_dns_suffix)


def get_device(
    cmd,
    app_id: str,
    device_id: str,
    token=None,
    central_dns_suffix=CENTRAL_ENDPOINT,
    api_version=ApiVersion.v1.value,
):
<<<<<<< HEAD
    if api_version == ApiVersion.preview.value:
        provider = CentralDeviceProviderPreview(cmd=cmd, app_id=app_id, token=token)
    else:
        provider = CentralDeviceProviderV1(cmd=cmd, app_id=app_id, token=token)

=======
    provider = CentralDeviceProvider(cmd=cmd, app_id=app_id, token=token)
>>>>>>> df7acea3
    return provider.get_device(device_id, central_dns_suffix=central_dns_suffix)


def create_device(
    cmd,
    app_id: str,
    device_id: str,
    device_name=None,
    template=None,
    simulated=False,
    token=None,
    central_dns_suffix=CENTRAL_ENDPOINT,
    api_version=ApiVersion.v1.value,
):
    if simulated and not template:
        raise CLIError(
            "Error: if you supply --simulated you must also specify --template"
        )

    if api_version == ApiVersion.preview.value:
        provider = CentralDeviceProviderPreview(cmd=cmd, app_id=app_id, token=token)
    else:
        provider = CentralDeviceProviderV1(cmd=cmd, app_id=app_id, token=token)

    return provider.create_device(
        device_id=device_id,
        device_name=device_name,
        template=template,
        simulated=simulated,
        central_dns_suffix=central_dns_suffix,
    )


def delete_device(
    cmd,
    app_id: str,
    device_id: str,
    token=None,
    central_dns_suffix=CENTRAL_ENDPOINT,
    api_version=ApiVersion.v1.value,
):
<<<<<<< HEAD
    if api_version == ApiVersion.preview.value:
        provider = CentralDeviceProviderPreview(cmd=cmd, app_id=app_id, token=token)
    else:
        provider = CentralDeviceProviderV1(cmd=cmd, app_id=app_id, token=token)

    return provider.delete_device(device_id, central_dns_suffix=central_dns_suffix)
=======
    provider = CentralDeviceProvider(cmd=cmd, app_id=app_id, token=token)
    return provider.delete_device(
        device_id=device_id,
        central_dns_suffix=central_dns_suffix)
>>>>>>> df7acea3


def registration_info(
    cmd, app_id: str, device_id, token=None, central_dns_suffix=CENTRAL_ENDPOINT,
):
    provider = CentralDeviceProviderV1(cmd=cmd, app_id=app_id, token=token)

    return provider.get_device_registration_info(
        device_id=device_id, central_dns_suffix=central_dns_suffix, device_status=None,
    )


def run_command(
    cmd,
    app_id: str,
    device_id: str,
    interface_id: str,
    command_name: str,
    content: str,
    token=None,
    central_dns_suffix=CENTRAL_ENDPOINT,
    api_version=ApiVersion.v1.value,
):
    if not isinstance(content, str):
        raise CLIError("content must be a string: {}".format(content))

    payload = utility.process_json_arg(content, argument_name="content")

    if api_version == ApiVersion.preview.value:
        provider = CentralDeviceProviderPreview(cmd=cmd, app_id=app_id, token=token)
    else:
        provider = CentralDeviceProviderV1(cmd=cmd, app_id=app_id, token=token)

    return provider.run_component_command(
        device_id=device_id,
        interface_id=interface_id,
        command_name=command_name,
        payload=payload,
        central_dns_suffix=central_dns_suffix,
    )


def run_manual_failover(
    cmd,
    app_id: str,
    device_id: str,
    ttl_minutes=None,
    token=None,
    central_dns_suffix=CENTRAL_ENDPOINT,
):
    if ttl_minutes and ttl_minutes < 1:
        raise CLIError("TTL value should be a positive integer: {}".format(ttl_minutes))

    provider = CentralDeviceProvider(cmd=cmd, app_id=app_id, token=token)
    return provider.run_manual_failover(
        device_id=device_id,
        ttl_minutes=ttl_minutes,
        central_dns_suffix=central_dns_suffix
    )


def run_manual_failback(
    cmd,
    app_id: str,
    device_id: str,
    token=None,
    central_dns_suffix=CENTRAL_ENDPOINT,
):
    provider = CentralDeviceProvider(cmd=cmd, app_id=app_id, token=token)
    return provider.run_manual_failback(
        device_id=device_id,
        central_dns_suffix=central_dns_suffix
    )


def get_command_history(
    cmd,
    app_id: str,
    device_id: str,
    interface_id: str,
    command_name: str,
    token=None,
    central_dns_suffix=CENTRAL_ENDPOINT,
    api_version=ApiVersion.v1.value,
):
    if api_version == ApiVersion.preview.value:
        provider = CentralDeviceProviderPreview(cmd=cmd, app_id=app_id, token=token)
    else:
        provider = CentralDeviceProviderV1(cmd=cmd, app_id=app_id, token=token)

    return provider.get_component_command_history(
        device_id=device_id,
        interface_id=interface_id,
        command_name=command_name,
        central_dns_suffix=central_dns_suffix,
    )


def registration_summary(
    cmd, app_id: str, token=None, central_dns_suffix=CENTRAL_ENDPOINT,
):
    provider = CentralDeviceProviderV1(cmd=cmd, app_id=app_id, token=token,)
    return provider.get_device_registration_summary(
        central_dns_suffix=central_dns_suffix,
    )


def get_credentials(
    cmd,
    app_id: str,
    device_id,
    token=None,
    central_dns_suffix=CENTRAL_ENDPOINT,
    api_version=ApiVersion.v1.value,
):
    provider = CentralDeviceProviderV1(cmd=cmd, app_id=app_id, token=token,)
    return provider.get_device_credentials(
        device_id=device_id, central_dns_suffix=central_dns_suffix,
    )


def compute_device_key(cmd, primary_key, device_id):
    return utility.compute_device_key(
        primary_key=primary_key, registration_id=device_id
    )<|MERGE_RESOLUTION|>--- conflicted
+++ resolved
@@ -14,7 +14,6 @@
 from azext_iot.central.models.enum import ApiVersion
 
 
-<<<<<<< HEAD
 def list_devices(
     cmd,
     app_id: str,
@@ -27,10 +26,6 @@
     else:
         provider = CentralDeviceProviderV1(cmd=cmd, app_id=app_id, token=token)
 
-=======
-def list_devices(cmd, app_id: str, token=None, central_dns_suffix=CENTRAL_ENDPOINT):
-    provider = CentralDeviceProvider(cmd=cmd, app_id=app_id, token=token)
->>>>>>> df7acea3
     return provider.list_devices(central_dns_suffix=central_dns_suffix)
 
 
@@ -42,15 +37,11 @@
     central_dns_suffix=CENTRAL_ENDPOINT,
     api_version=ApiVersion.v1.value,
 ):
-<<<<<<< HEAD
-    if api_version == ApiVersion.preview.value:
-        provider = CentralDeviceProviderPreview(cmd=cmd, app_id=app_id, token=token)
-    else:
-        provider = CentralDeviceProviderV1(cmd=cmd, app_id=app_id, token=token)
-
-=======
-    provider = CentralDeviceProvider(cmd=cmd, app_id=app_id, token=token)
->>>>>>> df7acea3
+    if api_version == ApiVersion.preview.value:
+        provider = CentralDeviceProviderPreview(cmd=cmd, app_id=app_id, token=token)
+    else:
+        provider = CentralDeviceProviderV1(cmd=cmd, app_id=app_id, token=token)
+
     return provider.get_device(device_id, central_dns_suffix=central_dns_suffix)
 
 
@@ -92,19 +83,12 @@
     central_dns_suffix=CENTRAL_ENDPOINT,
     api_version=ApiVersion.v1.value,
 ):
-<<<<<<< HEAD
     if api_version == ApiVersion.preview.value:
         provider = CentralDeviceProviderPreview(cmd=cmd, app_id=app_id, token=token)
     else:
         provider = CentralDeviceProviderV1(cmd=cmd, app_id=app_id, token=token)
 
     return provider.delete_device(device_id, central_dns_suffix=central_dns_suffix)
-=======
-    provider = CentralDeviceProvider(cmd=cmd, app_id=app_id, token=token)
-    return provider.delete_device(
-        device_id=device_id,
-        central_dns_suffix=central_dns_suffix)
->>>>>>> df7acea3
 
 
 def registration_info(
