# coding=utf-8
# --------------------------------------------------------------------------------------------
# Copyright (c) Microsoft Corporation. All rights reserved.
# Licensed under the MIT License. See License.txt in the project root for license information.
# --------------------------------------------------------------------------------------------
# Dev note - think of this as a controller

from knack.util import CLIError
<<<<<<< HEAD

from azext_iot.common import utility
=======
from azext_iot.constants import CENTRAL_ENDPOINT
>>>>>>> 59d5014a
from azext_iot.central.providers import CentralDeviceProvider


def list_devices(cmd, app_id: str, token=None, central_dns_suffix=CENTRAL_ENDPOINT):
    provider = CentralDeviceProvider(cmd=cmd, app_id=app_id, token=token)
    return provider.list_devices()


def get_device(
    cmd, app_id: str, device_id: str, token=None, central_dns_suffix=CENTRAL_ENDPOINT,
):
    provider = CentralDeviceProvider(cmd=cmd, app_id=app_id, token=token)
    return provider.get_device(device_id)


def create_device(
    cmd,
    app_id: str,
    device_id: str,
    device_name=None,
    instance_of=None,
    simulated=False,
    token=None,
    central_dns_suffix=CENTRAL_ENDPOINT,
):
    if simulated and not instance_of:
        raise CLIError(
            "Error: if you supply --simulated you must also specify --instance-of"
        )
    provider = CentralDeviceProvider(cmd=cmd, app_id=app_id, token=token)
    return provider.create_device(
        device_id=device_id,
        device_name=device_name,
        instance_of=instance_of,
        simulated=simulated,
        central_dns_suffix=central_dns_suffix,
    )


def delete_device(
    cmd, app_id: str, device_id: str, token=None, central_dns_suffix=CENTRAL_ENDPOINT,
):
    provider = CentralDeviceProvider(cmd=cmd, app_id=app_id, token=token)
    return provider.delete_device(device_id)


def registration_info(
    cmd, app_id: str, device_id, token=None, central_dns_suffix=CENTRAL_ENDPOINT,
):
    provider = CentralDeviceProvider(cmd=cmd, app_id=app_id, token=token,)

    return provider.get_device_registration_info(
        device_id=device_id, central_dns_suffix=central_dns_suffix, device_status=None,
    )


def execute_command(
    cmd,
    app_id: str,
    device_id: str,
    interface_id: str,
    command_name: str,
    content: str,
    token=None,
    central_dns_suffix="azureiotcentral.com",
):
    if not isinstance(content, str):
        raise CLIError("content must be a string: {}".format(content))

    payload = utility.process_json_arg(content, argument_name="content")

    provider = CentralDeviceProvider(cmd=cmd, app_id=app_id, token=token)
    return provider.execute_component_command(
        device_id=device_id,
        interface_id=interface_id,
        command_name=command_name,
        payload=payload,
    )


def registration_summary(
    cmd, app_id: str, token=None, central_dns_suffix=CENTRAL_ENDPOINT,
):
    provider = CentralDeviceProvider(cmd=cmd, app_id=app_id, token=token,)
    return provider.get_device_registration_summary(
        central_dns_suffix=central_dns_suffix,
    )<|MERGE_RESOLUTION|>--- conflicted
+++ resolved
@@ -6,12 +6,9 @@
 # Dev note - think of this as a controller
 
 from knack.util import CLIError
-<<<<<<< HEAD
 
 from azext_iot.common import utility
-=======
 from azext_iot.constants import CENTRAL_ENDPOINT
->>>>>>> 59d5014a
 from azext_iot.central.providers import CentralDeviceProvider
 
 
