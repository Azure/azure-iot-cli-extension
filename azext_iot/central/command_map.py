# coding=utf-8
# --------------------------------------------------------------------------------------------
# Copyright (c) Microsoft Corporation. All rights reserved.
# Licensed under the MIT License. See License.txt in the project root for license information.
# --------------------------------------------------------------------------------------------

"""
Load CLI commands
"""
from azure.cli.core.commands import CliCommandType

central_device_ops = CliCommandType(
    operations_tmpl="azext_iot.central.commands_device#{}"
)

central_device_templates_ops = CliCommandType(
    operations_tmpl="azext_iot.central.commands_device_template#{}"
)

central_device_twin_ops = CliCommandType(
    operations_tmpl="azext_iot.central.commands_device_twin#{}"
)

central_monitor_ops = CliCommandType(
    operations_tmpl="azext_iot.central.commands_monitor#{}"
)


# Dev note - think of this as the "router" and all self.command_group as the controllers
def load_central_commands(self, _):
    """
    Load CLI commands
    """
    with self.command_group(
        "iot central app", command_type=central_monitor_ops,
    ) as cmd_group:
        cmd_group.command("monitor-events", "monitor_events")
        cmd_group.command("validate-messages", "validate_messages", is_preview=True)
        cmd_group.command("monitor-properties", "monitor_properties", is_preview=True)
<<<<<<< HEAD
        cmd_group.command("validate-properties", "validate_properties", is_preview=True)
=======
>>>>>>> 919364d2

    with self.command_group(
        "iot central app device", command_type=central_device_ops, is_preview=True,
    ) as cmd_group:
        cmd_group.command("list", "list_devices")
        cmd_group.command("show", "get_device")
        cmd_group.command("create", "create_device")
        cmd_group.command("delete", "delete_device")
        cmd_group.command("run-command", "run_command")
        cmd_group.command("show-command-history", "get_command_history")
        cmd_group.command("registration-info", "registration_info")
        cmd_group.command(
            "registration-summary", "registration_summary",
        )

    with self.command_group(
        "iot central app device-template",
        command_type=central_device_templates_ops,
        is_preview=True,
    ) as cmd_group:
        cmd_group.command("list", "list_device_templates")
        cmd_group.command("map", "map_device_templates")
        cmd_group.command("show", "get_device_template")
        cmd_group.command("create", "create_device_template")
        cmd_group.command("delete", "delete_device_template")

    with self.command_group(
        "iot central app device-twin", command_type=central_device_twin_ops
    ) as cmd_group:
        cmd_group.command("show", "device_twin_show")

    # TODO: Delete this by end of July 2020
    load_deprecated_commands(self, _)


# TODO: Delete this by end of July 2020
def load_deprecated_commands(self, _):
    with self.command_group(
        "iotcentral",
        command_type=central_monitor_ops,
        deprecate_info=self.deprecate(redirect="iot central"),
    ) as _:
        pass

    with self.command_group(
        "iotcentral app",
        command_type=central_monitor_ops,
        deprecate_info=self.deprecate(redirect="iot central app"),
    ) as cmd_group:
        cmd_group.command("monitor-events", "monitor_events")

    with self.command_group(
        "iotcentral device-twin",
        command_type=central_device_twin_ops,
        deprecate_info=self.deprecate(redirect="iot central app device-twin"),
    ) as cmd_group:
        cmd_group.command("show", "device_twin_show")

    with self.command_group(
        "iotcentral app device-twin",
        command_type=central_device_twin_ops,
        deprecate_info=self.deprecate(redirect="iot central app device-twin"),
    ) as cmd_group:
        cmd_group.command("show", "device_twin_show")

    with self.command_group(
        "iot central device-twin",
        command_type=central_device_twin_ops,
        deprecate_info=self.deprecate(redirect="iot central app device-twin"),
    ) as cmd_group:
        cmd_group.command("show", "device_twin_show")<|MERGE_RESOLUTION|>--- conflicted
+++ resolved
@@ -37,10 +37,7 @@
         cmd_group.command("monitor-events", "monitor_events")
         cmd_group.command("validate-messages", "validate_messages", is_preview=True)
         cmd_group.command("monitor-properties", "monitor_properties", is_preview=True)
-<<<<<<< HEAD
         cmd_group.command("validate-properties", "validate_properties", is_preview=True)
-=======
->>>>>>> 919364d2
 
     with self.command_group(
         "iot central app device", command_type=central_device_ops, is_preview=True,
