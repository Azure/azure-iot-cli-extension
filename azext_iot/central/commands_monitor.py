--- conflicted
+++ resolved
@@ -121,12 +121,13 @@
 
 
 def monitor_properties(
-    cmd, device_id, app_id, token: None, central_dns_suffix=CENTRAL_ENDPOINT,
+    cmd, device_id: str, app_id: str, token: str, central_dns_suffix=CENTRAL_ENDPOINT,
 ):
     monitor = PropertyMonitor(
         cmd=cmd,
         app_id=app_id,
         device_id=device_id,
+        token=token,
         central_dns_suffix=central_dns_suffix,
     )
     monitor.start_property_monitor()
@@ -134,19 +135,17 @@
 
 def validate_properties(
     cmd,
-    device_id,
-    app_id,
+    device_id: str,
+    app_id: str,
+    token: str,
     central_dns_suffix=CENTRAL_ENDPOINT,
     minimum_severity=Severity.warning.name,
 ):
     monitor = PropertyMonitor(
         cmd=cmd,
         app_id=app_id,
-<<<<<<< HEAD
+        device_id=device_id,
         token=token,
-=======
-        device_id=device_id,
->>>>>>> 8da7a85c
         central_dns_suffix=central_dns_suffix,
     )
     monitor.start_validate_property_monitor(Severity[minimum_severity])