{
<<<<<<< HEAD
    "azext.minCliCoreVersion": "2.0.24",
    "version": "0.9.0"
=======
    "azext.minCliCoreVersion": "2.0.70",
    "version": "0.8.0"
>>>>>>> c6c31029
}<|MERGE_RESOLUTION|>--- conflicted
+++ resolved
@@ -1,9 +1,4 @@
 {
-<<<<<<< HEAD
-    "azext.minCliCoreVersion": "2.0.24",
+    "azext.minCliCoreVersion": "2.0.70",
     "version": "0.9.0"
-=======
-    "azext.minCliCoreVersion": "2.0.70",
-    "version": "0.8.0"
->>>>>>> c6c31029
 }