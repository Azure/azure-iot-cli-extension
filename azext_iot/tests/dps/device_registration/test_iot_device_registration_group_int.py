# coding=utf-8
# --------------------------------------------------------------------------------------------
# Copyright (c) Microsoft Corporation. All rights reserved.
# Licensed under the MIT License. See License.txt in the project root for license information.
# --------------------------------------------------------------------------------------------

import json
import os
from azext_iot.common.embedded_cli import EmbeddedCLI
from azext_iot.common.shared import EntityStatusType
from azext_iot.tests.dps import DATAPLANE_AUTH_TYPES, clean_dps_dataplane
from azext_iot.tests.dps.device_registration import check_hub_device, compare_registrations
from azext_iot.tests.generators import generate_generic_id, generate_names
from azext_iot.tests.helpers import CERT_ENDING, KEY_ENDING, set_cmd_auth_type
from azext_iot.tests.test_utils import create_certificate

<<<<<<< HEAD
cli = EmbeddedCLI()


def test_dps_device_registration_symmetrickey_lifecycle(provisioned_iot_dps_module):
    dps_name = provisioned_iot_dps_module['name']
    dps_rg = provisioned_iot_dps_module['resourceGroup']
    hub_hostname = provisioned_iot_dps_module['hubHostName']
    dps_cstring = provisioned_iot_dps_module["connectionString"]
    hub_cstring = provisioned_iot_dps_module["hubConnectionString"]
    id_scope = provisioned_iot_dps_module["dps"]["properties"]["idScope"]
    clean_dps_dataplane(cli, dps_cstring)

    for auth_phase in DATAPLANE_AUTH_TYPES:
        group_id, device_id1, device_id2 = generate_names(count=3)

        # Enrollment needs to be created
        registration_result = cli.invoke(
            set_cmd_auth_type(
                f"iot device registration create --dps-name {dps_name} -g {dps_rg} --group-id {group_id} "
                f"--registration-id {device_id1}",
                auth_type=auth_phase,
                cstring=dps_cstring
            ),
=======

class TestDPSDeviceRegistrationsGroup(IoTDPSLiveScenarioTest):
    def __init__(self, test_case):
        super(TestDPSDeviceRegistrationsGroup, self).__init__(test_case, cert_only=False)
        self.id_scope = self.get_dps_id_scope()

    def test_dps_device_registration_symmetrickey_lifecycle(self):
        hub_host_name = f"{self.entity_hub_name}.azure-devices.net"
        for auth_phase in DATAPLANE_AUTH_TYPES:
            group_id = self.generate_enrollment_names(count=1, group=True)[0]
            device_id1, device_id2 = self.generate_device_names(count=2)

            # Enrollment needs to be created
            self.cmd(
                self.set_cmd_auth_type(
                    "iot device registration create --dps-name {} -g {} --group-id {} --registration-id {}".format(
                        self.entity_dps_name, self.entity_rg, group_id, device_id1
                    ),
                    auth_type=auth_phase
                ),
                expect_failure=True
            )

            # Cannot retrieve device credentials
            self.cmd(
                self.set_cmd_auth_type(
                    "iot device registration create --id-scope {} --group-id {} --registration-id {}".format(
                        self.id_scope, group_id, device_id1
                    ),
                    auth_type=auth_phase
                ),
                expect_failure=True
            )

            # Regular enrollment group
            keys = self.cmd(
                self.set_cmd_auth_type(
                    "iot dps enrollment-group create --group-id {} -g {} --dps-name {}".format(
                        group_id,
                        self.entity_rg,
                        self.entity_dps_name,
                    ),
                    auth_type=auth_phase
                ),
            ).get_output_in_json()["attestation"]["symmetricKey"]

            # Defaults to group primary key
            self.cmd(
                self.set_cmd_auth_type(
                    "iot device registration create --dps-name {} -g {} --group-id {} --registration-id {}".format(
                        self.entity_dps_name, self.entity_rg, group_id, device_id1
                    ),
                    auth_type=auth_phase
                ),
                checks=[
                    self.exists("operationId"),
                    self.check("registrationState.assignedHub", hub_host_name),
                    self.check("registrationState.deviceId", device_id1),
                    self.check("registrationState.registrationId", device_id1),
                    self.check("registrationState.substatus", "initialAssignment"),
                    self.check("status", "assigned"),
                ],
            )
            self.check_hub_device(device_id1, "sas")

            # Recreate with group primary key, and use different provisioning host
            provisioning_host = f"{self.entity_dps_name}.azure-devices-provisioning.net"
            self.cmd(
                self.set_cmd_auth_type(
                    "iot device registration create --dps-name {} -g {} --group-id {} --registration-id {} --key {} "
                    "--ck --host {}".format(
                        self.entity_dps_name,
                        self.entity_rg,
                        group_id,
                        device_id1,
                        keys["primaryKey"],
                        provisioning_host
                    ),
                    auth_type=auth_phase
                ),
                checks=[
                    self.exists("operationId"),
                    self.check("registrationState.assignedHub", hub_host_name),
                    self.check("registrationState.deviceId", device_id1),
                    self.check("registrationState.registrationId", device_id1),
                    self.check("registrationState.substatus", "initialAssignment"),
                    self.check("status", "assigned"),
                ],
            )

            # Use id scope - compute_key should work without login; group id is not needed
            self.cmd(
                self.set_cmd_auth_type(
                    "iot device registration create --id-scope {} --registration-id {} --key {} "
                    "--ck".format(
                        self.id_scope, device_id1, keys["primaryKey"]
                    ),
                    auth_type=auth_phase
                ),
                checks=[
                    self.exists("operationId"),
                    self.check("registrationState.assignedHub", hub_host_name),
                    self.check("registrationState.deviceId", device_id1),
                    self.check("registrationState.registrationId", device_id1),
                    self.check("registrationState.substatus", "initialAssignment"),
                    self.check("status", "assigned"),
                ],
            )

            # Recreate with computed device key (and id scope); group id is not needed for the registration
            device_key = self.cmd(
                self.set_cmd_auth_type(
                    "iot dps enrollment-group compute-device-key --dps-name {} -g {} --group-id {} --registration-id {}".format(
                        self.entity_dps_name, self.entity_rg, group_id, device_id1
                    ),
                    auth_type=auth_phase
                )
            ).get_output_in_json()

            self.cmd(
                self.set_cmd_auth_type(
                    "iot device registration create --id-scope {} --registration-id {} --key {}".format(
                        self.id_scope, device_id1, device_key
                    ),
                    auth_type=auth_phase
                ),
                checks=[
                    self.exists("operationId"),
                    self.check("registrationState.assignedHub", hub_host_name),
                    self.check("registrationState.deviceId", device_id1),
                    self.check("registrationState.registrationId", device_id1),
                    self.check("registrationState.substatus", "initialAssignment"),
                    self.check("status", "assigned"),
                ],
            )
            self.check_hub_device(device_id1, "sas", key=device_key)

            # Can register a second device within the same enrollment group
            device2_registration = self.cmd(
                self.set_cmd_auth_type(
                    "iot device registration create --dps-name {} -g {} --group-id {} --registration-id {}".format(
                        self.entity_dps_name, self.entity_rg, group_id, device_id2
                    ),
                    auth_type=auth_phase
                ),
                checks=[
                    self.exists("operationId"),
                    self.check("registrationState.assignedHub", hub_host_name),
                    self.check("registrationState.deviceId", device_id2),
                    self.check("registrationState.registrationId", device_id2),
                    self.check("registrationState.substatus", "initialAssignment"),
                    self.check("status", "assigned"),
                ],
            ).get_output_in_json()["registrationState"]
            self.check_hub_device(device_id2, "sas")

            # Can re-register a first device within the same enrollment group using a different key
            device1_registration = self.cmd(
                self.set_cmd_auth_type(
                    "iot device registration create --dps-name {} -g {} --registration-id {} --key {} --ck".format(
                        self.entity_dps_name, self.entity_rg, device_id1, keys["secondaryKey"]
                    ),
                    auth_type=auth_phase
                ),
                checks=[
                    self.exists("operationId"),
                    self.check("registrationState.assignedHub", hub_host_name),
                    self.check("registrationState.deviceId", device_id1),
                    self.check("registrationState.registrationId", device_id1),
                    self.check("registrationState.substatus", "initialAssignment"),
                    self.check("status", "assigned"),
                ],
            ).get_output_in_json()["registrationState"]

            # Check for both registration from service side
            service_side_registrations = self.cmd(
                self.set_cmd_auth_type(
                    "iot dps enrollment-group registration list --dps-name {} -g {} --group-id {}".format(
                        self.entity_dps_name, self.entity_rg, group_id
                    ),
                    auth_type=auth_phase
                ),
            ).get_output_in_json()
            assert len(service_side_registrations) == 2

            service_side = self.cmd(
                self.set_cmd_auth_type(
                    "iot dps enrollment-group registration show --dps-name {} -g {} --registration-id {}".format(
                        self.entity_dps_name, self.entity_rg, device_id1
                    ),
                    auth_type=auth_phase
                ),
            ).get_output_in_json()
            compare_registrations(device1_registration, service_side)

            service_side = self.cmd(
                self.set_cmd_auth_type(
                    "iot dps enrollment-group registration show --dps-name {} -g {} --registration-id {}".format(
                        self.entity_dps_name, self.entity_rg, device_id2
                    ),
                    auth_type=auth_phase
                ),
            ).get_output_in_json()
            compare_registrations(device2_registration, service_side)

            # Cannot use group key as device key
            self.cmd(
                self.set_cmd_auth_type(
                    "iot device registration create --dps-name {} -g {} --registration-id {} --key {}".format(
                        self.entity_dps_name, self.entity_rg, device_id1, keys["primaryKey"]
                    ),
                    auth_type=auth_phase
                ),
                expect_failure=True
            )

            # Try with payload
            self.kwargs["payload"] = json.dumps(
                {"Thermostat": {"$metadata": {}}}
            )

            self.cmd(
                self.set_cmd_auth_type(
                    "iot device registration create --dps-name {} -g {} --group-id {} --registration-id {} "
                    "--payload '{}'".format(
                        self.entity_dps_name, self.entity_rg, group_id, device_id1, "{payload}"
                    ),
                    auth_type=auth_phase
                ),
                checks=[
                    self.exists("operationId"),
                    self.check("registrationState.assignedHub", hub_host_name),
                    self.check("registrationState.deviceId", device_id1),
                    self.check("registrationState.registrationId", device_id1),
                    self.check("registrationState.substatus", "initialAssignment"),
                    self.check("status", "assigned"),
                ],
            )

    def test_dps_device_registration_x509_lifecycle(self):
        fake_pass = "pass1234"
        root_name, devices = self._prepare_x509_certificates_for_dps(device_passwords=[None, fake_pass])
        hub_host_name = f"{self.entity_hub_name}.azure-devices.net"

        for auth_phase in DATAPLANE_AUTH_TYPES:
            group_id = self.generate_enrollment_names(group=True)[0]

            # Enrollment needs to be created
            self.cmd(
                self.set_cmd_auth_type(
                    "iot device registration create --dps-name {} -g {} --registration-id {} "
                    "--cp {} --kp {}".format(
                        self.entity_dps_name,
                        self.entity_rg,
                        devices[0][0],
                        devices[0][0] + CERT_ENDING,
                        devices[0][0] + KEY_ENDING
                    ),
                    auth_type=auth_phase
                ),
                expect_failure=True
            )

            # Create enrollment group
            self.cmd(
                self.set_cmd_auth_type(
                    "iot dps enrollment-group create --group-id {} -g {} --dps-name {} --cp {}".format(
                        group_id,
                        self.entity_rg,
                        self.entity_dps_name,
                        root_name + CERT_ENDING
                    ),
                    auth_type=auth_phase
                ),
            )

            # Need to specify file - cannot retrieve need info from service
            self.cmd(
                self.set_cmd_auth_type(
                    "iot device registration create --dps-name {} -g {} --registration-id {}".format(
                        self.entity_dps_name, self.entity_rg, devices[0][0]
                    ),
                    auth_type=auth_phase
                ),
                expect_failure=True
            )

            # Normal registration
            registrations = [self.cmd(
                self.set_cmd_auth_type(
                    "iot device registration create --dps-name {} -g {} --registration-id {} "
                    "--cp {} --kp {}".format(
                        self.entity_dps_name,
                        self.entity_rg,
                        devices[0][0],
                        devices[0][0] + CERT_ENDING,
                        devices[0][0] + KEY_ENDING
                    ),
                    auth_type=auth_phase
                ),
                checks=[
                    self.exists("operationId"),
                    self.check("registrationState.assignedHub", hub_host_name),
                    self.check("registrationState.deviceId", devices[0][0]),
                    self.check("registrationState.registrationId", devices[0][0]),
                    self.check("registrationState.substatus", "initialAssignment"),
                    self.check("status", "assigned"),
                ],
            ).get_output_in_json()["registrationState"]]
            self.check_hub_device(devices[0][0], "selfSigned", thumbprint=devices[0][1])

            # Use id scope and host to register the second device with password
            provisioning_host = f"{self.entity_dps_name}.azure-devices-provisioning.net"
            registrations.append(self.cmd(
                self.set_cmd_auth_type(
                    "iot device registration create --id-scope {} --registration-id {} "
                    "--cp {} --kp {} --host {} --pass {}".format(
                        self.id_scope,
                        devices[1][0],
                        devices[1][0] + CERT_ENDING,
                        devices[1][0] + KEY_ENDING,
                        provisioning_host,
                        fake_pass
                    ),
                    auth_type=auth_phase
                ),
                checks=[
                    self.exists("operationId"),
                    self.check("registrationState.assignedHub", hub_host_name),
                    self.check("registrationState.deviceId", devices[1][0]),
                    self.check("registrationState.registrationId", devices[1][0]),
                    self.check("registrationState.substatus", "initialAssignment"),
                    self.check("status", "assigned"),
                ],
            ).get_output_in_json()["registrationState"])
            self.check_hub_device(devices[1][0], "selfSigned", thumbprint=devices[1][1])

            # Check registration from service side
            for i in range(len(devices)):
                service_side = self.cmd(
                    self.set_cmd_auth_type(
                        "iot dps enrollment-group registration show --dps-name {} -g {} --rid {}".format(
                            self.entity_dps_name, self.entity_rg, devices[i][0]
                        ),
                        auth_type=auth_phase
                    ),
                ).get_output_in_json()
                compare_registrations(registrations[i], service_side)

            # Try with payload
            self.kwargs["payload"] = json.dumps(
                {"Thermostat": {"$metadata": {}}}
            )

            self.cmd(
                self.set_cmd_auth_type(
                    "iot device registration create --dps-name {} -g {} --registration-id {} "
                    "--cp {} --kp {} --payload '{}'".format(
                        self.entity_dps_name,
                        self.entity_rg,
                        devices[0][0],
                        devices[0][0] + CERT_ENDING,
                        devices[0][0] + KEY_ENDING,
                        "{payload}"
                    ),
                    auth_type=auth_phase
                ),
                checks=[
                    self.exists("operationId"),
                    self.check("registrationState.assignedHub", hub_host_name),
                    self.check("registrationState.deviceId", devices[0][0]),
                    self.check("registrationState.registrationId", devices[0][0]),
                    self.check("registrationState.substatus", "initialAssignment"),
                    self.check("status", "assigned"),
                ],
            )

            self.cmd(
                self.set_cmd_auth_type(
                    "iot dps enrollment-group delete --group-id {} -g {} --dps-name {}".format(
                        group_id,
                        self.entity_rg,
                        self.entity_dps_name,
                    ),
                    auth_type=auth_phase
                ),
            )

    def test_dps_device_registration_unlinked_hub(self):
        # Unlink hub - use hub host name until min version is 2.32
        self.cmd(
            "iot dps linked-hub delete --dps-name {} -g {} --linked-hub {}".format(
                self.entity_dps_name,
                self.entity_rg,
                self.hub_host_name
            )
>>>>>>> 488607e8
        )
        assert registration_result.success() is False

        # Regular enrollment group
        keys = cli.invoke(
            set_cmd_auth_type(
                f"iot dps enrollment-group create --group-id {group_id} --dps-name {dps_name} -g {dps_rg}",
                auth_type=auth_phase,
                cstring=dps_cstring
            ),
        ).as_json()["attestation"]["symmetricKey"]

        # Defaults to group primary key
        registration = cli.invoke(
            set_cmd_auth_type(
                f"iot device registration create --dps-name {dps_name} -g {dps_rg} --group-id {group_id} "
                f"--registration-id {device_id1}",
                auth_type=auth_phase,
                cstring=dps_cstring
            ),
        ).as_json()
        assert registration["operationId"]
        assert registration["registrationState"]["assignedHub"] == hub_hostname
        assert registration["registrationState"]["deviceId"] == device_id1
        assert registration["registrationState"]["registrationId"] == device_id1
        assert registration["registrationState"]["substatus"] == "initialAssignment"
        assert registration["status"] == "assigned"
        check_hub_device(cli, device_id1, "sas", hub_cstring)

        # Recreate with group primary key, and use different provisioning host
        provisioning_host = f"{dps_name}.azure-devices-provisioning.net"
        registration = cli.invoke(
            set_cmd_auth_type(
                f"iot device registration create --dps-name {dps_name} -g {dps_rg} --group-id {group_id} "
                f"--registration-id {device_id1} --key {keys['primaryKey']} "
                f"--ck --host {provisioning_host}",
                auth_type=auth_phase,
                cstring=dps_cstring
            ),
        ).as_json()
        assert registration["operationId"]
        assert registration["registrationState"]["assignedHub"] == hub_hostname
        assert registration["registrationState"]["deviceId"] == device_id1
        assert registration["registrationState"]["registrationId"] == device_id1
        assert registration["registrationState"]["substatus"] == "initialAssignment"
        assert registration["status"] == "assigned"

        # Use id scope - compute_key should work without login; group id is not needed
        registration = cli.invoke(
            set_cmd_auth_type(
                f"iot device registration create --id-scope {id_scope} --registration-id {device_id1} --key {keys['primaryKey']} "
                "--ck",
                auth_type=auth_phase,
                cstring=dps_cstring
            ),
        ).as_json()
        assert registration["operationId"]
        assert registration["registrationState"]["assignedHub"] == hub_hostname
        assert registration["registrationState"]["deviceId"] == device_id1
        assert registration["registrationState"]["registrationId"] == device_id1
        assert registration["registrationState"]["substatus"] == "initialAssignment"
        assert registration["status"] == "assigned"

        # Recreate with computed device key (and id scope); group id is not needed for the registration
        device_key = cli.invoke(
            set_cmd_auth_type(
                f"iot dps enrollment-group compute-device-key --dps-name {dps_name} -g {dps_rg} --group-id {group_id} "
                f"--registration-id {device_id1}",
                auth_type=auth_phase,
                cstring=dps_cstring
            )
        ).as_json()

        registration = cli.invoke(
            set_cmd_auth_type(
                f"iot device registration create --id-scope {id_scope} --registration-id {device_id1} --key {device_key}",
                auth_type=auth_phase,
                cstring=dps_cstring
            ),
        ).as_json()
        assert registration["operationId"]
        assert registration["registrationState"]["assignedHub"] == hub_hostname
        assert registration["registrationState"]["deviceId"] == device_id1
        assert registration["registrationState"]["registrationId"] == device_id1
        assert registration["registrationState"]["substatus"] == "initialAssignment"
        assert registration["status"] == "assigned"
        check_hub_device(cli, device_id1, "sas", hub_cstring, key=device_key)

        # Can register a second device within the same enrollment group
        registration = cli.invoke(
            set_cmd_auth_type(
                f"iot device registration create --dps-name {dps_name} -g {dps_rg} --group-id {group_id} "
                f"--registration-id {device_id2}",
                auth_type=auth_phase,
                cstring=dps_cstring
            ),
        ).as_json()
        device2_registration = registration["registrationState"]
        assert registration["operationId"]
        assert registration["registrationState"]["assignedHub"] == hub_hostname
        assert registration["registrationState"]["deviceId"] == device_id2
        assert registration["registrationState"]["registrationId"] == device_id2
        assert registration["registrationState"]["substatus"] == "initialAssignment"
        assert registration["status"] == "assigned"
        check_hub_device(cli, device_id2, "sas", hub_cstring)

        # Can re-register a first device within the same enrollment group using a different key
        registration = cli.invoke(
            set_cmd_auth_type(
                f"iot device registration create --dps-name {dps_name} -g {dps_rg} --registration-id {device_id1} "
                f"--key {keys['secondaryKey']} --ck",
                auth_type=auth_phase,
                cstring=dps_cstring
            ),
        ).as_json()
        device1_registration = registration["registrationState"]
        assert registration["operationId"]
        assert registration["registrationState"]["assignedHub"] == hub_hostname
        assert registration["registrationState"]["deviceId"] == device_id1
        assert registration["registrationState"]["registrationId"] == device_id1
        assert registration["registrationState"]["substatus"] == "initialAssignment"
        assert registration["status"] == "assigned"

        # Check for both registration from service side
        service_side_registrations = cli.invoke(
            set_cmd_auth_type(
                f"iot dps enrollment-group registration list --dps-name {dps_name} -g {dps_rg} --group-id {group_id}",
                auth_type=auth_phase,
                cstring=dps_cstring
            ),
        ).as_json()
        assert len(service_side_registrations) == 2

        service_side = cli.invoke(
            set_cmd_auth_type(
                f"iot dps enrollment-group registration show --dps-name {dps_name} -g {dps_rg} --registration-id {device_id1}",
                auth_type=auth_phase,
                cstring=dps_cstring
            ),
        ).as_json()
        compare_registrations(device1_registration, service_side)

        service_side = cli.invoke(
            set_cmd_auth_type(
                f"iot dps enrollment-group registration show --dps-name {dps_name} -g {dps_rg} --registration-id {device_id2}",
                auth_type=auth_phase,
                cstring=dps_cstring
            ),
        ).as_json()
        compare_registrations(device2_registration, service_side)

        # Cannot use group key as device key
        registration_result = cli.invoke(
            set_cmd_auth_type(
                f"iot device registration create --dps-name {dps_name} -g {dps_rg} --registration-id {device_id1} "
                f"--key {keys['primaryKey']}",
                auth_type=auth_phase,
                cstring=dps_cstring
            ),
        )
        assert registration_result.success() is False

        # Try with payload
        payload = {"Thermostat": {"$metadata": {}}}

        registration = cli.invoke(
            set_cmd_auth_type(
                f"iot device registration create --dps-name {dps_name} -g {dps_rg} --group-id {group_id} "
                f"--registration-id {device_id1} "
                f"--payload '{payload}'",
                auth_type=auth_phase,
                cstring=dps_cstring
            ),
        ).as_json()
        device1_registration = registration["registrationState"]
        assert registration["operationId"]
        assert registration["registrationState"]["assignedHub"] == hub_hostname
        assert registration["registrationState"]["deviceId"] == device_id1
        assert registration["registrationState"]["registrationId"] == device_id1
        assert registration["registrationState"]["substatus"] == "initialAssignment"
        assert registration["status"] == "assigned"


def test_dps_device_registration_x509_lifecycle(provisioned_iot_dps_module):
    dps_name = provisioned_iot_dps_module['name']
    dps_rg = provisioned_iot_dps_module['resourceGroup']
    hub_hostname = provisioned_iot_dps_module['hubHostName']
    dps_cstring = provisioned_iot_dps_module["connectionString"]
    hub_cstring = provisioned_iot_dps_module["hubConnectionString"]
    id_scope = provisioned_iot_dps_module["dps"]["properties"]["idScope"]
    clean_dps_dataplane(cli, dps_cstring)

    fake_pass = "pass1234"
    root_name, devices = _prepare_x509_certificates_for_dps(
        tracked_certs=provisioned_iot_dps_module["certificates"],
        dps_name=dps_name,
        dps_rg=dps_rg,
        device_passwords=[None, fake_pass]
    )

    for auth_phase in DATAPLANE_AUTH_TYPES:
        group_id = generate_names()

        # Enrollment needs to be created
        registration_result = cli.invoke(
            set_cmd_auth_type(
                f"iot device registration create --dps-name {dps_name} -g {dps_rg} --registration-id {devices[0][0]} "
                f"--cp {devices[0][0] + CERT_ENDING} --kp {devices[0][0] + KEY_ENDING}",
                auth_type=auth_phase,
                cstring=dps_cstring
            )
        )
        assert registration_result.success() is False

        # Create enrollment group
        cli.invoke(
            set_cmd_auth_type(
                f"iot dps enrollment-group create --group-id {group_id} --dps-name {dps_name} -g {dps_rg} "
                f"--cp {root_name + CERT_ENDING}",
                auth_type=auth_phase,
                cstring=dps_cstring
            ),
        )

        # Need to specify file - cannot retrieve need info from service
        registration_result = cli.invoke(
            set_cmd_auth_type(
                f"iot device registration create --dps-name {dps_name} -g {dps_rg} --registration-id {devices[0][0]}",
                auth_type=auth_phase,
                cstring=dps_cstring
            ),
        )
        assert registration_result.success() is False

        # Normal registration
        registration_states = []
        registration = cli.invoke(
            set_cmd_auth_type(
                f"iot device registration create --dps-name {dps_name} -g {dps_rg} --registration-id {devices[0][0]} "
                f"--cp {devices[0][0] + CERT_ENDING} --kp {devices[0][0] + KEY_ENDING}",
                auth_type=auth_phase,
                cstring=dps_cstring
            ),
        ).as_json()
        registration_states.append(registration["registrationState"])
        assert registration["operationId"]
        assert registration["registrationState"]["assignedHub"] == hub_hostname
        assert registration["registrationState"]["deviceId"] == devices[0][0]
        assert registration["registrationState"]["registrationId"] == devices[0][0]
        assert registration["registrationState"]["substatus"] == "initialAssignment"
        assert registration["status"] == "assigned"
        check_hub_device(cli, devices[0][0], "selfSigned", hub_cstring, thumbprint=devices[0][1])

        # Use id scope and host to register the second device with password
        provisioning_host = f"{dps_name}.azure-devices-provisioning.net"
        registration = cli.invoke(
            set_cmd_auth_type(
                f"iot device registration create --id-scope {id_scope} --registration-id {devices[1][0]} "
                f"--cp {devices[1][0] + CERT_ENDING} --kp {devices[1][0] + KEY_ENDING} --host {provisioning_host} "
                f"--pass {fake_pass}",
                auth_type=auth_phase,
                cstring=dps_cstring
            ),
        ).as_json()
        registration_states.append(registration["registrationState"])
        assert registration["operationId"]
        assert registration["registrationState"]["assignedHub"] == hub_hostname
        assert registration["registrationState"]["deviceId"] == devices[1][0]
        assert registration["registrationState"]["registrationId"] == devices[1][0]
        assert registration["registrationState"]["substatus"] == "initialAssignment"
        assert registration["status"] == "assigned"
        check_hub_device(cli, devices[1][0], "selfSigned", hub_cstring, thumbprint=devices[1][1])

        # Check registration from service side
        for i in range(len(devices)):
            service_side = cli.invoke(
                set_cmd_auth_type(
                    f"iot dps enrollment-group registration show --dps-name {dps_name} -g {dps_rg} --rid {devices[i][0]}",
                    auth_type=auth_phase,
                    cstring=dps_cstring
                ),
            ).as_json()
            compare_registrations(registration_states[i], service_side)

        # Try with payload
        payload = {"Thermostat": {"$metadata": {}}}

        registration = cli.invoke(
            set_cmd_auth_type(
                f"iot device registration create --dps-name {dps_name} -g {dps_rg} --registration-id {devices[0][0]} "
                f"--cp {devices[0][0] + CERT_ENDING} --kp {devices[0][0] + KEY_ENDING} --payload '{payload}'",
                auth_type=auth_phase,
                cstring=dps_cstring
            ),
        ).as_json()
        assert registration["operationId"]
        assert registration["registrationState"]["assignedHub"] == hub_hostname
        assert registration["registrationState"]["deviceId"] == devices[0][0]
        assert registration["registrationState"]["registrationId"] == devices[0][0]
        assert registration["registrationState"]["substatus"] == "initialAssignment"
        assert registration["status"] == "assigned"

        cli.invoke(
            set_cmd_auth_type(
                f"iot dps enrollment-group delete --group-id {group_id} --dps-name {dps_name} -g {dps_rg}",
                auth_type=auth_phase,
                cstring=dps_cstring
            ),
        )


def test_dps_device_registration_unlinked_hub(provisioned_iot_dps_no_hub_module):
    dps_name = provisioned_iot_dps_no_hub_module['name']
    dps_rg = provisioned_iot_dps_no_hub_module['resourceGroup']
    dps_cstring = provisioned_iot_dps_no_hub_module["connectionString"]
    clean_dps_dataplane(cli, dps_cstring)

    for auth_phase in DATAPLANE_AUTH_TYPES:
        group_id, device_id = generate_names(count=2)

        result = cli.invoke(
            set_cmd_auth_type(
                f"iot dps enrollment-group create --group-id {group_id} -g {dps_rg} --dps-name {dps_name}",
                auth_type=auth_phase,
                cstring=dps_cstring
            ),
        )
        if not result.success():
            raise AssertionError(f"Failed to create enrollment group with attestation-type {auth_phase}")

        # registration throws error
        registration_result = cli.invoke(
            set_cmd_auth_type(
                f"iot device registration create --group-id {group_id} -g {dps_rg} --dps-name {dps_name} "
                f"--registration-id {device_id}",
                auth_type=auth_phase,
                cstring=dps_cstring
            )
        )
        assert registration_result.success() is False

        # Can see registration
        show_registration_result = cli.invoke(
            set_cmd_auth_type(
                f"iot dps enrollment-group registration show -g {dps_rg} --dps-name {dps_name} --registration-id {device_id}",
                auth_type=auth_phase,
                cstring=dps_cstring
            ),
        )
        try:
            registration = show_registration_result.as_json()
            assert registration["etag"]
            assert registration["lastUpdatedDateTimeUtc"]
            assert registration["registrationId"] == device_id
            assert registration["status"] == "failed"
        except json.decoder.JSONDecodeError:
            raise AssertionError(f"Failed to create unlinked hub registration with auth-type {auth_phase}")


def test_dps_device_registration_disabled_enrollment(provisioned_iot_dps_module):
    dps_name = provisioned_iot_dps_module['name']
    dps_rg = provisioned_iot_dps_module['resourceGroup']
    dps_cstring = provisioned_iot_dps_module["connectionString"]
    clean_dps_dataplane(cli, dps_cstring)

    for auth_phase in DATAPLANE_AUTH_TYPES:
        group_id, device_id = generate_names(count=2)

        result = cli.invoke(
            set_cmd_auth_type(
                f"iot dps enrollment-group create --group-id {group_id} -g {dps_rg} --dps-name {dps_name} "
                f"--provisioning-status {EntityStatusType.disabled.value}",
                auth_type=auth_phase,
                cstring=dps_cstring
            ),
        )
        if not result.success():
            raise AssertionError(f"Failed to create enrollment group with attestation-type {auth_phase}")

        # Registration throws error
        registration_result = cli.invoke(
            set_cmd_auth_type(
                f"iot device registration create --group-id {group_id} -g {dps_rg} --dps-name {dps_name} "
                f"--registration-id {device_id}",
                auth_type=auth_phase,
                cstring=dps_cstring
            ),
        )
        assert registration_result.success() is False

        # Can see registration
        registration = cli.invoke(
            set_cmd_auth_type(
                f"iot dps enrollment registration show -g {dps_rg} --dps-name {dps_name} --enrollment-id {device_id}",
                auth_type=auth_phase,
                cstring=dps_cstring
            ),
        ).as_json()
        assert registration["etag"]
        assert registration["lastUpdatedDateTimeUtc"]
        assert registration["registrationId"] == device_id
        assert registration["status"] == "disabled"


def _prepare_x509_certificates_for_dps(tracked_certs, dps_name, dps_rg, device_passwords=[None]):
    # Create root and device certificates
    output_dir = os.getcwd()
    root_name = "root" + generate_generic_id()
    root_cert_obj = create_certificate(
        subject=root_name, valid_days=1, cert_output_dir=output_dir
    )
    devices = []
    device_names = generate_names(count=len(device_passwords))
    for d, device in enumerate(device_names):
        device_thumbprint = create_certificate(
            subject=device,
            valid_days=1,
            cert_output_dir=output_dir,
            cert_object=root_cert_obj,
            chain_cert=True,
            signing_password=device_passwords[d]
        )['thumbprint']
        devices.append((device, device_thumbprint))

    for cert_name in [root_name] + device_names:
        tracked_certs.append(cert_name + CERT_ENDING)
        tracked_certs.append(cert_name + KEY_ENDING)

    # Upload root certifcate and get verification code
    cli.invoke(
        f"iot dps certificate create --dps-name {dps_name} -g {dps_rg} -n {root_name} -p {root_name + CERT_ENDING}"
    )

    verification_code = cli.invoke(
        f"iot dps certificate generate-verification-code --dps-name {dps_name} -g {dps_rg} -n {root_name} -e *"
    ).as_json()["properties"]["verificationCode"]

    # Create verification certificate and upload
    create_certificate(
        subject=verification_code,
        valid_days=1,
        cert_output_dir=output_dir,
        cert_object=root_cert_obj,
    )
    tracked_certs.append(verification_code + CERT_ENDING)
    tracked_certs.append(verification_code + KEY_ENDING)

    cli.invoke(
        f"iot dps certificate verify --dps-name {dps_name} -g {dps_rg} -n {root_name} -p {verification_code + CERT_ENDING} -e *"
    )
    return (root_name, devices)<|MERGE_RESOLUTION|>--- conflicted
+++ resolved
@@ -14,7 +14,7 @@
 from azext_iot.tests.helpers import CERT_ENDING, KEY_ENDING, set_cmd_auth_type
 from azext_iot.tests.test_utils import create_certificate
 
-<<<<<<< HEAD
+
 cli = EmbeddedCLI()
 
 
@@ -38,404 +38,7 @@
                 auth_type=auth_phase,
                 cstring=dps_cstring
             ),
-=======
-
-class TestDPSDeviceRegistrationsGroup(IoTDPSLiveScenarioTest):
-    def __init__(self, test_case):
-        super(TestDPSDeviceRegistrationsGroup, self).__init__(test_case, cert_only=False)
-        self.id_scope = self.get_dps_id_scope()
-
-    def test_dps_device_registration_symmetrickey_lifecycle(self):
-        hub_host_name = f"{self.entity_hub_name}.azure-devices.net"
-        for auth_phase in DATAPLANE_AUTH_TYPES:
-            group_id = self.generate_enrollment_names(count=1, group=True)[0]
-            device_id1, device_id2 = self.generate_device_names(count=2)
-
-            # Enrollment needs to be created
-            self.cmd(
-                self.set_cmd_auth_type(
-                    "iot device registration create --dps-name {} -g {} --group-id {} --registration-id {}".format(
-                        self.entity_dps_name, self.entity_rg, group_id, device_id1
-                    ),
-                    auth_type=auth_phase
-                ),
-                expect_failure=True
-            )
-
-            # Cannot retrieve device credentials
-            self.cmd(
-                self.set_cmd_auth_type(
-                    "iot device registration create --id-scope {} --group-id {} --registration-id {}".format(
-                        self.id_scope, group_id, device_id1
-                    ),
-                    auth_type=auth_phase
-                ),
-                expect_failure=True
-            )
-
-            # Regular enrollment group
-            keys = self.cmd(
-                self.set_cmd_auth_type(
-                    "iot dps enrollment-group create --group-id {} -g {} --dps-name {}".format(
-                        group_id,
-                        self.entity_rg,
-                        self.entity_dps_name,
-                    ),
-                    auth_type=auth_phase
-                ),
-            ).get_output_in_json()["attestation"]["symmetricKey"]
-
-            # Defaults to group primary key
-            self.cmd(
-                self.set_cmd_auth_type(
-                    "iot device registration create --dps-name {} -g {} --group-id {} --registration-id {}".format(
-                        self.entity_dps_name, self.entity_rg, group_id, device_id1
-                    ),
-                    auth_type=auth_phase
-                ),
-                checks=[
-                    self.exists("operationId"),
-                    self.check("registrationState.assignedHub", hub_host_name),
-                    self.check("registrationState.deviceId", device_id1),
-                    self.check("registrationState.registrationId", device_id1),
-                    self.check("registrationState.substatus", "initialAssignment"),
-                    self.check("status", "assigned"),
-                ],
-            )
-            self.check_hub_device(device_id1, "sas")
-
-            # Recreate with group primary key, and use different provisioning host
-            provisioning_host = f"{self.entity_dps_name}.azure-devices-provisioning.net"
-            self.cmd(
-                self.set_cmd_auth_type(
-                    "iot device registration create --dps-name {} -g {} --group-id {} --registration-id {} --key {} "
-                    "--ck --host {}".format(
-                        self.entity_dps_name,
-                        self.entity_rg,
-                        group_id,
-                        device_id1,
-                        keys["primaryKey"],
-                        provisioning_host
-                    ),
-                    auth_type=auth_phase
-                ),
-                checks=[
-                    self.exists("operationId"),
-                    self.check("registrationState.assignedHub", hub_host_name),
-                    self.check("registrationState.deviceId", device_id1),
-                    self.check("registrationState.registrationId", device_id1),
-                    self.check("registrationState.substatus", "initialAssignment"),
-                    self.check("status", "assigned"),
-                ],
-            )
-
-            # Use id scope - compute_key should work without login; group id is not needed
-            self.cmd(
-                self.set_cmd_auth_type(
-                    "iot device registration create --id-scope {} --registration-id {} --key {} "
-                    "--ck".format(
-                        self.id_scope, device_id1, keys["primaryKey"]
-                    ),
-                    auth_type=auth_phase
-                ),
-                checks=[
-                    self.exists("operationId"),
-                    self.check("registrationState.assignedHub", hub_host_name),
-                    self.check("registrationState.deviceId", device_id1),
-                    self.check("registrationState.registrationId", device_id1),
-                    self.check("registrationState.substatus", "initialAssignment"),
-                    self.check("status", "assigned"),
-                ],
-            )
-
-            # Recreate with computed device key (and id scope); group id is not needed for the registration
-            device_key = self.cmd(
-                self.set_cmd_auth_type(
-                    "iot dps enrollment-group compute-device-key --dps-name {} -g {} --group-id {} --registration-id {}".format(
-                        self.entity_dps_name, self.entity_rg, group_id, device_id1
-                    ),
-                    auth_type=auth_phase
-                )
-            ).get_output_in_json()
-
-            self.cmd(
-                self.set_cmd_auth_type(
-                    "iot device registration create --id-scope {} --registration-id {} --key {}".format(
-                        self.id_scope, device_id1, device_key
-                    ),
-                    auth_type=auth_phase
-                ),
-                checks=[
-                    self.exists("operationId"),
-                    self.check("registrationState.assignedHub", hub_host_name),
-                    self.check("registrationState.deviceId", device_id1),
-                    self.check("registrationState.registrationId", device_id1),
-                    self.check("registrationState.substatus", "initialAssignment"),
-                    self.check("status", "assigned"),
-                ],
-            )
-            self.check_hub_device(device_id1, "sas", key=device_key)
-
-            # Can register a second device within the same enrollment group
-            device2_registration = self.cmd(
-                self.set_cmd_auth_type(
-                    "iot device registration create --dps-name {} -g {} --group-id {} --registration-id {}".format(
-                        self.entity_dps_name, self.entity_rg, group_id, device_id2
-                    ),
-                    auth_type=auth_phase
-                ),
-                checks=[
-                    self.exists("operationId"),
-                    self.check("registrationState.assignedHub", hub_host_name),
-                    self.check("registrationState.deviceId", device_id2),
-                    self.check("registrationState.registrationId", device_id2),
-                    self.check("registrationState.substatus", "initialAssignment"),
-                    self.check("status", "assigned"),
-                ],
-            ).get_output_in_json()["registrationState"]
-            self.check_hub_device(device_id2, "sas")
-
-            # Can re-register a first device within the same enrollment group using a different key
-            device1_registration = self.cmd(
-                self.set_cmd_auth_type(
-                    "iot device registration create --dps-name {} -g {} --registration-id {} --key {} --ck".format(
-                        self.entity_dps_name, self.entity_rg, device_id1, keys["secondaryKey"]
-                    ),
-                    auth_type=auth_phase
-                ),
-                checks=[
-                    self.exists("operationId"),
-                    self.check("registrationState.assignedHub", hub_host_name),
-                    self.check("registrationState.deviceId", device_id1),
-                    self.check("registrationState.registrationId", device_id1),
-                    self.check("registrationState.substatus", "initialAssignment"),
-                    self.check("status", "assigned"),
-                ],
-            ).get_output_in_json()["registrationState"]
-
-            # Check for both registration from service side
-            service_side_registrations = self.cmd(
-                self.set_cmd_auth_type(
-                    "iot dps enrollment-group registration list --dps-name {} -g {} --group-id {}".format(
-                        self.entity_dps_name, self.entity_rg, group_id
-                    ),
-                    auth_type=auth_phase
-                ),
-            ).get_output_in_json()
-            assert len(service_side_registrations) == 2
-
-            service_side = self.cmd(
-                self.set_cmd_auth_type(
-                    "iot dps enrollment-group registration show --dps-name {} -g {} --registration-id {}".format(
-                        self.entity_dps_name, self.entity_rg, device_id1
-                    ),
-                    auth_type=auth_phase
-                ),
-            ).get_output_in_json()
-            compare_registrations(device1_registration, service_side)
-
-            service_side = self.cmd(
-                self.set_cmd_auth_type(
-                    "iot dps enrollment-group registration show --dps-name {} -g {} --registration-id {}".format(
-                        self.entity_dps_name, self.entity_rg, device_id2
-                    ),
-                    auth_type=auth_phase
-                ),
-            ).get_output_in_json()
-            compare_registrations(device2_registration, service_side)
-
-            # Cannot use group key as device key
-            self.cmd(
-                self.set_cmd_auth_type(
-                    "iot device registration create --dps-name {} -g {} --registration-id {} --key {}".format(
-                        self.entity_dps_name, self.entity_rg, device_id1, keys["primaryKey"]
-                    ),
-                    auth_type=auth_phase
-                ),
-                expect_failure=True
-            )
-
-            # Try with payload
-            self.kwargs["payload"] = json.dumps(
-                {"Thermostat": {"$metadata": {}}}
-            )
-
-            self.cmd(
-                self.set_cmd_auth_type(
-                    "iot device registration create --dps-name {} -g {} --group-id {} --registration-id {} "
-                    "--payload '{}'".format(
-                        self.entity_dps_name, self.entity_rg, group_id, device_id1, "{payload}"
-                    ),
-                    auth_type=auth_phase
-                ),
-                checks=[
-                    self.exists("operationId"),
-                    self.check("registrationState.assignedHub", hub_host_name),
-                    self.check("registrationState.deviceId", device_id1),
-                    self.check("registrationState.registrationId", device_id1),
-                    self.check("registrationState.substatus", "initialAssignment"),
-                    self.check("status", "assigned"),
-                ],
-            )
-
-    def test_dps_device_registration_x509_lifecycle(self):
-        fake_pass = "pass1234"
-        root_name, devices = self._prepare_x509_certificates_for_dps(device_passwords=[None, fake_pass])
-        hub_host_name = f"{self.entity_hub_name}.azure-devices.net"
-
-        for auth_phase in DATAPLANE_AUTH_TYPES:
-            group_id = self.generate_enrollment_names(group=True)[0]
-
-            # Enrollment needs to be created
-            self.cmd(
-                self.set_cmd_auth_type(
-                    "iot device registration create --dps-name {} -g {} --registration-id {} "
-                    "--cp {} --kp {}".format(
-                        self.entity_dps_name,
-                        self.entity_rg,
-                        devices[0][0],
-                        devices[0][0] + CERT_ENDING,
-                        devices[0][0] + KEY_ENDING
-                    ),
-                    auth_type=auth_phase
-                ),
-                expect_failure=True
-            )
-
-            # Create enrollment group
-            self.cmd(
-                self.set_cmd_auth_type(
-                    "iot dps enrollment-group create --group-id {} -g {} --dps-name {} --cp {}".format(
-                        group_id,
-                        self.entity_rg,
-                        self.entity_dps_name,
-                        root_name + CERT_ENDING
-                    ),
-                    auth_type=auth_phase
-                ),
-            )
-
-            # Need to specify file - cannot retrieve need info from service
-            self.cmd(
-                self.set_cmd_auth_type(
-                    "iot device registration create --dps-name {} -g {} --registration-id {}".format(
-                        self.entity_dps_name, self.entity_rg, devices[0][0]
-                    ),
-                    auth_type=auth_phase
-                ),
-                expect_failure=True
-            )
-
-            # Normal registration
-            registrations = [self.cmd(
-                self.set_cmd_auth_type(
-                    "iot device registration create --dps-name {} -g {} --registration-id {} "
-                    "--cp {} --kp {}".format(
-                        self.entity_dps_name,
-                        self.entity_rg,
-                        devices[0][0],
-                        devices[0][0] + CERT_ENDING,
-                        devices[0][0] + KEY_ENDING
-                    ),
-                    auth_type=auth_phase
-                ),
-                checks=[
-                    self.exists("operationId"),
-                    self.check("registrationState.assignedHub", hub_host_name),
-                    self.check("registrationState.deviceId", devices[0][0]),
-                    self.check("registrationState.registrationId", devices[0][0]),
-                    self.check("registrationState.substatus", "initialAssignment"),
-                    self.check("status", "assigned"),
-                ],
-            ).get_output_in_json()["registrationState"]]
-            self.check_hub_device(devices[0][0], "selfSigned", thumbprint=devices[0][1])
-
-            # Use id scope and host to register the second device with password
-            provisioning_host = f"{self.entity_dps_name}.azure-devices-provisioning.net"
-            registrations.append(self.cmd(
-                self.set_cmd_auth_type(
-                    "iot device registration create --id-scope {} --registration-id {} "
-                    "--cp {} --kp {} --host {} --pass {}".format(
-                        self.id_scope,
-                        devices[1][0],
-                        devices[1][0] + CERT_ENDING,
-                        devices[1][0] + KEY_ENDING,
-                        provisioning_host,
-                        fake_pass
-                    ),
-                    auth_type=auth_phase
-                ),
-                checks=[
-                    self.exists("operationId"),
-                    self.check("registrationState.assignedHub", hub_host_name),
-                    self.check("registrationState.deviceId", devices[1][0]),
-                    self.check("registrationState.registrationId", devices[1][0]),
-                    self.check("registrationState.substatus", "initialAssignment"),
-                    self.check("status", "assigned"),
-                ],
-            ).get_output_in_json()["registrationState"])
-            self.check_hub_device(devices[1][0], "selfSigned", thumbprint=devices[1][1])
-
-            # Check registration from service side
-            for i in range(len(devices)):
-                service_side = self.cmd(
-                    self.set_cmd_auth_type(
-                        "iot dps enrollment-group registration show --dps-name {} -g {} --rid {}".format(
-                            self.entity_dps_name, self.entity_rg, devices[i][0]
-                        ),
-                        auth_type=auth_phase
-                    ),
-                ).get_output_in_json()
-                compare_registrations(registrations[i], service_side)
-
-            # Try with payload
-            self.kwargs["payload"] = json.dumps(
-                {"Thermostat": {"$metadata": {}}}
-            )
-
-            self.cmd(
-                self.set_cmd_auth_type(
-                    "iot device registration create --dps-name {} -g {} --registration-id {} "
-                    "--cp {} --kp {} --payload '{}'".format(
-                        self.entity_dps_name,
-                        self.entity_rg,
-                        devices[0][0],
-                        devices[0][0] + CERT_ENDING,
-                        devices[0][0] + KEY_ENDING,
-                        "{payload}"
-                    ),
-                    auth_type=auth_phase
-                ),
-                checks=[
-                    self.exists("operationId"),
-                    self.check("registrationState.assignedHub", hub_host_name),
-                    self.check("registrationState.deviceId", devices[0][0]),
-                    self.check("registrationState.registrationId", devices[0][0]),
-                    self.check("registrationState.substatus", "initialAssignment"),
-                    self.check("status", "assigned"),
-                ],
-            )
-
-            self.cmd(
-                self.set_cmd_auth_type(
-                    "iot dps enrollment-group delete --group-id {} -g {} --dps-name {}".format(
-                        group_id,
-                        self.entity_rg,
-                        self.entity_dps_name,
-                    ),
-                    auth_type=auth_phase
-                ),
-            )
-
-    def test_dps_device_registration_unlinked_hub(self):
-        # Unlink hub - use hub host name until min version is 2.32
-        self.cmd(
-            "iot dps linked-hub delete --dps-name {} -g {} --linked-hub {}".format(
-                self.entity_dps_name,
-                self.entity_rg,
-                self.hub_host_name
-            )
->>>>>>> 488607e8
+
         )
         assert registration_result.success() is False
 
