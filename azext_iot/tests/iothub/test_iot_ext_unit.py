--- conflicted
+++ resolved
@@ -1998,11 +1998,7 @@
 
 class TestDeviceSimulate:
     @pytest.fixture(params=[204])
-<<<<<<< HEAD
-    def serviceclient(self, mocker, fixture_ghcs, fixture_sas, request, fixture_iot_device_show_sas):
-=======
-    def serviceclient(self, mocker, fixture_ghcs, fixture_sas, request, fixture_device):
->>>>>>> 6a3d477b
+    def serviceclient(self, mocker, fixture_ghcs, fixture_sas, request, fixture_device, fixture_iot_device_show_sas):
         service_client = mocker.patch(path_service_client)
         service_client.return_value = build_mock_response(mocker, request.param, {})
         return service_client
