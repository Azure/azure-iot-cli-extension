--- conflicted
+++ resolved
@@ -43,45 +43,8 @@
         "policy": hub_policy,
         "primarykey": shared_access_key
     }
-
-<<<<<<< HEAD
-    # raw token for login credentials
-    patched_get_raw_token = mocker.patch(
-        "azure.cli.core._profile.Profile.get_raw_token"
-    )
-    patched_get_raw_token.return_value = (
-        mocker.MagicMock(name="creds"),
-        mocker.MagicMock(name="subscription"),
-        mocker.MagicMock(name="tenant"),
-    )
-
-    patched_get_login_credentials = mocker.patch(
-        "azure.cli.core._profile.Profile.get_login_credentials"
-    )
-    patched_get_login_credentials.return_value = (
-        mocker.MagicMock(name="subscription"),
-        mocker.MagicMock(name="tenant"),
-    )
-
-    patch = mocker.patch(
-        "azext_iot._factory.iot_hub_service_factory"
-    )
-    # pylint: disable=no-value-for-parameter, unexpected-keyword-arg
-    if ensure_iothub_sdk_min_version(IOTHUB_TRACK_2_SDK_MIN_VERSION):
-        patch.return_value = IotHubClient(
-            credential='',
-            subscription_id="00000000-0000-0000-0000-000000000000",
-        )
-    else:
-        patch.return_value = IotHubClient(
-            credentials='',
-            subscription_id="00000000-0000-0000-0000-000000000000",
-        )
-
-    return patch
-=======
+    
     return patch_discovery
->>>>>>> 3a760ac3
 
 
 def generate_device_identity(include_keys=False, identity=None, rg=None):
