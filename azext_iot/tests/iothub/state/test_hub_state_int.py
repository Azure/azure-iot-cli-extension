--- conflicted
+++ resolved
@@ -342,14 +342,6 @@
         capture_stderr=True
     )
     assert isinstance(result.get_error(), ResourceNotFoundError)
-<<<<<<< HEAD
-    result = cli.invoke(
-        f"iot hub state migrate --origin-hub {hub_name} --destination-hub {fake_hub_name} --aspects {DATAPLANE}",
-        capture_stderr=True
-    )
-    assert isinstance(result.get_error(), RequiredArgumentMissingError)
-=======
->>>>>>> 29b7b82f
 
 
 @pytest.mark.hub_infrastructure(count=1, sys_identity=True, user_identity=True, storage=True, desired_tags="abc=def")
@@ -467,16 +459,6 @@
     )
     assert isinstance(result.get_error(), ResourceNotFoundError)
 
-<<<<<<< HEAD
-    # RequiredArgumentMissingError because no resource group
-    result = cli.invoke(
-        f"iot hub state migrate --origin-hub {hub_name} --destination-hub {hub_name}"
-    )
-    assert isinstance(result.get_error(), RequiredArgumentMissingError)
-    cli.capture_stderr = False
-
-=======
->>>>>>> 29b7b82f
 
 # Dataplane main compare commands
 def compare_hubs_dataplane(origin_cstring: str, dest_cstring: str):
