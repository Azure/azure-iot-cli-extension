--- conflicted
+++ resolved
@@ -22,17 +22,7 @@
 APP_ID = os.environ.get("azext_iot_central_app_id")
 APP_PRIMARY_KEY = os.environ.get("azext_iot_central_primarykey")
 APP_SCOPE_ID = os.environ.get("azext_iot_central_scope_id")
-<<<<<<< HEAD
 device_template_path = get_context_path(__file__, "json/device_template_int_test.json")
-=======
-DEVICE_ID = os.environ.get("azext_iot_central_device_id")
-TOKEN = os.environ.get("azext_iot_central_token")
-DNS_SUFFIX = os.environ.get("azext_iot_central_dns_suffix")
-
-device_template_path = get_context_path(
-    __file__, "json/device_template_int_test.json"
-)
->>>>>>> df7acea3
 sync_command_params = get_context_path(__file__, "json/sync_command_args.json")
 
 if not all([APP_ID]):
@@ -501,7 +491,8 @@
         # connect & disconnect device & wait to be provisioned
         self._connect_gettwin_disconnect_wait_tobeprovisioned(device_id, credentials)
         command = "iot central device manual-failover --app-id {} --device-id {} --ttl {}".format(
-            APP_ID, device_id, 5)
+            APP_ID, device_id, 5
+        )
 
         command = self._appendOptionalArgsToCommand(command, TOKEN, DNS_SUFFIX)
 
@@ -516,7 +507,8 @@
         self._connect_gettwin_disconnect_wait_tobeprovisioned(device_id, credentials)
 
         command = "iot central device manual-failback --app-id {} --device-id {}".format(
-            APP_ID, device_id)
+            APP_ID, device_id
+        )
 
         command = self._appendOptionalArgsToCommand(command, TOKEN, DNS_SUFFIX)
 
@@ -534,8 +526,7 @@
             "iot central device manual-failover"
             " --app-id {}"
             " --device-id {}"
-            " --ttl {}"
-            .format(APP_ID, device_id, 5)
+            " --ttl {}".format(APP_ID, device_id, 5)
         )
         command = self._appendOptionalArgsToCommand(command, TOKEN, DNS_SUFFIX)
 
@@ -562,7 +553,8 @@
         device_name = self.create_random_name(prefix="aztest", length=24)
 
         command = "iot central device create --app-id {} -d {} --device-name {}".format(
-            APP_ID, device_id, device_name)
+            APP_ID, device_id, device_name
+        )
 
         command = self._appendOptionalArgsToCommand(command, TOKEN, DNS_SUFFIX)
 
@@ -638,8 +630,7 @@
         )
 
     def _wait_for_provisioned(self, device_id):
-        command = "iot central device show --app-id {} -d {}".format(
-            APP_ID, device_id)
+        command = "iot central device show --app-id {} -d {}".format(APP_ID, device_id)
         command = self._appendOptionalArgsToCommand(command, TOKEN, DNS_SUFFIX)
 
         while True:
@@ -656,7 +647,8 @@
     def _delete_device(self, device_id) -> None:
 
         command = "iot central device delete --app-id {} -d {} ".format(
-            APP_ID, device_id)
+            APP_ID, device_id
+        )
         command = self._appendOptionalArgsToCommand(command, TOKEN, DNS_SUFFIX)
 
         self.cmd(command, checks=[self.check("result", "success")])
@@ -668,25 +660,11 @@
         template_name = template["displayName"]
         template_id = template_name + "id"
 
-<<<<<<< HEAD
         result = self.cmd(
             "iot central device-template create --app-id {} --device-template-id {} -k '{}'".format(
                 APP_ID, template_id, device_template_path
             ),
             checks=[self.check("displayName", template_name)],
-=======
-        command = "iot central device-template create --app-id {} --device-template-id {} -k '{}'".format(
-            APP_ID, template_id, device_template_path
-        )
-        command = self._appendOptionalArgsToCommand(command, TOKEN, DNS_SUFFIX)
-
-        self.cmd(
-            command,
-            checks=[
-                self.check("displayName", template_name),
-                self.check("id", template_id),
-            ],
->>>>>>> df7acea3
         )
         json_result = result.get_output_in_json()
 
@@ -763,9 +741,9 @@
         self._wait_for_provisioned(device_id)
 
     def _appendOptionalArgsToCommand(self, command: str, token: str, dnsSuffix: str):
-        if token :
-            command = command + " --token \"{}\"".format(token)
-        if dnsSuffix :
-            command = command + " --central-dns-suffix \"{}\"".format(dnsSuffix)
+        if token:
+            command = command + ' --token "{}"'.format(token)
+        if dnsSuffix:
+            command = command + ' --central-dns-suffix "{}"'.format(dnsSuffix)
 
         return command