# coding=utf-8
# --------------------------------------------------------------------------------------------
# Copyright (c) Microsoft Corporation. All rights reserved.
# Licensed under the MIT License. See License.txt in the project root for license information.
# --------------------------------------------------------------------------------------------


import json
import os

from azext_iot.tests.conftest import get_context_path

from azure.iot.device import Message
from azext_iot.common import utility
from azext_iot.monitor.parsers import strings
from azext_iot.tests import helpers
from azext_iot.tests.central import CentralLiveScenarioTest

APP_ID = os.environ.get("azext_iot_central_app_id")
APP_PRIMARY_KEY = os.environ.get("azext_iot_central_primarykey")
APP_SCOPE_ID = os.environ.get("azext_iot_central_scope_id")
DEVICE_ID = os.environ.get("azext_iot_central_device_id")
TOKEN = os.environ.get("azext_iot_central_token")
DNS_SUFFIX = os.environ.get("azext_iot_central_dns_suffix")
device_template_path = get_context_path(__file__, "json/device_template_int_test.json")
sync_command_params = get_context_path(__file__, "json/sync_command_args.json")

if not all([APP_ID]):
    raise ValueError("Set azext_iot_central_app_id to run central integration tests.")


class TestIotCentral(CentralLiveScenarioTest):
    def __init__(self, test_scenario):
        super(TestIotCentral, self).__init__(test_scenario=test_scenario)

<<<<<<< HEAD
=======
    def test_central_device_twin_show_fail(self):
        (device_id, _) = self._create_device()

        # Verify incorrect app-id throws error
        command = (
            "iot central device twin show --app-id incorrect-app --device-id {}".format(
                device_id
            )
        )
        command = self._appendOptionalArgsToCommand(command, TOKEN, DNS_SUFFIX)
        self.cmd(command, expect_failure=True)

        # Verify incorrect device-id throws error
        command = "iot central device twin show --app-id {} --device-id incorrect-device".format(
            APP_ID
        )
        command = self._appendOptionalArgsToCommand(command, TOKEN, DNS_SUFFIX)
        self.cmd(command, expect_failure=True)

        # Verify incorrect app-id throws error
        command = (
            "iot central device twin show --app-id incorrect-app --device-id {}".format(
                device_id
            )
        )
        command = self._appendOptionalArgsToCommand(command, TOKEN, DNS_SUFFIX)
        self.cmd(command, expect_failure=True)
        # Verify incorrect device-id throws error
        command = "iot central device twin show --app-id {} --device-id incorrect-device".format(
            APP_ID
        )
        command = self._appendOptionalArgsToCommand(command, TOKEN, DNS_SUFFIX)
        self.cmd(command, expect_failure=True)
        self._delete_device(device_id)

    def test_central_device_twin_show_success(self):
        (template_id, _) = self._create_device_template()
        (device_id, _) = self._create_device(template=template_id, simulated=True)

        # wait about a few seconds for simulator to kick in so that provisioning completes
        time.sleep(60)

        command = "iot central device twin show --app-id {} --device-id {}".format(
            APP_ID, device_id
        )
        command = self._appendOptionalArgsToCommand(command, TOKEN, DNS_SUFFIX)
        self.cmd(command, checks=[self.check("deviceId", device_id)])

        command = "iot central device twin show --app-id {} --device-id {}".format(
            APP_ID, device_id
        )
        command = self._appendOptionalArgsToCommand(command, TOKEN, DNS_SUFFIX)
        self.cmd(command, checks=[self.check("deviceId", device_id)])
        self._delete_device(device_id)
        self._delete_device_template(template_id)

>>>>>>> 6570337c
    def test_central_monitor_events(self):
        (template_id, _) = self._create_device_template()
        (device_id, _) = self._create_device(template=template_id)
        credentials = self._get_credentials(device_id)

        device_client = helpers.dps_connect_device(device_id, credentials)

        enqueued_time = utility.calculate_millisec_since_unix_epoch_utc() - 10000

        payload = {"Bool": True}
        msg = Message(
            data=json.dumps(payload),
            content_encoding="utf-8",
            content_type="application/json",
        )
        device_client.send_message(msg)

        # Test with invalid app-id
        command = "iot central diagnostics monitor-events --app-id {} -y".format(
            APP_ID + "zzz"
        )
        command = self._appendOptionalArgsToCommand(command, TOKEN, DNS_SUFFIX)
        self.cmd(command, expect_failure=True)

        # Ensure no failure
        output = self._get_monitor_events_output(device_id, enqueued_time)

        self._delete_device(device_id)
        self._delete_device_template(template_id)
        assert '"Bool": true' in output
        assert device_id in output

    def test_central_validate_messages_success(self):
        (template_id, _) = self._create_device_template()
        (device_id, _) = self._create_device(template=template_id)
        credentials = self._get_credentials(device_id)

        device_client = helpers.dps_connect_device(device_id, credentials)

        enqueued_time = utility.calculate_millisec_since_unix_epoch_utc() - 10000

        payload = {"Bool": True}
        msg = Message(
            data=json.dumps(payload),
            content_encoding="utf-8",
            content_type="application/json",
        )
        device_client.send_message(msg)

        # Validate the messages
        output = self._get_validate_messages_output(device_id, enqueued_time)

        self._delete_device(device_id)
        self._delete_device_template(template_id)

        assert output
        assert "Successfully parsed 1 message(s)" in output
        assert "No errors detected" in output

<<<<<<< HEAD
=======
    @pytest.mark.skipif(
        not APP_SCOPE_ID, reason="empty azext_iot_central_scope_id env var"
    )
    @pytest.mark.skipif(
        not APP_PRIMARY_KEY, reason="empty azext_iot_central_primarykey env var"
    )
    def test_device_connect(self):
        device_id = "testDevice"

        command = "iot central device compute-device-key --pk {} -d {}".format(
            APP_PRIMARY_KEY, device_id
        )
        device_primary_key = self.cmd(command).get_output_in_json()

        credentials = {
            "idScope": APP_SCOPE_ID,
            "symmetricKey": {"primaryKey": device_primary_key},
        }
        device_client = helpers.dps_connect_device(device_id, credentials)

        command = "iot central device show --app-id {} -d {}".format(APP_ID, device_id)
        command = self._appendOptionalArgsToCommand(command, TOKEN, DNS_SUFFIX)
        self.cmd(
            command,
            checks=[self.check("id", device_id)],
        )

        self._delete_device(device_id)

        assert device_client.connected

>>>>>>> 6570337c
    def test_central_validate_messages_issues_detected(self):
        expected_messages = []
        (template_id, _) = self._create_device_template()
        (device_id, _) = self._create_device(template=template_id)
        credentials = self._get_credentials(device_id)

        device_client = helpers.dps_connect_device(device_id, credentials)

        enqueued_time = utility.calculate_millisec_since_unix_epoch_utc() - 10000

        # Invalid encoding
        payload = {"Bool": True}
        msg = Message(data=json.dumps(payload), content_type="application/json")
        device_client.send_message(msg)
        expected_messages.append(strings.invalid_encoding(""))

        # Content type mismatch (e.g. non application/json)
        payload = {"Bool": True}
        msg = Message(data=json.dumps(payload), content_encoding="utf-8")
        device_client.send_message(msg)
        expected_messages.append(strings.content_type_mismatch("", "application/json"))

        # Invalid type
        payload = {"Bool": 123}
        msg = Message(
            data=json.dumps(payload),
            content_encoding="utf-8",
            content_type="application/json",
        )
        device_client.send_message(msg)
        expected_messages.append(
            strings.invalid_primitive_schema_mismatch_template("Bool", "boolean", 123)
        )

        # Telemetry not defined
        payload = {"NotPresentInTemplate": True}
        msg = Message(
            data=json.dumps(payload),
            content_encoding="utf-8",
            content_type="application/json",
        )
        device_client.send_message(msg)
        # this error is harder to build from strings because we have to construct a whole template for it
        expected_messages.append(
            "Following capabilities have NOT been defined in the device template '['NotPresentInTemplate']'"
        )

        # Invalid JSON
        payload = '{"asd":"def}'
        msg = Message(
            data=payload,
            content_encoding="utf-8",
            content_type="application/json",
        )
        device_client.send_message(msg)
        expected_messages.append(strings.invalid_json())

        # Validate the messages
        output = self._get_validate_messages_output(
            device_id, enqueued_time, max_messages=len(expected_messages)
        )

        self._delete_device(device_id)
        self._delete_device_template(template_id)

        assert output

        expected_issues = [
            "No encoding found. Expected encoding 'utf-8' to be present in message header.",
            "Content type '' is not supported. Expected Content type is 'application/json'.",
            "Datatype of telemetry field 'Bool' does not match the datatype boolean.",
            "Data sent by the device : 123.",
            "For more information, see: https://aka.ms/iotcentral-payloads",
            "Following capabilities have NOT been defined in the device template '['NotPresentInTemplate']'",
            "Invalid JSON format",
        ]
        for issue in expected_issues:
            assert issue in output

<<<<<<< HEAD
=======
    def test_central_device_methods_CRD(self):

        # list devices and get count
        start_device_list = self.cmd(
            self._appendOptionalArgsToCommand(
                "iot central device list --app-id {}".format(APP_ID), TOKEN, DNS_SUFFIX
            )
        ).get_output_in_json()

        start_dev_count = len(start_device_list)
        (device_id, device_name) = self._create_device()

        command = "iot central device show --app-id {} -d {}".format(APP_ID, device_id)
        command = self._appendOptionalArgsToCommand(command, TOKEN, DNS_SUFFIX)
        self.cmd(
            command,
            checks=[
                self.check("enabled", True),
                self.check("displayName", device_name),
                self.check("id", device_id),
                self.check("simulated", False),
            ],
        )

        created_device_list = self.cmd(
            self._appendOptionalArgsToCommand(
                "iot central device list --app-id {}".format(APP_ID), TOKEN, DNS_SUFFIX
            )
        ).get_output_in_json()

        created_dev_count = len(created_device_list)
        assert created_dev_count == (start_dev_count + 1)
        assert device_id in created_device_list.keys()
        self._delete_device(device_id)

        deleted_device_list = self.cmd(
            self._appendOptionalArgsToCommand(
                "iot central device list --app-id {}".format(APP_ID), TOKEN, DNS_SUFFIX
            )
        ).get_output_in_json()

        deleted_dev_count = len(deleted_device_list)
        assert deleted_dev_count == start_dev_count
        assert device_id not in deleted_device_list.keys()

>>>>>>> 6570337c
    def test_central_user_methods_CRD(self):
        users = self._create_users()

        command = "iot central user show --app-id {} --user-id {}".format(
            APP_ID, users[0].get("id")
        )
        command = self._appendOptionalArgsToCommand(command, TOKEN, DNS_SUFFIX)
        self.cmd(command)

        command = "iot central user list --app-id {}".format(APP_ID)
        command = self._appendOptionalArgsToCommand(command, TOKEN, DNS_SUFFIX)
        result = self.cmd(command).get_output_in_json()

        user_list = result.get("value")

        for user in users:
            self._delete_user(user.get("id"))

        for user in users:
            assert user in user_list

    def test_central_api_token_methods_CRD(self):
        tokens = self._create_api_tokens()
        command = "iot central api-token show --app-id {} --token-id {}".format(
            APP_ID, tokens[0].get("id")
        )
        command = self._appendOptionalArgsToCommand(command, TOKEN, DNS_SUFFIX)
        self.cmd(command)

        command = "iot central api-token list --app-id {}".format(
            APP_ID,
        )
        command = self._appendOptionalArgsToCommand(command, TOKEN, DNS_SUFFIX)
        result = self.cmd(command).get_output_in_json()

        token_list = result.get("value")

        for token in tokens:
            self._delete_api_token(token.get("id"))

        for token in tokens:
            token_info_basic = {
                "expiry": token.get("expiry"),
                "id": token.get("id"),
                "roles": token.get("roles"),
            }
            assert token_info_basic in token_list

<<<<<<< HEAD
=======
    def test_central_device_template_methods_CRD(self):
        # currently: create, show, list, delete

        # list device templates and get count
        start_device_template_list = self.cmd(
            self._appendOptionalArgsToCommand(
                "iot central device-template list --app-id {}".format(APP_ID),
                TOKEN,
                DNS_SUFFIX,
            )
        ).get_output_in_json()

        start_dev_temp_count = len(start_device_template_list)
        (template_id, template_name) = self._create_device_template()

        command = "iot central device-template show --app-id {} --device-template-id {}".format(
            APP_ID, template_id
        )
        command = self._appendOptionalArgsToCommand(command, TOKEN, DNS_SUFFIX)
        result = self.cmd(
            command,
            checks=[self.check("displayName", template_name)],
        )

        json_result = result.get_output_in_json()

        assert json_result["@id"] == template_id

        created_device_template_list = self.cmd(
            self._appendOptionalArgsToCommand(
                "iot central device-template list --app-id {}".format(APP_ID),
                TOKEN,
                DNS_SUFFIX,
            )
        ).get_output_in_json()

        created_dev_temp_count = len(created_device_template_list)
        # assert number of device templates changed by 1 or none in case template was already present in the application
        assert (created_dev_temp_count == (start_dev_temp_count + 1)) or (
            created_dev_temp_count == start_dev_temp_count
        )
        assert template_id in created_device_template_list.keys()

        self._delete_device_template(template_id)
        deleted_device_template_list = self.cmd(
            self._appendOptionalArgsToCommand(
                "iot central device-template list --app-id {}".format(APP_ID),
                TOKEN,
                DNS_SUFFIX,
            )
        ).get_output_in_json()

        deleted_dev_temp_count = len(deleted_device_template_list)
        assert deleted_dev_temp_count == start_dev_temp_count
        assert template_id not in deleted_device_template_list.keys()

    def test_central_device_groups_list(self):
        result = self._list_device_groups()
        # assert object is empty or populated but not null
        assert result is not None and (result == {} or bool(result) is True)

>>>>>>> 6570337c
    def test_central_roles_list(self):
        result = self._list_roles()
        # assert object is empty or populated but not null
        assert result is not None and (result == {} or bool(result) is True)

<<<<<<< HEAD
=======
    def test_central_device_registration_info_registered(self):
        (template_id, _) = self._create_device_template()
        (device_id, device_name) = self._create_device(
            template=template_id, simulated=False
        )

        command = "iot central device registration-info --app-id {} -d {}".format(
            APP_ID, device_id
        )
        command = self._appendOptionalArgsToCommand(command, TOKEN, DNS_SUFFIX)
        result = self.cmd(command)

        self._delete_device(device_id)
        self._delete_device_template(template_id)

        json_result = result.get_output_in_json()

        assert json_result["@device_id"] == device_id

        # since time taken for provisioning to complete is not known
        # we can only assert that the payload is populated, not anything specific beyond that
        assert json_result["device_registration_info"] is not None
        assert json_result["dps_state"] is not None

        # Validation - device registration.
        device_registration_info = json_result["device_registration_info"]
        assert len(device_registration_info) == 5
        assert device_registration_info.get("device_status") == "registered"
        assert device_registration_info.get("id") == device_id
        assert device_registration_info.get("display_name") == device_name
        assert device_registration_info.get("template") == template_id
        assert not device_registration_info.get("simulated")

        # Validation - dps state
        dps_state = json_result["dps_state"]
        assert len(dps_state) == 2
        assert device_registration_info.get("status") is None
        assert dps_state.get("error") == "Device is not yet provisioned."

>>>>>>> 6570337c
    def test_central_run_command_root_level(self):
        command_name = "testRootCommand"
        (template_id, _) = self._create_device_template()
        (device_id, _) = self._create_device(template=template_id, simulated=True)

        self._wait_for_provisioned(device_id)

        command = "iot central device command run -n {} -d {} --cn {} -k '{}'".format(
            APP_ID, device_id, command_name, sync_command_params
        )

        command = self._appendOptionalArgsToCommand(command, TOKEN, DNS_SUFFIX)
        run_command_result = self.cmd(command)

        command = "iot central device command history -n {} -d {} --cn {}".format(
            APP_ID, device_id, command_name
        )

        command = self._appendOptionalArgsToCommand(command, TOKEN, DNS_SUFFIX)
        show_command_result = self.cmd(command)

        self._delete_device(device_id)
        self._delete_device_template(template_id)

        run_result = run_command_result.get_output_in_json()
        show_result = show_command_result.get_output_in_json()

        # from file indicated by `sync_command_params`
        assert run_result["request"] == {"argument": "value"}

        # check that run result and show result indeed match
        assert run_result["response"] == show_result["value"][0]["response"]

    def test_central_run_command_component(self):
        interface_id = "dtmiIntTestDeviceTemplateV33jl"
        command_name = "testCommand"
        (template_id, _) = self._create_device_template()
        (device_id, _) = self._create_device(template=template_id, simulated=True)

        self._wait_for_provisioned(device_id)

        command = (
            "iot central device command run -n {} -d {} -i {} --cn {} -k '{}'".format(
                APP_ID, device_id, interface_id, command_name, sync_command_params
            )
        )
        command = self._appendOptionalArgsToCommand(command, TOKEN, DNS_SUFFIX)
        run_command_result = self.cmd(command)

        command = "iot central device command history -n {} -d {} -i {} --cn {}".format(
            APP_ID, device_id, interface_id, command_name
        )
        command = self._appendOptionalArgsToCommand(command, TOKEN, DNS_SUFFIX)
        show_command_result = self.cmd(command)

        self._delete_device(device_id)
        self._delete_device_template(template_id)

        run_result = run_command_result.get_output_in_json()
        show_result = show_command_result.get_output_in_json()

        # from file indicated by `sync_command_params`
        assert run_result["request"] == {"argument": "value"}

        # check that run result and show result indeed match
<<<<<<< HEAD
        assert run_result["response"] == show_result["value"][0]["response"]
=======
        assert run_result["response"] == show_result["value"][0]["response"]

    def test_central_device_registration_info_unassociated(self):

        (device_id, device_name) = self._create_device()

        command = "iot central device registration-info --app-id {} -d {}".format(
            APP_ID, device_id
        )
        command = self._appendOptionalArgsToCommand(command, TOKEN, DNS_SUFFIX)
        result = self.cmd(command)

        self._delete_device(device_id)

        json_result = result.get_output_in_json()

        assert json_result["@device_id"] == device_id

        # since time taken for provisioning to complete is not known
        # we can only assert that the payload is populated, not anything specific beyond that
        assert json_result["device_registration_info"] is not None
        assert json_result["dps_state"] is not None

        # Validation - device registration.
        device_registration_info = json_result["device_registration_info"]
        assert len(device_registration_info) == 5
        assert device_registration_info.get("device_status") == "unassociated"
        assert device_registration_info.get("id") == device_id
        assert device_registration_info.get("display_name") == device_name
        assert device_registration_info.get("template") is None
        assert not device_registration_info.get("simulated")

        # Validation - dps state
        dps_state = json_result["dps_state"]
        assert len(dps_state) == 2
        assert device_registration_info.get("status") is None
        assert (
            dps_state.get("error")
            == "Device does not have a valid template associated with it."
        )

    @pytest.mark.skipif(
        not DEVICE_ID, reason="empty azext_iot_central_device_id env var"
    )
    def test_central_device_registration_summary(self):

        command = "iot central diagnostics registration-summary --app-id {}".format(
            APP_ID
        )
        command = self._appendOptionalArgsToCommand(command, TOKEN, DNS_SUFFIX)
        result = self.cmd(command)

        json_result = result.get_output_in_json()
        assert json_result[DeviceStatus.provisioned.value] is not None
        assert json_result[DeviceStatus.registered.value] is not None
        assert json_result[DeviceStatus.unassociated.value] is not None
        assert json_result[DeviceStatus.blocked.value] is not None
        assert len(json_result) == 4

    def test_central_device_should_start_failover_and_failback(self):

        # created device template & device
        (template_id, _) = self._create_device_template()
        (device_id, _) = self._create_device(instance_of=template_id, simulated=False)

        command = (
            "iot central device show-credentials --device-id {} --app-id {}".format(
                device_id, APP_ID
            )
        )
        command = self._appendOptionalArgsToCommand(command, TOKEN, DNS_SUFFIX)

        credentials = self.cmd(command).get_output_in_json()

        # connect & disconnect device & wait to be provisioned
        self._connect_gettwin_disconnect_wait_tobeprovisioned(device_id, credentials)
        command = "iot central device manual-failover --app-id {} --device-id {} --ttl {}".format(
            APP_ID, device_id, 5
        )

        command = self._appendOptionalArgsToCommand(command, TOKEN, DNS_SUFFIX)

        # initiating failover
        result = self.cmd(command)
        json_result = result.get_output_in_json()

        # check if failover started and getting original hub identifier
        hubIdentifierOriginal = json_result["hubIdentifier"]

        # connect & disconnect device & wait to be provisioned
        self._connect_gettwin_disconnect_wait_tobeprovisioned(device_id, credentials)

        command = (
            "iot central device manual-failback --app-id {} --device-id {}".format(
                APP_ID, device_id
            )
        )

        command = self._appendOptionalArgsToCommand(command, TOKEN, DNS_SUFFIX)

        # Initiating failback
        fb_result = self.cmd(command)

        # checking if failover has been done by comparing original hub identifier with hub identifier after failover is done
        fb_json_result = fb_result.get_output_in_json()
        hubIdentifierFailOver = fb_json_result["hubIdentifier"]
        # connect & disconnect device & wait to be provisioned
        self._connect_gettwin_disconnect_wait_tobeprovisioned(device_id, credentials)

        # initiating failover again to see if hub identifier after failbackreturned to original state
        command = "iot central device manual-failover --app-id {} --device-id {} --ttl {}".format(
            APP_ID, device_id, 5
        )
        command = self._appendOptionalArgsToCommand(command, TOKEN, DNS_SUFFIX)
        result = self.cmd(command)

        json_result = result.get_output_in_json()
        hubIdentifierFinal = json_result["hubIdentifier"]

        # Cleanup
        self._delete_device(device_id)
        self._delete_device_template(template_id)

        assert len(hubIdentifierOriginal) > 0
        assert len(hubIdentifierFailOver) > 0
        assert hubIdentifierOriginal != hubIdentifierFailOver
        assert len(hubIdentifierFinal) > 0
        assert hubIdentifierOriginal == hubIdentifierFinal

    def _create_device(self, **kwargs) -> (str, str):
        """
        kwargs:
            instance_of: template_id (str)
            simulated: if the device is to be simulated (bool)
        """
        device_id = self.create_random_name(prefix="aztest", length=24)
        device_name = self.create_random_name(prefix="aztest", length=24)

        command = "iot central device create --app-id {} -d {} --device-name {}".format(
            APP_ID, device_id, device_name
        )

        command = self._appendOptionalArgsToCommand(command, TOKEN, DNS_SUFFIX)

        checks = [
            self.check("enabled", True),
            self.check("displayName", device_name),
            self.check("id", device_id),
        ]

        template = kwargs.get("template")
        if template:
            command = command + " --template {}".format(template)
            checks.append(self.check("template", template))

        simulated = bool(kwargs.get("simulated"))
        if simulated:
            command = command + " --simulated"

        checks.append(self.check("simulated", simulated))

        self.cmd(command, checks=checks)
        return (device_id, device_name)

    def _create_users(
        self,
    ):

        users = []
        for role in Role:
            user_id = self.create_random_name(prefix="aztest", length=24)
            email = user_id + "@microsoft.com"
            command = "iot central user create --app-id {} --user-id {} -r {} --email {}".format(
                APP_ID,
                user_id,
                role.name,
                email,
            )
            command = self._appendOptionalArgsToCommand(command, TOKEN, DNS_SUFFIX)
            checks = [
                self.check("id", user_id),
                self.check("email", email),
                self.check("type", "email"),
                self.check("roles[0].role", role.value),
            ]
            users.append(self.cmd(command, checks=checks).get_output_in_json())

        return users

    def _delete_user(self, user_id) -> None:
        command = "iot central user delete --app-id {} --user-id {}".format(
            APP_ID, user_id
        )
        command = self._appendOptionalArgsToCommand(command, TOKEN, DNS_SUFFIX)
        self.cmd(
            command,
            checks=[self.check("result", "success")],
        )

    def _create_api_tokens(
        self,
    ):

        tokens = []
        for role in Role:
            token_id = self.create_random_name(prefix="aztest", length=24)
            command = (
                "iot central api-token create --app-id {} --token-id {} -r {}".format(
                    APP_ID,
                    token_id,
                    role.name,
                )
            )
            command = self._appendOptionalArgsToCommand(command, TOKEN, DNS_SUFFIX)

            checks = [
                self.check("id", token_id),
                self.check("roles[0].role", role.value),
            ]

            tokens.append(self.cmd(command, checks=checks).get_output_in_json())
        return tokens

    def _delete_api_token(self, token_id) -> None:
        command = "iot central api-token delete --app-id {} --token-id {}".format(
            APP_ID, token_id
        )
        command = self._appendOptionalArgsToCommand(command, TOKEN, DNS_SUFFIX)
        self.cmd(
            command,
            checks=[self.check("result", "success")],
        )

    def _wait_for_provisioned(self, device_id):
        command = "iot central device show --app-id {} -d {}".format(APP_ID, device_id)
        command = self._appendOptionalArgsToCommand(command, TOKEN, DNS_SUFFIX)

        while True:
            result = self.cmd(command)
            device = result.get_output_in_json()

            # return when its provisioned
            if device.get("provisioned"):
                return

            # wait 10 seconds for provisioning to complete
            time.sleep(10)

    def _delete_device(self, device_id) -> None:

        command = "iot central device delete --app-id {} -d {} ".format(
            APP_ID, device_id
        )
        command = self._appendOptionalArgsToCommand(command, TOKEN, DNS_SUFFIX)

        self.cmd(command, checks=[self.check("result", "success")])

    def _create_device_template(self):
        template = utility.process_json_arg(
            device_template_path, argument_name="device_template_path"
        )
        template_name = template["displayName"]
        template_id = template_name + "id"

        command = "iot central device-template create --app-id {} --device-template-id {} -k '{}'".format(
            APP_ID, template_id, device_template_path
        )
        command = self._appendOptionalArgsToCommand(command, TOKEN, DNS_SUFFIX)

        result = self.cmd(
            command,
            checks=[
                self.check("displayName", template_name),
            ],
        )
        json_result = result.get_output_in_json()

        assert json_result["@id"] == template_id
        return (template_id, template_name)

    def _delete_device_template(self, template_id):
        attempts = range(0, 10)
        command = "iot central device-template delete --app-id {} --device-template-id {}".format(
            APP_ID, template_id
        )

        command = self._appendOptionalArgsToCommand(command, TOKEN, DNS_SUFFIX)

        # retry logic to delete the template
        for _ in attempts:
            try:
                self.cmd(command, checks=[self.check("result", "success")])
                return
            except:
                time.sleep(10)

    def _list_device_groups(self):
        command = self._appendOptionalArgsToCommand(
            "iot central device-group list --app-id {}".format(APP_ID),
            TOKEN,
            DNS_SUFFIX,
        )
        return self.cmd(command).get_output_in_json()

    def _list_roles(self):
        command = self._appendOptionalArgsToCommand(
            "iot central role list --app-id {}".format(APP_ID), TOKEN, DNS_SUFFIX
        )
        return self.cmd(command).get_output_in_json()

    def _get_credentials(self, device_id):
        command = self._appendOptionalArgsToCommand(
            "iot central device show-credentials --app-id {} -d {}".format(
                APP_ID, device_id
            ),
            TOKEN,
            DNS_SUFFIX,
        )
        return self.cmd(command).get_output_in_json()

    def _get_validate_messages_output(
        self, device_id, enqueued_time, duration=60, max_messages=1, asserts=None
    ):
        if not asserts:
            asserts = []

        command = self._appendOptionalArgsToCommand(
            "iot central diagnostics validate-messages --app-id {} -d {} --et {} --duration {} --mm {} -y --style json".format(
                APP_ID, device_id, enqueued_time, duration, max_messages
            ),
            TOKEN,
            DNS_SUFFIX,
        )
        output = self.command_execute_assert(
            command,
            asserts,
        )

        if not output:
            output = ""

        return output

    def _get_monitor_events_output(self, device_id, enqueued_time, asserts=None):
        if not asserts:
            asserts = []

        output = self.command_execute_assert(
            self._appendOptionalArgsToCommand(
                "iot central diagnostics monitor-events -n {} -d {} --et {} --to 1 -y".format(
                    APP_ID, device_id, enqueued_time
                ),
                TOKEN,
                DNS_SUFFIX,
            ),
            asserts,
        )

        if not output:
            output = ""

        return output

    def _connect_gettwin_disconnect_wait_tobeprovisioned(self, device_id, credentials):
        device_client = helpers.dps_connect_device(device_id, credentials)
        device_client.get_twin()
        device_client.disconnect()
        device_client.shutdown()
        self._wait_for_provisioned(device_id)

    def _appendOptionalArgsToCommand(self, command: str, token: str, dnsSuffix: str):
        if token:
            command = command + ' --token "{}"'.format(token)
        if dnsSuffix:
            command = command + ' --central-dns-suffix "{}"'.format(dnsSuffix)

        return command
>>>>>>> 6570337c
<|MERGE_RESOLUTION|>--- conflicted
+++ resolved
@@ -33,65 +33,6 @@
     def __init__(self, test_scenario):
         super(TestIotCentral, self).__init__(test_scenario=test_scenario)
 
-<<<<<<< HEAD
-=======
-    def test_central_device_twin_show_fail(self):
-        (device_id, _) = self._create_device()
-
-        # Verify incorrect app-id throws error
-        command = (
-            "iot central device twin show --app-id incorrect-app --device-id {}".format(
-                device_id
-            )
-        )
-        command = self._appendOptionalArgsToCommand(command, TOKEN, DNS_SUFFIX)
-        self.cmd(command, expect_failure=True)
-
-        # Verify incorrect device-id throws error
-        command = "iot central device twin show --app-id {} --device-id incorrect-device".format(
-            APP_ID
-        )
-        command = self._appendOptionalArgsToCommand(command, TOKEN, DNS_SUFFIX)
-        self.cmd(command, expect_failure=True)
-
-        # Verify incorrect app-id throws error
-        command = (
-            "iot central device twin show --app-id incorrect-app --device-id {}".format(
-                device_id
-            )
-        )
-        command = self._appendOptionalArgsToCommand(command, TOKEN, DNS_SUFFIX)
-        self.cmd(command, expect_failure=True)
-        # Verify incorrect device-id throws error
-        command = "iot central device twin show --app-id {} --device-id incorrect-device".format(
-            APP_ID
-        )
-        command = self._appendOptionalArgsToCommand(command, TOKEN, DNS_SUFFIX)
-        self.cmd(command, expect_failure=True)
-        self._delete_device(device_id)
-
-    def test_central_device_twin_show_success(self):
-        (template_id, _) = self._create_device_template()
-        (device_id, _) = self._create_device(template=template_id, simulated=True)
-
-        # wait about a few seconds for simulator to kick in so that provisioning completes
-        time.sleep(60)
-
-        command = "iot central device twin show --app-id {} --device-id {}".format(
-            APP_ID, device_id
-        )
-        command = self._appendOptionalArgsToCommand(command, TOKEN, DNS_SUFFIX)
-        self.cmd(command, checks=[self.check("deviceId", device_id)])
-
-        command = "iot central device twin show --app-id {} --device-id {}".format(
-            APP_ID, device_id
-        )
-        command = self._appendOptionalArgsToCommand(command, TOKEN, DNS_SUFFIX)
-        self.cmd(command, checks=[self.check("deviceId", device_id)])
-        self._delete_device(device_id)
-        self._delete_device_template(template_id)
-
->>>>>>> 6570337c
     def test_central_monitor_events(self):
         (template_id, _) = self._create_device_template()
         (device_id, _) = self._create_device(template=template_id)
@@ -151,40 +92,6 @@
         assert "Successfully parsed 1 message(s)" in output
         assert "No errors detected" in output
 
-<<<<<<< HEAD
-=======
-    @pytest.mark.skipif(
-        not APP_SCOPE_ID, reason="empty azext_iot_central_scope_id env var"
-    )
-    @pytest.mark.skipif(
-        not APP_PRIMARY_KEY, reason="empty azext_iot_central_primarykey env var"
-    )
-    def test_device_connect(self):
-        device_id = "testDevice"
-
-        command = "iot central device compute-device-key --pk {} -d {}".format(
-            APP_PRIMARY_KEY, device_id
-        )
-        device_primary_key = self.cmd(command).get_output_in_json()
-
-        credentials = {
-            "idScope": APP_SCOPE_ID,
-            "symmetricKey": {"primaryKey": device_primary_key},
-        }
-        device_client = helpers.dps_connect_device(device_id, credentials)
-
-        command = "iot central device show --app-id {} -d {}".format(APP_ID, device_id)
-        command = self._appendOptionalArgsToCommand(command, TOKEN, DNS_SUFFIX)
-        self.cmd(
-            command,
-            checks=[self.check("id", device_id)],
-        )
-
-        self._delete_device(device_id)
-
-        assert device_client.connected
-
->>>>>>> 6570337c
     def test_central_validate_messages_issues_detected(self):
         expected_messages = []
         (template_id, _) = self._create_device_template()
@@ -264,54 +171,6 @@
         for issue in expected_issues:
             assert issue in output
 
-<<<<<<< HEAD
-=======
-    def test_central_device_methods_CRD(self):
-
-        # list devices and get count
-        start_device_list = self.cmd(
-            self._appendOptionalArgsToCommand(
-                "iot central device list --app-id {}".format(APP_ID), TOKEN, DNS_SUFFIX
-            )
-        ).get_output_in_json()
-
-        start_dev_count = len(start_device_list)
-        (device_id, device_name) = self._create_device()
-
-        command = "iot central device show --app-id {} -d {}".format(APP_ID, device_id)
-        command = self._appendOptionalArgsToCommand(command, TOKEN, DNS_SUFFIX)
-        self.cmd(
-            command,
-            checks=[
-                self.check("enabled", True),
-                self.check("displayName", device_name),
-                self.check("id", device_id),
-                self.check("simulated", False),
-            ],
-        )
-
-        created_device_list = self.cmd(
-            self._appendOptionalArgsToCommand(
-                "iot central device list --app-id {}".format(APP_ID), TOKEN, DNS_SUFFIX
-            )
-        ).get_output_in_json()
-
-        created_dev_count = len(created_device_list)
-        assert created_dev_count == (start_dev_count + 1)
-        assert device_id in created_device_list.keys()
-        self._delete_device(device_id)
-
-        deleted_device_list = self.cmd(
-            self._appendOptionalArgsToCommand(
-                "iot central device list --app-id {}".format(APP_ID), TOKEN, DNS_SUFFIX
-            )
-        ).get_output_in_json()
-
-        deleted_dev_count = len(deleted_device_list)
-        assert deleted_dev_count == start_dev_count
-        assert device_id not in deleted_device_list.keys()
-
->>>>>>> 6570337c
     def test_central_user_methods_CRD(self):
         users = self._create_users()
 
@@ -360,117 +219,11 @@
             }
             assert token_info_basic in token_list
 
-<<<<<<< HEAD
-=======
-    def test_central_device_template_methods_CRD(self):
-        # currently: create, show, list, delete
-
-        # list device templates and get count
-        start_device_template_list = self.cmd(
-            self._appendOptionalArgsToCommand(
-                "iot central device-template list --app-id {}".format(APP_ID),
-                TOKEN,
-                DNS_SUFFIX,
-            )
-        ).get_output_in_json()
-
-        start_dev_temp_count = len(start_device_template_list)
-        (template_id, template_name) = self._create_device_template()
-
-        command = "iot central device-template show --app-id {} --device-template-id {}".format(
-            APP_ID, template_id
-        )
-        command = self._appendOptionalArgsToCommand(command, TOKEN, DNS_SUFFIX)
-        result = self.cmd(
-            command,
-            checks=[self.check("displayName", template_name)],
-        )
-
-        json_result = result.get_output_in_json()
-
-        assert json_result["@id"] == template_id
-
-        created_device_template_list = self.cmd(
-            self._appendOptionalArgsToCommand(
-                "iot central device-template list --app-id {}".format(APP_ID),
-                TOKEN,
-                DNS_SUFFIX,
-            )
-        ).get_output_in_json()
-
-        created_dev_temp_count = len(created_device_template_list)
-        # assert number of device templates changed by 1 or none in case template was already present in the application
-        assert (created_dev_temp_count == (start_dev_temp_count + 1)) or (
-            created_dev_temp_count == start_dev_temp_count
-        )
-        assert template_id in created_device_template_list.keys()
-
-        self._delete_device_template(template_id)
-        deleted_device_template_list = self.cmd(
-            self._appendOptionalArgsToCommand(
-                "iot central device-template list --app-id {}".format(APP_ID),
-                TOKEN,
-                DNS_SUFFIX,
-            )
-        ).get_output_in_json()
-
-        deleted_dev_temp_count = len(deleted_device_template_list)
-        assert deleted_dev_temp_count == start_dev_temp_count
-        assert template_id not in deleted_device_template_list.keys()
-
-    def test_central_device_groups_list(self):
-        result = self._list_device_groups()
-        # assert object is empty or populated but not null
-        assert result is not None and (result == {} or bool(result) is True)
-
->>>>>>> 6570337c
     def test_central_roles_list(self):
         result = self._list_roles()
         # assert object is empty or populated but not null
         assert result is not None and (result == {} or bool(result) is True)
 
-<<<<<<< HEAD
-=======
-    def test_central_device_registration_info_registered(self):
-        (template_id, _) = self._create_device_template()
-        (device_id, device_name) = self._create_device(
-            template=template_id, simulated=False
-        )
-
-        command = "iot central device registration-info --app-id {} -d {}".format(
-            APP_ID, device_id
-        )
-        command = self._appendOptionalArgsToCommand(command, TOKEN, DNS_SUFFIX)
-        result = self.cmd(command)
-
-        self._delete_device(device_id)
-        self._delete_device_template(template_id)
-
-        json_result = result.get_output_in_json()
-
-        assert json_result["@device_id"] == device_id
-
-        # since time taken for provisioning to complete is not known
-        # we can only assert that the payload is populated, not anything specific beyond that
-        assert json_result["device_registration_info"] is not None
-        assert json_result["dps_state"] is not None
-
-        # Validation - device registration.
-        device_registration_info = json_result["device_registration_info"]
-        assert len(device_registration_info) == 5
-        assert device_registration_info.get("device_status") == "registered"
-        assert device_registration_info.get("id") == device_id
-        assert device_registration_info.get("display_name") == device_name
-        assert device_registration_info.get("template") == template_id
-        assert not device_registration_info.get("simulated")
-
-        # Validation - dps state
-        dps_state = json_result["dps_state"]
-        assert len(dps_state) == 2
-        assert device_registration_info.get("status") is None
-        assert dps_state.get("error") == "Device is not yet provisioned."
-
->>>>>>> 6570337c
     def test_central_run_command_root_level(self):
         command_name = "testRootCommand"
         (template_id, _) = self._create_device_template()
@@ -536,384 +289,4 @@
         assert run_result["request"] == {"argument": "value"}
 
         # check that run result and show result indeed match
-<<<<<<< HEAD
-        assert run_result["response"] == show_result["value"][0]["response"]
-=======
-        assert run_result["response"] == show_result["value"][0]["response"]
-
-    def test_central_device_registration_info_unassociated(self):
-
-        (device_id, device_name) = self._create_device()
-
-        command = "iot central device registration-info --app-id {} -d {}".format(
-            APP_ID, device_id
-        )
-        command = self._appendOptionalArgsToCommand(command, TOKEN, DNS_SUFFIX)
-        result = self.cmd(command)
-
-        self._delete_device(device_id)
-
-        json_result = result.get_output_in_json()
-
-        assert json_result["@device_id"] == device_id
-
-        # since time taken for provisioning to complete is not known
-        # we can only assert that the payload is populated, not anything specific beyond that
-        assert json_result["device_registration_info"] is not None
-        assert json_result["dps_state"] is not None
-
-        # Validation - device registration.
-        device_registration_info = json_result["device_registration_info"]
-        assert len(device_registration_info) == 5
-        assert device_registration_info.get("device_status") == "unassociated"
-        assert device_registration_info.get("id") == device_id
-        assert device_registration_info.get("display_name") == device_name
-        assert device_registration_info.get("template") is None
-        assert not device_registration_info.get("simulated")
-
-        # Validation - dps state
-        dps_state = json_result["dps_state"]
-        assert len(dps_state) == 2
-        assert device_registration_info.get("status") is None
-        assert (
-            dps_state.get("error")
-            == "Device does not have a valid template associated with it."
-        )
-
-    @pytest.mark.skipif(
-        not DEVICE_ID, reason="empty azext_iot_central_device_id env var"
-    )
-    def test_central_device_registration_summary(self):
-
-        command = "iot central diagnostics registration-summary --app-id {}".format(
-            APP_ID
-        )
-        command = self._appendOptionalArgsToCommand(command, TOKEN, DNS_SUFFIX)
-        result = self.cmd(command)
-
-        json_result = result.get_output_in_json()
-        assert json_result[DeviceStatus.provisioned.value] is not None
-        assert json_result[DeviceStatus.registered.value] is not None
-        assert json_result[DeviceStatus.unassociated.value] is not None
-        assert json_result[DeviceStatus.blocked.value] is not None
-        assert len(json_result) == 4
-
-    def test_central_device_should_start_failover_and_failback(self):
-
-        # created device template & device
-        (template_id, _) = self._create_device_template()
-        (device_id, _) = self._create_device(instance_of=template_id, simulated=False)
-
-        command = (
-            "iot central device show-credentials --device-id {} --app-id {}".format(
-                device_id, APP_ID
-            )
-        )
-        command = self._appendOptionalArgsToCommand(command, TOKEN, DNS_SUFFIX)
-
-        credentials = self.cmd(command).get_output_in_json()
-
-        # connect & disconnect device & wait to be provisioned
-        self._connect_gettwin_disconnect_wait_tobeprovisioned(device_id, credentials)
-        command = "iot central device manual-failover --app-id {} --device-id {} --ttl {}".format(
-            APP_ID, device_id, 5
-        )
-
-        command = self._appendOptionalArgsToCommand(command, TOKEN, DNS_SUFFIX)
-
-        # initiating failover
-        result = self.cmd(command)
-        json_result = result.get_output_in_json()
-
-        # check if failover started and getting original hub identifier
-        hubIdentifierOriginal = json_result["hubIdentifier"]
-
-        # connect & disconnect device & wait to be provisioned
-        self._connect_gettwin_disconnect_wait_tobeprovisioned(device_id, credentials)
-
-        command = (
-            "iot central device manual-failback --app-id {} --device-id {}".format(
-                APP_ID, device_id
-            )
-        )
-
-        command = self._appendOptionalArgsToCommand(command, TOKEN, DNS_SUFFIX)
-
-        # Initiating failback
-        fb_result = self.cmd(command)
-
-        # checking if failover has been done by comparing original hub identifier with hub identifier after failover is done
-        fb_json_result = fb_result.get_output_in_json()
-        hubIdentifierFailOver = fb_json_result["hubIdentifier"]
-        # connect & disconnect device & wait to be provisioned
-        self._connect_gettwin_disconnect_wait_tobeprovisioned(device_id, credentials)
-
-        # initiating failover again to see if hub identifier after failbackreturned to original state
-        command = "iot central device manual-failover --app-id {} --device-id {} --ttl {}".format(
-            APP_ID, device_id, 5
-        )
-        command = self._appendOptionalArgsToCommand(command, TOKEN, DNS_SUFFIX)
-        result = self.cmd(command)
-
-        json_result = result.get_output_in_json()
-        hubIdentifierFinal = json_result["hubIdentifier"]
-
-        # Cleanup
-        self._delete_device(device_id)
-        self._delete_device_template(template_id)
-
-        assert len(hubIdentifierOriginal) > 0
-        assert len(hubIdentifierFailOver) > 0
-        assert hubIdentifierOriginal != hubIdentifierFailOver
-        assert len(hubIdentifierFinal) > 0
-        assert hubIdentifierOriginal == hubIdentifierFinal
-
-    def _create_device(self, **kwargs) -> (str, str):
-        """
-        kwargs:
-            instance_of: template_id (str)
-            simulated: if the device is to be simulated (bool)
-        """
-        device_id = self.create_random_name(prefix="aztest", length=24)
-        device_name = self.create_random_name(prefix="aztest", length=24)
-
-        command = "iot central device create --app-id {} -d {} --device-name {}".format(
-            APP_ID, device_id, device_name
-        )
-
-        command = self._appendOptionalArgsToCommand(command, TOKEN, DNS_SUFFIX)
-
-        checks = [
-            self.check("enabled", True),
-            self.check("displayName", device_name),
-            self.check("id", device_id),
-        ]
-
-        template = kwargs.get("template")
-        if template:
-            command = command + " --template {}".format(template)
-            checks.append(self.check("template", template))
-
-        simulated = bool(kwargs.get("simulated"))
-        if simulated:
-            command = command + " --simulated"
-
-        checks.append(self.check("simulated", simulated))
-
-        self.cmd(command, checks=checks)
-        return (device_id, device_name)
-
-    def _create_users(
-        self,
-    ):
-
-        users = []
-        for role in Role:
-            user_id = self.create_random_name(prefix="aztest", length=24)
-            email = user_id + "@microsoft.com"
-            command = "iot central user create --app-id {} --user-id {} -r {} --email {}".format(
-                APP_ID,
-                user_id,
-                role.name,
-                email,
-            )
-            command = self._appendOptionalArgsToCommand(command, TOKEN, DNS_SUFFIX)
-            checks = [
-                self.check("id", user_id),
-                self.check("email", email),
-                self.check("type", "email"),
-                self.check("roles[0].role", role.value),
-            ]
-            users.append(self.cmd(command, checks=checks).get_output_in_json())
-
-        return users
-
-    def _delete_user(self, user_id) -> None:
-        command = "iot central user delete --app-id {} --user-id {}".format(
-            APP_ID, user_id
-        )
-        command = self._appendOptionalArgsToCommand(command, TOKEN, DNS_SUFFIX)
-        self.cmd(
-            command,
-            checks=[self.check("result", "success")],
-        )
-
-    def _create_api_tokens(
-        self,
-    ):
-
-        tokens = []
-        for role in Role:
-            token_id = self.create_random_name(prefix="aztest", length=24)
-            command = (
-                "iot central api-token create --app-id {} --token-id {} -r {}".format(
-                    APP_ID,
-                    token_id,
-                    role.name,
-                )
-            )
-            command = self._appendOptionalArgsToCommand(command, TOKEN, DNS_SUFFIX)
-
-            checks = [
-                self.check("id", token_id),
-                self.check("roles[0].role", role.value),
-            ]
-
-            tokens.append(self.cmd(command, checks=checks).get_output_in_json())
-        return tokens
-
-    def _delete_api_token(self, token_id) -> None:
-        command = "iot central api-token delete --app-id {} --token-id {}".format(
-            APP_ID, token_id
-        )
-        command = self._appendOptionalArgsToCommand(command, TOKEN, DNS_SUFFIX)
-        self.cmd(
-            command,
-            checks=[self.check("result", "success")],
-        )
-
-    def _wait_for_provisioned(self, device_id):
-        command = "iot central device show --app-id {} -d {}".format(APP_ID, device_id)
-        command = self._appendOptionalArgsToCommand(command, TOKEN, DNS_SUFFIX)
-
-        while True:
-            result = self.cmd(command)
-            device = result.get_output_in_json()
-
-            # return when its provisioned
-            if device.get("provisioned"):
-                return
-
-            # wait 10 seconds for provisioning to complete
-            time.sleep(10)
-
-    def _delete_device(self, device_id) -> None:
-
-        command = "iot central device delete --app-id {} -d {} ".format(
-            APP_ID, device_id
-        )
-        command = self._appendOptionalArgsToCommand(command, TOKEN, DNS_SUFFIX)
-
-        self.cmd(command, checks=[self.check("result", "success")])
-
-    def _create_device_template(self):
-        template = utility.process_json_arg(
-            device_template_path, argument_name="device_template_path"
-        )
-        template_name = template["displayName"]
-        template_id = template_name + "id"
-
-        command = "iot central device-template create --app-id {} --device-template-id {} -k '{}'".format(
-            APP_ID, template_id, device_template_path
-        )
-        command = self._appendOptionalArgsToCommand(command, TOKEN, DNS_SUFFIX)
-
-        result = self.cmd(
-            command,
-            checks=[
-                self.check("displayName", template_name),
-            ],
-        )
-        json_result = result.get_output_in_json()
-
-        assert json_result["@id"] == template_id
-        return (template_id, template_name)
-
-    def _delete_device_template(self, template_id):
-        attempts = range(0, 10)
-        command = "iot central device-template delete --app-id {} --device-template-id {}".format(
-            APP_ID, template_id
-        )
-
-        command = self._appendOptionalArgsToCommand(command, TOKEN, DNS_SUFFIX)
-
-        # retry logic to delete the template
-        for _ in attempts:
-            try:
-                self.cmd(command, checks=[self.check("result", "success")])
-                return
-            except:
-                time.sleep(10)
-
-    def _list_device_groups(self):
-        command = self._appendOptionalArgsToCommand(
-            "iot central device-group list --app-id {}".format(APP_ID),
-            TOKEN,
-            DNS_SUFFIX,
-        )
-        return self.cmd(command).get_output_in_json()
-
-    def _list_roles(self):
-        command = self._appendOptionalArgsToCommand(
-            "iot central role list --app-id {}".format(APP_ID), TOKEN, DNS_SUFFIX
-        )
-        return self.cmd(command).get_output_in_json()
-
-    def _get_credentials(self, device_id):
-        command = self._appendOptionalArgsToCommand(
-            "iot central device show-credentials --app-id {} -d {}".format(
-                APP_ID, device_id
-            ),
-            TOKEN,
-            DNS_SUFFIX,
-        )
-        return self.cmd(command).get_output_in_json()
-
-    def _get_validate_messages_output(
-        self, device_id, enqueued_time, duration=60, max_messages=1, asserts=None
-    ):
-        if not asserts:
-            asserts = []
-
-        command = self._appendOptionalArgsToCommand(
-            "iot central diagnostics validate-messages --app-id {} -d {} --et {} --duration {} --mm {} -y --style json".format(
-                APP_ID, device_id, enqueued_time, duration, max_messages
-            ),
-            TOKEN,
-            DNS_SUFFIX,
-        )
-        output = self.command_execute_assert(
-            command,
-            asserts,
-        )
-
-        if not output:
-            output = ""
-
-        return output
-
-    def _get_monitor_events_output(self, device_id, enqueued_time, asserts=None):
-        if not asserts:
-            asserts = []
-
-        output = self.command_execute_assert(
-            self._appendOptionalArgsToCommand(
-                "iot central diagnostics monitor-events -n {} -d {} --et {} --to 1 -y".format(
-                    APP_ID, device_id, enqueued_time
-                ),
-                TOKEN,
-                DNS_SUFFIX,
-            ),
-            asserts,
-        )
-
-        if not output:
-            output = ""
-
-        return output
-
-    def _connect_gettwin_disconnect_wait_tobeprovisioned(self, device_id, credentials):
-        device_client = helpers.dps_connect_device(device_id, credentials)
-        device_client.get_twin()
-        device_client.disconnect()
-        device_client.shutdown()
-        self._wait_for_provisioned(device_id)
-
-    def _appendOptionalArgsToCommand(self, command: str, token: str, dnsSuffix: str):
-        if token:
-            command = command + ' --token "{}"'.format(token)
-        if dnsSuffix:
-            command = command + ' --central-dns-suffix "{}"'.format(dnsSuffix)
-
-        return command
->>>>>>> 6570337c
+        assert run_result["response"] == show_result["value"][0]["response"]