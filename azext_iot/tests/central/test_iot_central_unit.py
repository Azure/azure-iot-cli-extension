# coding=utf-8
# --------------------------------------------------------------------------------------------
# Copyright (c) Microsoft Corporation. All rights reserved.
# Licensed under the MIT License. See License.txt in the project root for license information.
# --------------------------------------------------------------------------------------------

from azext_iot.central.providers import (
    CentralFileUploadProvider,
    CentralOrganizationProvider,
    CentralRoleProvider,
    CentralDeviceGroupProvider,
    CentralDeviceTemplateProvider,
    CentralJobProvider,
<<<<<<< HEAD
    CentralUserProvider,
=======
    CentralQueryProvider,
    CentralDestinationProvider,
    CentralExportProvider,
>>>>>>> df179b75
)
from azext_iot.central.models.enum import ApiVersion
import pytest
import json
import responses
import ast
from copy import deepcopy
from unittest import mock
from datetime import datetime
from knack.util import CLIError, todict
from azure.cli.core.mock import DummyCli
from azext_iot.central import commands_device_twin
from azext_iot.central import commands_device
from azext_iot.central import commands_monitor
from azext_iot.central.providers import CentralDeviceProvider
from azext_iot.central.models.devicetwin import DeviceTwin
from azext_iot.monitor.property import PropertyMonitor
from azext_iot.monitor.models.enum import Severity
from azext_iot.tests.helpers import load_json
from azext_iot.tests.test_constants import FileNames
from azext_iot.constants import PNP_DTDLV2_COMPONENT_MARKER
from azext_iot.central.models.v1_1_preview import (
    DeviceGroupV1_1_preview,
    OrganizationV1_1_preview,
    JobV1_1_preview,
    FileUploadV1_1_preview,
    QueryReponseV1_1_preview,
)
from azext_iot.central.models.v1 import RoleV1, TemplateV1, UserV1
from azext_iot.central.services._utility import get_object

device_id = "mydevice"
app_id = "myapp"
device_twin_result = {"deviceId": "{}".format(device_id)}
resource = "shared_resource"
success_resp = {"result": "success"}


@pytest.fixture()
def fixture_cmd(mocker):
    # Placeholder for later use
    cmd = mock.MagicMock()
    cmd.cli_ctx = DummyCli()
    return cmd


@pytest.fixture()
def fixture_requests_post(mocker):
    class MockJsonObject:
        def get(self, _value):
            return ""

        def value(self):
            return "fixture_requests_post value"

    class ReturnObject:
        def json(self):
            return MockJsonObject()

    mock = mocker.patch("requests.post")
    mock.return_value = ReturnObject()


@pytest.fixture()
def fixture_azure_profile(mocker):
    mock = mocker.patch("azure.cli.core._profile.Profile.__init__")
    mock.return_value = None

    mock_method = mocker.patch("azure.cli.core._profile.Profile.get_raw_token")

    class MockTokenWithGet:
        def get(self, _value, _default):
            return "value"

    mock_method.return_value = [
        ["raw token 0 - A", "raw token 0 -b", MockTokenWithGet()],
        "raw token 1",
        "raw token 2",
    ]


@pytest.fixture()
def fixture_get_iot_central_tokens(mocker):
    mock = mocker.patch("azext_iot.common._azure.get_iot_central_tokens")

    mock.return_value = {
        "id": {
            "eventhubSasToken": {
                "hostname": "part1/part2/part3",
                "entityPath": "entityPath",
                "sasToken": "sasToken",
            },
            "expiry": "0000",
            "iothubTenantSasToken": {
                "sasToken": "SharedAccessSignature sr=shared_resource&sig="
            },
        }
    }


class TestCentralHelpers:
    def test_get_iot_central_tokens(self, fixture_requests_post, fixture_azure_profile):
        from azext_iot.common._azure import get_iot_central_tokens

        class Cmd:
            cli_ctx = ""

        # Test to ensure get_iot_central_tokens calls requests.post and tokens are returned
        assert (
            get_iot_central_tokens(Cmd(), "app_id", "", "api-uri").value()
            == "fixture_requests_post value"
        )

    def test_get_aad_token(self, fixture_azure_profile):
        from azext_iot.common.auth import get_aad_token

        class Cmd:
            cli_ctx = ""

        # Test to ensure _get_aad_token is called and returns the right values based on profile.get_raw_tokens
        assert get_aad_token(Cmd(), "resource") == {
            "accessToken": "raw token 0 -b",
            "expiresOn": "value",
            "subscription": "raw token 1",
            "tenant": "raw token 2",
            "tokenType": "raw token 0 - A",
        }


class TestDeviceTwinShow:
    @pytest.fixture
    def service_client(
        self, mocked_response, fixture_cmd, fixture_get_iot_central_tokens
    ):
        mocked_response.add(
            method=responses.GET,
            url="https://{}/twins/{}".format(resource, device_id),
            body=json.dumps(device_twin_result),
            status=200,
            content_type="application/json",
            match_querystring=False,
        )

        yield mocked_response

    def test_device_twin_show_calls_get_twin(self, service_client):
        result = commands_device_twin.device_twin_show(fixture_cmd, device_id, app_id)
        assert result == device_twin_result


class TestMonitorEvents:
    @pytest.mark.parametrize("timeout, exception", [(-1, CLIError)])
    def test_monitor_events_invalid_args(self, timeout, exception, fixture_cmd):
        with pytest.raises(exception):
            commands_monitor.monitor_events(fixture_cmd, app_id, timeout=timeout)


class TestCentralDeviceProvider:
    _device = load_json(FileNames.central_device_file)
    _device_template = load_json(FileNames.central_device_template_file)

    @mock.patch("azext_iot.central.services.device_template")
    @mock.patch("azext_iot.central.services.device")
    def test_should_return_device(self, mock_device_svc, mock_device_template_svc):
        # setup
        provider = CentralDeviceProvider(
            cmd=None, app_id=app_id, api_version=ApiVersion.v1.value
        )
        mock_device_svc.get_device.return_value = get_object(
            self._device, "Device", api_version=ApiVersion.v1.value
        )
        mock_device_template_svc.get_device_template.return_value = (
            self._device_template
        )

        # act
        device = provider.get_device("someDeviceId")
        # check that caching is working
        device = provider.get_device("someDeviceId")

        # verify
        # call counts should be at most 1 since the provider has a cache
        assert mock_device_svc.get_device.call_count == 1
        assert mock_device_svc.get_device_template.call_count == 0

        assert todict(device) == todict(self._device)

    @mock.patch("azext_iot.central.services.device_template")
    @mock.patch("azext_iot.central.services.device")
    def test_should_return_device_template(
        self, mock_device_svc, mock_device_template_svc
    ):
        # setup
        provider = CentralDeviceTemplateProvider(
            cmd=None, app_id=app_id, api_version=ApiVersion.v1.value
        )
        mock_device_svc.get_device.return_value = self._device
        mock_device_template_svc.get_device_template.return_value = (
            self._device_template
        )

        # act
        template = provider.get_device_template("someDeviceTemplate")
        # check that caching is working
        template = provider.get_device_template("someDeviceTemplate")

        # verify
        # call counts should be at most 1 since the provider has a cache
        assert mock_device_template_svc.get_device_template.call_count == 1
        assert template == self._device_template

    @mock.patch("azext_iot.central.services.device_template")
    def test_should_update_device_template_name(self, mock_device_template_svc):
        # setup
        provider = CentralDeviceTemplateProvider(
            cmd=None, app_id=app_id, api_version=ApiVersion.v1.value
        )
        existing = get_object(
            self._device_template, "Template", api_version=ApiVersion.v1.value
        )
        display_name = "NewName"
        mock_device_template_svc.get_device_template.return_value = existing
        updated_template_dict = deepcopy(self._device_template)
        updated_template_dict["displayName"] = display_name
        mock_device_template_svc.update_device_template.return_value = get_object(
            updated_template_dict, "Template", api_version=ApiVersion.v1.value
        )

        # act
        template = provider.update_device_template(
            device_template_id=existing.id, payload=updated_template_dict
        )

        # verify
        # call counts should be at most 1 since the provider has a cache
        assert mock_device_template_svc.update_device_template.call_count == 1
        assert template.name == display_name

    @mock.patch("azext_iot.central.services.device_template")
    @mock.patch("azext_iot.central.services.device")
    def test_should_update_device_name(self, mock_device_svc, mock_device_template_svc):
        # setup
        provider = CentralDeviceProvider(
            cmd=None, app_id=app_id, api_version=ApiVersion.v1.value
        )
        existing = get_object(self._device, "Device", api_version=ApiVersion.v1.value)
        display_name = "NewName"
        mock_device_svc.get_device.return_value = existing
        updated_device = deepcopy(existing)
        updated_device.display_name = display_name
        mock_device_svc.update_device.return_value = updated_device
        mock_device_template_svc.get_device_template.return_value = (
            self._device_template
        )

        # act
        device = provider.update_device(device_id=existing.id, device_name=display_name)

        # verify
        # call counts should be at most 1 since the provider has a cache
        assert mock_device_svc.update_device.call_count == 1
        assert mock_device_svc.get_device_template.call_count == 0
        assert device.display_name == display_name

    @mock.patch("azext_iot.central.services.device")
    def test_should_return_correct_device_version(self, mock_device_svc):
        # setup
        provider = CentralDeviceProvider(
            cmd=None, app_id=app_id, api_version=ApiVersion.preview.value
        )
        existing = get_object(
            self._device, "Device", api_version=ApiVersion.preview.value
        )
        mock_device_svc.get_device.return_value = existing

        # act
        device = provider.get_device(device_id=existing.id)

        # verify
        # call counts should be at most 1 since the provider has a cache
        assert mock_device_svc.get_device.call_count == 1
        assert device.instance_of == self._device["template"]


class TestCentralDeviceGroupProvider:
    _device_groups = [
        DeviceGroupV1_1_preview(group)
        for group in load_json(FileNames.central_device_group_file)
    ]

    @mock.patch("azext_iot.central.services.device_group")
    def test_should_return_device_groups(self, mock_device_group_svc):

        # setup
        provider = CentralDeviceGroupProvider(
            cmd=None, app_id=app_id, api_version=ApiVersion.v1_1_preview.value
        )
        mock_device_group_svc.list_device_groups.return_value = self._device_groups

        # act
        device_groups = provider.list_device_groups()
        # verify
        # call counts should be at most 1 since the provider has a cache
        assert mock_device_group_svc.list_device_groups.call_count == 1
        assert set(device_groups) == set(self._device_groups)

    @mock.patch("azext_iot.central.services.device_group")
    def test_should_fail_device_groups(self, mock_device_group_svc):

        # setup
        provider = CentralDeviceGroupProvider(
            cmd=None, app_id=app_id, api_version=ApiVersion.v1.value
        )
        mock_device_group_svc.list_device_groups.return_value = self._device_groups

        # act
        device_groups = provider.list_device_groups()
        # verify
        # call counts should be at most 1 since the provider has a cache
        assert mock_device_group_svc.list_device_groups.call_count == 1
        assert set(device_groups) == set(self._device_groups)


class TestCentralRoleProvider:
    _roles = [RoleV1(role) for role in load_json(FileNames.central_role_file)]

    @mock.patch("azext_iot.central.services.role")
    def test_should_return_roles(self, mock_role_svc):

        # setup
        provider = CentralRoleProvider(
            cmd=None, app_id=app_id, api_version=ApiVersion.v1.value
        )
        mock_role_svc.list_roles.return_value = self._roles

        # act
        roles = provider.list_roles()
        # verify
        # call counts should be at most 1 since the provider has a cache
        assert mock_role_svc.list_roles.call_count == 1
        assert set(roles) == set(self._roles)

    @mock.patch("azext_iot.central.services.role")
    def test_should_return_role(self, mock_role_svc):
        # setup
        provider = CentralRoleProvider(
            cmd=None, app_id=app_id, api_version=ApiVersion.v1.value
        )
        mock_role_svc.get_role.return_value = self._roles[0]

        # act
        role = provider.get_role(self._roles[0].id)
        # verify
        # call counts should be at most 1 since the provider has a cache
        assert mock_role_svc.get_role.call_count == 1
        assert role.id == self._roles[0].id


class TestCentralUserProvider:
    _users = [UserV1(user) for user in load_json(FileNames.central_user_file)]

    @mock.patch("azext_iot.central.services.user")
    def test_should_return_users(self, mock_user_svc):

        # setup
        provider = CentralUserProvider(
            cmd=None, app_id=app_id, api_version=ApiVersion.v1.value
        )
        mock_user_svc.get_user_list.return_value = self._users

        # act
        users = provider.get_user_list()
        # verify
        # call counts should be at most 1 since the provider has a cache
        assert mock_user_svc.get_user_list.call_count == 1
        assert set(users) == set(self._users)

    @mock.patch("azext_iot.central.services.user")
    def test_should_return_user(self, mock_user_svc):
        # setup
        provider = CentralUserProvider(
            cmd=None, app_id=app_id, api_version=ApiVersion.v1.value
        )
        mock_user_svc.get_user.return_value = self._users[0]

        # act
        user = provider.get_user(self._users[0].id)
        # verify
        # call counts should be at most 1 since the provider has a cache
        assert mock_user_svc.get_user.call_count == 1
        assert user.id == self._users[0].id

    @mock.patch("azext_iot.central.services.user")
    def test_should_update_user(self, mock_user_svc):
        current_user = self._users[0]
        updated_user = deepcopy(current_user)
        updated_user.roles[0]["role"] = "new_role"
        # setup
        provider = CentralUserProvider(
            cmd=None, app_id=app_id, api_version=ApiVersion.v1.value
        )
        mock_user_svc.addorupdate_email.return_value = updated_user

        # act
        user = provider.update_email(
            current_user.id, email=current_user.email, role="new_role", org_id=None
        )
        # verify
        # call counts should be at most 1 since the provider has a cache
        assert mock_user_svc.addorupdate_email.call_count == 1
        assert user.roles[0]["role"] == "new_role"


class TestCentralOrganizationProvider:
    _orgs = [
        OrganizationV1_1_preview(org)
        for org in load_json(FileNames.central_organization_file)
    ]

    @mock.patch("azext_iot.central.services.organization")
    def test_should_return_orgs(self, mock_org_svc):

        # setup
        provider = CentralOrganizationProvider(
            cmd=None, app_id=app_id, api_version=ApiVersion.v1_1_preview.value
        )
        mock_org_svc.list_orgs.return_value = self._orgs

        # act
        orgs = provider.list_organizations()
        # verify
        # call counts should be at most 1 since the provider has a cache
        assert mock_org_svc.list_orgs.call_count == 1
        assert set(orgs) == set(self._orgs)

    @mock.patch("azext_iot.central.services.organization")
    def test_should_return_org(self, mock_org_svc):
        # setup
        provider = CentralOrganizationProvider(
            cmd=None, app_id=app_id, api_version=ApiVersion.v1_1_preview.value
        )
        mock_org_svc.get_org.return_value = self._orgs[0]

        # act
        org = provider.get_organization(self._orgs[0].id)
        # verify
        # call counts should be at most 1 since the provider has a cache
        assert mock_org_svc.get_org.call_count == 1
        assert org.id == self._orgs[0].id

    @mock.patch("azext_iot.central.services.organization")
    def test_should_update_org(self, mock_org_svc):
        current_org = self._orgs[0]
        updated_org = deepcopy(current_org)
        updated_org.display_name = "new_name"
        # setup
        provider = CentralOrganizationProvider(
            cmd=None, app_id=app_id, api_version=ApiVersion.v1.value
        )
        mock_org_svc.create_org.return_value = updated_org

        # act
        org = provider.create_organization(
            current_org.id, org_name="new_name", update=True, parent_org=None
        )
        # verify
        # call counts should be at most 1 since the provider has a cache
        assert mock_org_svc.create_org.call_count == 1
        assert org.display_name == "new_name"


class TestCentralJobProvider:
    _jobs = [JobV1_1_preview(job) for job in load_json(FileNames.central_job_file)]

    @mock.patch("azext_iot.central.services.job")
    def test_should_return_jobs(self, mock_job_svc):

        # setup
        provider = CentralJobProvider(
            cmd=None, app_id=app_id, api_version=ApiVersion.v1_1_preview.value
        )
        mock_job_svc.list_jobs.return_value = self._jobs

        # act
        jobs = provider.list_jobs()
        # verify
        # call counts should be at most 1 since the provider has a cache
        assert mock_job_svc.list_jobs.call_count == 1
        assert set(jobs) == set(self._jobs)

    @mock.patch("azext_iot.central.services.job")
    def test_should_return_job(self, mock_job_svc):
        # setup
        provider = CentralJobProvider(
            cmd=None, app_id=app_id, api_version=ApiVersion.v1_1_preview.value
        )
        mock_job_svc.get_job.return_value = self._jobs[0]

        # act
        job = provider.get_job(self._jobs[0].id)
        # verify
        # call counts should be at most 1 since the provider has a cache
        assert mock_job_svc.get_job.call_count == 1
        assert job.id == self._jobs[0].id


class TestCentralFileuploadProvider:
    _fileupload = FileUploadV1_1_preview(load_json(FileNames.central_fileupload_file))

    @mock.patch("azext_iot.central.services.file_upload")
    def test_should_return_fileupload(self, mock_fileupload_svc):
        # setup
        provider = CentralFileUploadProvider(
            cmd=None, app_id=app_id, api_version=ApiVersion.v1_1_preview.value
        )
        mock_fileupload_svc.get_fileupload.return_value = self._fileupload

        # act
        fileupload = provider.get_fileupload()
        # verify
        # call counts should be at most 1 since the provider has a cache
        assert mock_fileupload_svc.get_fileupload.call_count == 1
        assert fileupload.connection_string == self._fileupload.connection_string

    @mock.patch("azext_iot.central.services.file_upload")
    def test_should_update_fileupload(self, mock_fileupload_svc):

        updated_file_upload = deepcopy(self._fileupload)
        updated_file_upload.container = "new_container"
        # setup
        provider = CentralFileUploadProvider(
            cmd=None, app_id=app_id, api_version=ApiVersion.v1_1_preview.value
        )
        mock_fileupload_svc.createorupdate_fileupload.return_value = updated_file_upload

        # act
        fileupload = provider.update_fileupload(
            container="new_container", connection_string=None, account=None, sasTtl=None
        )
        # verify
        # call counts should be at most 1 since the provider has a cache
        assert mock_fileupload_svc.createorupdate_fileupload.call_count == 1
        assert fileupload.container == "new_container"


class TestCentralQueryProvider:
    _query_response = QueryReponseV1_1_preview(
        load_json(FileNames.central_query_response_file)
    )

    @mock.patch("azext_iot.central.services.query")
    def test_should_return_query_response(self, mock_query_svc):
        # setup
        provider = CentralQueryProvider(
            cmd=None,
            query=None,
            app_id=app_id,
            api_version=ApiVersion.v1_1_preview.value,
        )
        mock_query_svc.query_run.return_value = self._query_response

        # act
        query_response = provider.query_run()
        # verify
        assert mock_query_svc.query_run.call_count == 1
        assert query_response.results == self._query_response.results


class TestCentralDestinationProvider:
    _destinations = list(load_json(FileNames.central_destination_file))

    @mock.patch("azext_iot.central.services.destination")
    def test_should_return_list_destinations(self, mock_destination_svc):
        # setup
        provider = CentralDestinationProvider(
            cmd=None, app_id=app_id, api_version=ApiVersion.v1_1_preview.value
        )
        mock_destination_svc.list_destinations.return_value = self._destinations

        # act
        destinations = provider.list_destinations()
        # verify
        assert mock_destination_svc.list_destinations.call_count == 1
        assert destinations == self._destinations

    @mock.patch("azext_iot.central.services.destination")
    def test_should_return_get_destination(self, mock_destination_svc):
        # setup
        provider = CentralDestinationProvider(
            cmd=None, app_id=app_id, api_version=ApiVersion.v1_1_preview.value
        )
        mock_destination_svc.get_destination.return_value = self._destinations[0]

        # act
        destination = provider.get_destination(self._destinations[0]["id"])
        # verify
        assert mock_destination_svc.get_destination.call_count == 1
        assert destination == self._destinations[0]

    @mock.patch("azext_iot.central.services.destination")
    def test_should_success_add_destinatio(self, mock_destination_svc):
        # setup
        provider = CentralDestinationProvider(
            cmd=None, app_id=app_id, api_version=ApiVersion.v1_1_preview.value
        )
        mock_destination_svc.add_destination.return_value = self._destinations[0]

        # act
        destination = provider.add_destination(
            self._destinations[0]["id"], self._destinations[0]
        )
        # verify
        assert mock_destination_svc.add_destination.call_count == 1
        assert provider._destinations[destination["id"]] == self._destinations[0]

    @mock.patch("azext_iot.central.services.destination")
    def test_should_success_update_destination(self, mock_destination_svc):
        # setup
        provider = CentralDestinationProvider(
            cmd=None, app_id=app_id, api_version=ApiVersion.v1_1_preview.value
        )
        mock_destination_svc.update_destination.return_value = self._destinations[0]

        # act
        provider.add_destination(self._destinations[0]["id"], self._destinations[0])
        destination = provider.update_destination(self._destinations[0]["id"], None)
        # verify
        assert mock_destination_svc.add_destination.call_count == 1
        assert mock_destination_svc.update_destination.call_count == 1
        assert provider._destinations[destination["id"]] == self._destinations[0]

    @mock.patch("azext_iot.central.services.destination")
    def test_should_success_delete_destination(self, mock_destination_svc):
        # setup
        provider = CentralDestinationProvider(
            cmd=None, app_id=app_id, api_version=ApiVersion.v1_1_preview.value
        )
        mock_destination_svc.add_destination.return_value = self._destinations[0]

        # act
        provider.add_destination(self._destinations[0]["id"], self._destinations[0])
        provider.delete_destination(self._destinations[0]["id"])
        # verify
        assert mock_destination_svc.add_destination.call_count == 1
        assert mock_destination_svc.delete_destination.call_count == 1
        assert provider._destinations.__len__() == 0


class TestCentralExportProvider:
    _exports = list(load_json(FileNames.central_export_file))

    @mock.patch("azext_iot.central.services.export")
    def test_should_return_list_exports(self, mock_export_svc):
        # setup
        provider = CentralExportProvider(
            cmd=None, app_id=app_id, api_version=ApiVersion.v1_1_preview.value
        )
        mock_export_svc.list_exports.return_value = self._exports

        # act
        exports = provider.list_exports()
        # verify
        assert mock_export_svc.list_exports.call_count == 1
        assert exports == self._exports

    @mock.patch("azext_iot.central.services.export")
    def test_should_return_get_export(self, mock_export_svc):
        # setup
        provider = CentralExportProvider(
            cmd=None, app_id=app_id, api_version=ApiVersion.v1_1_preview.value
        )
        mock_export_svc.get_export.return_value = self._exports[0]

        # act
        export = provider.get_export(self._exports[0]["id"])
        # verify
        assert mock_export_svc.get_export.call_count == 1
        assert export == self._exports[0]

    @mock.patch("azext_iot.central.services.export")
    def test_should_success_add_export(self, mock_export_svc):
        # setup
        provider = CentralExportProvider(
            cmd=None, app_id=app_id, api_version=ApiVersion.v1_1_preview.value
        )
        mock_export_svc.add_export.return_value = self._exports[0]

        # act
        export = provider.add_export(self._exports[0]["id"], self._exports[0])
        # verify
        assert mock_export_svc.add_export.call_count == 1
        assert export == self._exports[0]
        assert provider._exports[export["id"]] == export

    @mock.patch("azext_iot.central.services.export")
    def test_should_success_update_export(self, mock_export_svc):
        # setup
        provider = CentralExportProvider(
            cmd=None, app_id=app_id, api_version=ApiVersion.v1_1_preview.value
        )
        mock_export_svc.update_export.return_value = self._exports[0]

        # act
        provider.add_export(self._exports[0]["id"], self._exports[0])
        export = provider.update_export(self._exports[0]["id"], None)
        # verify
        assert mock_export_svc.add_export.call_count == 1
        assert mock_export_svc.update_export.call_count == 1
        assert provider._exports[export["id"]] == self._exports[0]

    @mock.patch("azext_iot.central.services.export")
    def test_should_success_delete_export(self, mock_export_svc):
        # setup
        provider = CentralExportProvider(
            cmd=None, app_id=app_id, api_version=ApiVersion.v1_1_preview.value
        )
        mock_export_svc.add_export.return_value = self._exports[0]

        # act
        export = provider.add_export(self._exports[0]["id"], self._exports[0])
        provider.delete_export(export["id"])
        # verify
        assert mock_export_svc.add_export.call_count == 1
        assert mock_export_svc.delete_export.call_count == 1
        assert provider._exports.__len__() == 0


class TestCentralPropertyMonitor:
    _device_twin = load_json(FileNames.central_device_twin_file)
    _duplicate_property_template = load_json(
        FileNames.central_property_validation_template_file
    )

    @mock.patch("azext_iot.central.services.device_template")
    @mock.patch("azext_iot.central.services.device")
    def test_should_return_updated_properties(
        self, mock_device_svc, mock_device_template_svc
    ):
        # setup
        device_twin_data = json.dumps(self._device_twin)
        raw_twin = ast.literal_eval(
            device_twin_data.replace("current_time", datetime.now().isoformat())
        )

        twin = DeviceTwin(raw_twin)
        twin_next = DeviceTwin(raw_twin)
        twin_next.reported_property.version = twin.reported_property.version + 1
        monitor = PropertyMonitor(
            cmd=None,
            app_id=app_id,
            device_id=device_id,
            token=None,
            central_dns_suffix=None,
        )
        result = monitor._compare_properties(
            twin_next.reported_property, twin.reported_property
        )
        assert len(result) == 3
        assert len(result["$iotin:urn_azureiot_Client_SDKInformation"]) == 3
        assert result["$iotin:urn_azureiot_Client_SDKInformation"]["language"]
        assert result["$iotin:urn_azureiot_Client_SDKInformation"]["version"]
        assert result["$iotin:urn_azureiot_Client_SDKInformation"]["vendor"]

        assert len(result["$iotin:deviceinfo"]) == 8
        assert result["$iotin:deviceinfo"]["manufacturer"]
        assert result["$iotin:deviceinfo"]["model"]
        assert result["$iotin:deviceinfo"]["osName"]
        assert result["$iotin:deviceinfo"]["processorArchitecture"]
        assert result["$iotin:deviceinfo"]["swVersion"]
        assert result["$iotin:deviceinfo"]["processorManufacturer"]
        assert result["$iotin:deviceinfo"]["totalStorage"]
        assert result["$iotin:deviceinfo"]["totalMemory"]

        assert len(result["$iotin:settings"]) == 1
        assert result["$iotin:settings"]["fanSpeed"]

    @mock.patch("azext_iot.central.services.device_template")
    @mock.patch("azext_iot.central.services.device")
    def test_should_return_no_properties(
        self, mock_device_svc, mock_device_template_svc
    ):
        # test to check that no property updates are reported when version is not upadted
        # setup
        device_twin_data = json.dumps(self._device_twin)
        raw_twin = ast.literal_eval(
            device_twin_data.replace("current_time", datetime.now().isoformat())
        )
        twin = DeviceTwin(raw_twin)
        twin_next = DeviceTwin(raw_twin)
        monitor = PropertyMonitor(
            cmd=None,
            app_id=app_id,
            device_id=device_id,
            token=None,
            central_dns_suffix=None,
        )
        result = monitor._compare_properties(
            twin_next.reported_property, twin.reported_property
        )
        assert result is None

    @mock.patch("azext_iot.central.services.device_template")
    @mock.patch("azext_iot.central.services.device")
    def test_validate_properties_declared_multiple_interfaces(
        self, mock_device_svc, mock_device_template_svc
    ):

        # setup
        mock_device_template_svc.get_device_template.return_value = TemplateV1(
            self._duplicate_property_template
        )

        monitor = PropertyMonitor(
            cmd=None,
            app_id=app_id,
            device_id=device_id,
            token=None,
            central_dns_suffix=None,
        )

        model = {"Model": "test_model"}

        issues = monitor._validate_payload_against_entities(
            model,
            list(model.keys())[0],
            Severity.warning,
        )

        assert (
            issues[0].details == "Duplicate property: 'Model' found under following "
            "interfaces ['urn:sampleApp:groupOne_bz:_rpgcmdpo:1', 'urn:sampleApp:groupTwo_bz:myxqftpsr:2', "
            "'urn:sampleApp:groupThree_bz:myxqftpsr:2'] "
            "in the device model. Either provide the interface name as part "
            "of the device payload or make the propery name unique in the device model"
        )

        version = {"OsName": "test_osName"}

        issues = monitor._validate_payload_against_entities(
            version,
            list(version.keys())[0],
            Severity.warning,
        )

        assert len(issues) == 0

    @mock.patch("azext_iot.central.services.device_template")
    @mock.patch("azext_iot.central.services.device")
    def test_validate_properties_name_miss_under_interface(
        self, mock_device_svc, mock_device_template_svc
    ):

        # setup
        mock_device_template_svc.get_device_template.return_value = TemplateV1(
            self._duplicate_property_template
        )

        monitor = PropertyMonitor(
            cmd=None,
            app_id=app_id,
            device_id=device_id,
            token=None,
            central_dns_suffix=None,
        )

        # invalid interface / property
        definition = {"definition": "test_definition"}

        issues = monitor._validate_payload_against_entities(
            definition,
            list(definition.keys())[0],
            Severity.warning,
        )

        assert (
            issues[0].details
            == "Device is sending data that has not been defined in the device template."
            " Following capabilities have NOT been defined in the device template '['definition']'."
            " Following capabilities have been defined in the device template (grouped by interface)"
            " '{'urn:sampleApp:groupOne_bz:2': ['addRootProperty', 'addRootPropertyReadOnly', 'addRootProperty2'],"
            " 'urn:sampleApp:groupOne_bz:_rpgcmdpo:1': ['Model', 'Version', 'TotalStorage'],"
            " 'urn:sampleApp:groupTwo_bz:myxqftpsr:2': ['Model', 'Manufacturer'],"
            " 'urn:sampleApp:groupThree_bz:myxqftpsr:2': ['Manufacturer', 'Version', 'Model', 'OsName']}'. "
        )

    @mock.patch("azext_iot.central.services.device_template")
    @mock.patch("azext_iot.central.services.device")
    def test_validate_properties_severity_level(
        self, mock_device_svc, mock_device_template_svc
    ):

        # setup
        mock_device_template_svc.get_device_template.return_value = TemplateV1(
            self._duplicate_property_template
        )

        monitor = PropertyMonitor(
            cmd=None,
            app_id=app_id,
            device_id=device_id,
            token=None,
            central_dns_suffix=None,
        )

        # severity level info
        definition = {"definition": "test_definition"}

        issues = monitor._validate_payload_against_entities(
            definition,
            list(definition.keys())[0],
            Severity.info,
        )

        assert (
            issues[0].details
            == "Device is sending data that has not been defined in the device template. "
            "Following capabilities have NOT been defined in the device template "
            "'['definition']'. Following capabilities have been defined in the device template "
            "(grouped by interface) '{'urn:sampleApp:groupOne_bz:2': "
            "['addRootProperty', 'addRootPropertyReadOnly', 'addRootProperty2'], "
            "'urn:sampleApp:groupOne_bz:_rpgcmdpo:1': ['Model', 'Version', 'TotalStorage'], "
            "'urn:sampleApp:groupTwo_bz:myxqftpsr:2': ['Model', 'Manufacturer'], "
            "'urn:sampleApp:groupThree_bz:myxqftpsr:2': ['Manufacturer', 'Version', 'Model', 'OsName']}'. "
        )

        # severity level error
        issues = monitor._validate_payload_against_entities(
            definition,
            list(definition.keys())[0],
            Severity.error,
        )

        assert len(issues) == 0

    @mock.patch("azext_iot.central.services.device_template")
    @mock.patch("azext_iot.central.services.device")
    def test_validate_properties_name_miss_under_component(
        self, mock_device_svc, mock_device_template_svc
    ):

        # setup
        mock_device_template_svc.get_device_template.return_value = TemplateV1(
            self._duplicate_property_template
        )

        monitor = PropertyMonitor(
            cmd=None,
            app_id=app_id,
            device_id=device_id,
            token=None,
            central_dns_suffix=None,
        )

        # invalid component property
        definition = {
            PNP_DTDLV2_COMPONENT_MARKER: "c",
            "data": {"definition": "test_definition"},
        }

        issues = monitor._validate_payload_against_entities(
            definition,
            list(definition.keys())[0],
            Severity.warning,
        )

        assert (
            issues[0].details
            == "Device is sending data that has not been defined in the device template. "
            "Following capabilities have NOT been defined in the device template '['data']'. "
            "Following capabilities have been defined in the device template (grouped by components) "
            "'{'_rpgcmdpo': ['component1Prop', 'testComponent', 'component1PropReadonly', 'component1Prop2'], "
            "'RS40OccupancySensorV36fy': ['component2prop', 'testComponent', 'component2PropReadonly', "
            "'component2Prop2', 'component1Telemetry']}'. "
        )


class TestFailover:
    @pytest.fixture
    def service_client(
        self, mocked_response, fixture_cmd, fixture_get_iot_central_tokens
    ):

        mocked_response.add(
            method=responses.POST,
            url="https://myapp.azureiotcentral.com/system/iothub/devices/{}/manual-failover".format(
                device_id
            ),
            body=json.dumps(success_resp),
            status=200,
            content_type="application/json",
            match_querystring=False,
        )

        yield mocked_response

    def test_should_run_manual_failover(self, service_client):
        # act
        result = commands_device.run_manual_failover(
            fixture_cmd, app_id, device_id, ttl_minutes=10, token="Shared sig"
        )
        # assert
        assert result == success_resp

    def test_should_fail_negative_ttl(self):
        with pytest.raises(CLIError):
            # act
            commands_device.run_manual_failover(
                fixture_cmd, app_id, device_id, ttl_minutes=-10, token="Shared sig"
            )


class TestFailback:
    @pytest.fixture
    def service_client(
        self, mocked_response, fixture_cmd, fixture_get_iot_central_tokens
    ):

        mocked_response.add(
            method=responses.POST,
            url="https://myapp.azureiotcentral.com/system/iothub/devices/{}/manual-failback".format(
                device_id
            ),
            body=json.dumps(success_resp),
            status=200,
            content_type="application/json",
            match_querystring=False,
        )

        yield mocked_response

    def test_should_run_manual_failover(self, service_client):
        # act
        result = commands_device.run_manual_failback(
            fixture_cmd, app_id, device_id, token="Shared sig"
        )
        # assert
        assert result == success_resp<|MERGE_RESOLUTION|>--- conflicted
+++ resolved
@@ -11,13 +11,10 @@
     CentralDeviceGroupProvider,
     CentralDeviceTemplateProvider,
     CentralJobProvider,
-<<<<<<< HEAD
     CentralUserProvider,
-=======
     CentralQueryProvider,
     CentralDestinationProvider,
     CentralExportProvider,
->>>>>>> df179b75
 )
 from azext_iot.central.models.enum import ApiVersion
 import pytest
