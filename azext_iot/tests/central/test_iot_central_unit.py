--- conflicted
+++ resolved
@@ -20,11 +20,7 @@
 import pytest
 import json
 import responses
-<<<<<<< HEAD
-import ast
 from copy import deepcopy
-=======
->>>>>>> 8e07617c
 from unittest import mock
 from datetime import datetime
 from knack.util import CLIError, todict
@@ -205,7 +201,6 @@
         assert mock_device_template_svc.get_device_template.call_count == 1
         assert template == self._device_template
 
-<<<<<<< HEAD
     @mock.patch("azext_iot.central.services.device_template")
     def test_should_update_device_template_name(self, mock_device_template_svc):
         # setup
@@ -277,7 +272,7 @@
         # call counts should be at most 1 since the provider has a cache
         assert mock_device_svc.get_device.call_count == 1
         assert device.instance_of == self._device["template"]
-=======
+
     @mock.patch("azext_iot.central.services.device")
     def test_device_twin_show_calls_get_twin(self, mock_device_svc):
         provider = CentralDeviceProvider(
@@ -287,7 +282,6 @@
 
         twin = provider.get_device_twin("someDeviceId")
         assert twin == self._device_twin
->>>>>>> 8e07617c
 
 
 class TestCentralDeviceGroupProvider:
