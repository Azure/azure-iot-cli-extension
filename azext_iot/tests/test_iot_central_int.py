# coding=utf-8
# --------------------------------------------------------------------------------------------
# Copyright (c) Microsoft Corporation. All rights reserved.
# Licensed under the MIT License. See License.txt in the project root for license information.
# --------------------------------------------------------------------------------------------


import json
import os
import time
import pytest

from .conftest import get_context_path

from azure.iot.device import Message
from azext_iot.common import utility
from azext_iot.central.models.enum import DeviceStatus, Role
from azext_iot.monitor.parsers import strings
from azext_iot.common.auth import generate_device_key

from . import CaptureOutputLiveScenarioTest, helpers

APP_ID = os.environ.get("azext_iot_central_app_id")
APP_PRIMARY_KEY = os.environ.get("azext_iot_central_primarykey")
APP_SCOPE_ID = os.environ.get("azext_iot_central_scope_id")
device_template_path = get_context_path(
    __file__, "central/json/device_template_int_test.json"
)
sync_command_params = get_context_path(__file__, "central/json/sync_command_args.json")

if not all([APP_ID]):
    raise ValueError("Set azext_iot_central_app_id to run central integration tests.")


class TestIotCentral(CaptureOutputLiveScenarioTest):
    def __init__(self, test_scenario):
        super(TestIotCentral, self).__init__(test_scenario=test_scenario)

    def test_central_device_twin_show_fail(self):
        (device_id, _) = self._create_device()

        # Verify incorrect app-id throws error
        self.cmd(
            "iot central app device-twin show --app-id incorrect-app --device-id {}".format(
                device_id
            ),
            expect_failure=True,
        )
        # Verify incorrect device-id throws error
        self.cmd(
            "iot central app device-twin show --app-id {} --device-id incorrect-device".format(
                APP_ID
            ),
            expect_failure=True,
        )

        # Verify incorrect app-id throws error
        self.cmd(
            "iot central device twin show --app-id incorrect-app --device-id {}".format(
                device_id
            ),
            expect_failure=True,
        )

        # Verify incorrect device-id throws error
        self.cmd(
            "iot central device twin show --app-id {} --device-id incorrect-device".format(
                APP_ID
            ),
            expect_failure=True,
        )

        self._delete_device(device_id)

    def test_central_device_twin_show_success(self):
        (template_id, _) = self._create_device_template()
        (device_id, _) = self._create_device(instance_of=template_id, simulated=True)

        # wait about a few seconds for simulator to kick in so that provisioning completes
        time.sleep(60)

        self.cmd(
            "iot central app device-twin show --app-id {} --device-id {}".format(
                APP_ID, device_id
            ),
            checks=[self.check("deviceId", device_id)],
        )

        self.cmd(
            "iot central device twin show --app-id {} --device-id {}".format(
                APP_ID, device_id
            ),
            checks=[self.check("deviceId", device_id)],
        )

        self._delete_device(device_id)
        self._delete_device_template(template_id)

    # TODO: Delete this by end of Dec 2020
    def test_central_monitor_events_deprecated(self):
        (template_id, _) = self._create_device_template()
        (device_id, _) = self._create_device(instance_of=template_id)
        credentials = self._get_credentials(device_id)

        device_client = helpers.dps_connect_device(device_id, credentials)

        payload = {"Bool": True}
        msg = Message(
            data=json.dumps(payload),
            content_encoding="utf-8",
            content_type="application/json",
        )
        device_client.send_message(msg)

        enqueued_time = utility.calculate_millisec_since_unix_epoch_utc() - 10000

        # Test with invalid app-id
        self.cmd(
            "iot central app monitor-events --app-id {} -y".format(APP_ID + "zzz"),
            expect_failure=True,
        )

        # Ensure no failure
        output = self._get_monitor_events_output_deprecated(device_id, enqueued_time)

        self._delete_device(device_id)
        self._delete_device_template(template_id)
        assert '"Bool": true' in output
        assert device_id in output

    def test_central_monitor_events(self):
        (template_id, _) = self._create_device_template()
        (device_id, _) = self._create_device(instance_of=template_id)
        credentials = self._get_credentials(device_id)

        device_client = helpers.dps_connect_device(device_id, credentials)

        payload = {"Bool": True}
        msg = Message(
            data=json.dumps(payload),
            content_encoding="utf-8",
            content_type="application/json",
        )
        device_client.send_message(msg)

        enqueued_time = utility.calculate_millisec_since_unix_epoch_utc() - 10000

        # Test with invalid app-id
        self.cmd(
            "iot central diagnostics monitor-events --app-id {} -y".format(
                APP_ID + "zzz"
            ),
            expect_failure=True,
        )

        # Ensure no failure
        output = self._get_monitor_events_output(device_id, enqueued_time)

        self._delete_device(device_id)
        self._delete_device_template(template_id)
        assert '"Bool": true' in output
        assert device_id in output

    def test_central_validate_messages_success(self):
        (template_id, _) = self._create_device_template()
        (device_id, _) = self._create_device(instance_of=template_id)
        credentials = self._get_credentials(device_id)

        device_client = helpers.dps_connect_device(device_id, credentials)

        enqueued_time = utility.calculate_millisec_since_unix_epoch_utc() - 10000

        payload = {"Bool": True}
        msg = Message(
            data=json.dumps(payload),
            content_encoding="utf-8",
            content_type="application/json",
        )
        device_client.send_message(msg)

        # Validate the messages
        output = self._get_validate_messages_output(device_id, enqueued_time)

        self._delete_device(device_id)
        self._delete_device_template(template_id)

        assert output
        assert "Successfully parsed 1 message(s)" in output
        assert "No errors detected" in output

    @pytest.mark.skipif(
        not APP_SCOPE_ID, reason="empty azext_iot_central_scope_id env var"
    )
    @pytest.mark.skipif(
        not APP_PRIMARY_KEY, reason="empty azext_iot_central_primarykey env var"
    )
<<<<<<< HEAD
    def test_device_conect(self):
        device_id = "testDevice"
        device_primary_key = generate_device_key(
            device_id=device_id, primarykey=APP_PRIMARY_KEY,
        ).decode()
=======
    def test_device_connect(self):
        device_id = "testDevice"

        device_primary_key = self.cmd(
            "iot central device compute-device-key --pk {} -d {}".format(
                APP_PRIMARY_KEY, device_id
            ),
        ).get_output_in_json()
>>>>>>> 58effb55

        credentials = {
            "idScope": APP_SCOPE_ID,
            "symmetricKey": {"primaryKey": device_primary_key},
        }
        device_client = helpers.dps_connect_device(device_id, credentials)

        self.cmd(
            "iot central device show --app-id {} -d {}".format(APP_ID, device_id),
            checks=[self.check("id", device_id)],
        )

        self._delete_device(device_id)

        assert device_client.connected

    def test_central_validate_messages_issues_detected(self):
        expected_messages = []
        (template_id, _) = self._create_device_template()
        (device_id, _) = self._create_device(instance_of=template_id)
        credentials = self._get_credentials(device_id)

        device_client = helpers.dps_connect_device(device_id, credentials)

        enqueued_time = utility.calculate_millisec_since_unix_epoch_utc() - 10000

        # Invalid encoding
        payload = {"Bool": True}
        msg = Message(data=json.dumps(payload), content_type="application/json")
        device_client.send_message(msg)
        expected_messages.append(strings.invalid_encoding(""))

        # Content type mismatch (e.g. non application/json)
        payload = {"Bool": True}
        msg = Message(data=json.dumps(payload), content_encoding="utf-8")
        device_client.send_message(msg)
        expected_messages.append(strings.content_type_mismatch("", "application/json"))

        # Invalid type
        payload = {"Bool": 123}
        msg = Message(
            data=json.dumps(payload),
            content_encoding="utf-8",
            content_type="application/json",
        )
        device_client.send_message(msg)
        expected_messages.append(
            strings.invalid_primitive_schema_mismatch_template("Bool", "boolean", 123)
        )

        # Telemetry not defined
        payload = {"NotPresentInTemplate": True}
        msg = Message(
            data=json.dumps(payload),
            content_encoding="utf-8",
            content_type="application/json",
        )
        device_client.send_message(msg)
        # this error is harder to build from strings because we have to construct a whole template for it
        expected_messages.append(
            "Following capabilities have NOT been defined in the device template '['NotPresentInTemplate']'"
        )

        # Invalid JSON
        payload = '{"asd":"def}'
        msg = Message(
            data=payload, content_encoding="utf-8", content_type="application/json",
        )
        device_client.send_message(msg)
        expected_messages.append(strings.invalid_json())

        # Validate the messages
        output = self._get_validate_messages_output(
            device_id, enqueued_time, max_messages=len(expected_messages)
        )

        self._delete_device(device_id)
        self._delete_device_template(template_id)

        assert output

        expected_issues = [
            "No encoding found. Expected encoding 'utf-8' to be present in message header.",
            "Content type '' is not supported. Expected Content type is 'application/json'.",
            "Datatype of telemetry field 'Bool' does not match the datatype boolean.",
            "Data sent by the device : 123.",
            "For more information, see: https://aka.ms/iotcentral-payloads",
            "Following capabilities have NOT been defined in the device template '['NotPresentInTemplate']'",
            "Invalid JSON format",
        ]
        for issue in expected_issues:
            assert issue in output

    def test_central_device_methods_CRD(self):
        (device_id, device_name) = self._create_device()

        self.cmd(
            "iot central device show --app-id {} -d {}".format(APP_ID, device_id),
            checks=[
                self.check("approved", True),
                self.check("displayName", device_name),
                self.check("id", device_id),
                self.check("simulated", False),
            ],
        )

        self._delete_device(device_id)

    def test_central_user_methods_CRD(self):
        users = self._create_users()

        self.cmd(
            "iot central user show --app-id {} --user-id {}".format(
                APP_ID, users[0].get("id")
            ),
        )

        result = self.cmd(
            "iot central user list --app-id {}".format(APP_ID,),
        ).get_output_in_json()

        user_list = result.get("value")

        for user in users:
            self._delete_user(user.get("id"))

        for user in users:
            assert user in user_list

    def test_central_api_token_methods_CRD(self):
        tokens = self._create_api_tokens()

        self.cmd(
            "iot central api-token show --app-id {} --token-id {}".format(
                APP_ID, tokens[0].get("id")
            ),
        )

        result = self.cmd(
            "iot central api-token list --app-id {}".format(APP_ID,),
        ).get_output_in_json()

        token_list = result.get("value")

        for token in tokens:
            self._delete_api_token(token.get("id"))

        for token in tokens:
            token_info_basic = {
                "expiry": token.get("expiry"),
                "id": token.get("id"),
                "roles": token.get("roles"),
            }
            assert token_info_basic in token_list

    def test_central_device_template_methods_CRD(self):
        # currently: create, show, list, delete
        (template_id, template_name) = self._create_device_template()

        self.cmd(
            "iot central device-template show --app-id {} --device-template-id {}".format(
                APP_ID, template_id
            ),
            checks=[
                self.check("displayName", template_name),
                self.check("id", template_id),
            ],
        )

        self._delete_device_template(template_id)

    def test_central_device_registration_info_registered(self):
        (template_id, _) = self._create_device_template()
        (device_id, device_name) = self._create_device(
            instance_of=template_id, simulated=False
        )

        result = self.cmd(
            "iot central device registration-info --app-id {} -d {}".format(
                APP_ID, device_id
            )
        )

        self._delete_device(device_id)
        self._delete_device_template(template_id)

        json_result = result.get_output_in_json()

        assert json_result["@device_id"] == device_id

        # since time taken for provisioning to complete is not known
        # we can only assert that the payload is populated, not anything specific beyond that
        assert json_result["device_registration_info"] is not None
        assert json_result["dps_state"] is not None

        # Validation - device registration.
        device_registration_info = json_result["device_registration_info"]
        assert len(device_registration_info) == 5
        assert device_registration_info.get("device_status") == "registered"
        assert device_registration_info.get("id") == device_id
        assert device_registration_info.get("display_name") == device_name
        assert device_registration_info.get("instance_of") == template_id
        assert not device_registration_info.get("simulated")

        # Validation - dps state
        dps_state = json_result["dps_state"]
        assert len(dps_state) == 2
        assert device_registration_info.get("status") is None
        assert dps_state.get("error") == "Device is not yet provisioned."

    def test_central_run_command(self):
        interface_id = "modelOne_g4"
        command_name = "sync_cmd"
        (template_id, _) = self._create_device_template()
        (device_id, _) = self._create_device(instance_of=template_id, simulated=True)

        self._wait_for_provisioned(device_id)

        run_command_result = self.cmd(
            "iot central device command run"
            " -n {}"
            " -d {}"
            " -i {}"
            " --cn {}"
            " -k '{}'"
            "".format(
                APP_ID, device_id, interface_id, command_name, sync_command_params
            )
        )

        show_command_result = self.cmd(
            "iot central device command history"
            " -n {}"
            " -d {}"
            " -i {}"
            " --cn {}"
            "".format(APP_ID, device_id, interface_id, command_name)
        )

        self._delete_device(device_id)
        self._delete_device_template(template_id)

        run_result = run_command_result.get_output_in_json()
        show_result = show_command_result.get_output_in_json()

        # from file indicated by `sync_command_params`
        assert run_result["request"] == {"argument": "value"}

        # check that run result and show result indeed match
        assert run_result["response"] == show_result["value"][0]["response"]

    def test_central_device_registration_info_unassociated(self):

        (device_id, device_name) = self._create_device()

        result = self.cmd(
            "iot central device registration-info --app-id {} -d {}".format(
                APP_ID, device_id
            )
        )

        self._delete_device(device_id)

        json_result = result.get_output_in_json()

        assert json_result["@device_id"] == device_id

        # since time taken for provisioning to complete is not known
        # we can only assert that the payload is populated, not anything specific beyond that
        assert json_result["device_registration_info"] is not None
        assert json_result["dps_state"] is not None

        # Validation - device registration.
        device_registration_info = json_result["device_registration_info"]
        assert len(device_registration_info) == 5
        assert device_registration_info.get("device_status") == "unassociated"
        assert device_registration_info.get("id") == device_id
        assert device_registration_info.get("display_name") == device_name
        assert device_registration_info.get("instance_of") is None
        assert not device_registration_info.get("simulated")

        # Validation - dps state
        dps_state = json_result["dps_state"]
        assert len(dps_state) == 2
        assert device_registration_info.get("status") is None
        assert (
            dps_state.get("error")
            == "Device does not have a valid template associated with it."
        )

    def test_central_device_registration_summary(self):

        result = self.cmd(
            "iot central diagnostics registration-summary --app-id {}".format(APP_ID)
        )

        json_result = result.get_output_in_json()
        assert json_result[DeviceStatus.provisioned.value] is not None
        assert json_result[DeviceStatus.registered.value] is not None
        assert json_result[DeviceStatus.unassociated.value] is not None
        assert json_result[DeviceStatus.blocked.value] is not None
        assert len(json_result) == 4

    def _create_device(self, **kwargs) -> (str, str):
        """
        kwargs:
            instance_of: template_id (str)
            simulated: if the device is to be simulated (bool)
        """
        device_id = self.create_random_name(prefix="aztest", length=24)
        device_name = self.create_random_name(prefix="aztest", length=24)

        command = "iot central device create --app-id {} -d {} --device-name {}".format(
            APP_ID, device_id, device_name
        )
        checks = [
            self.check("approved", True),
            self.check("displayName", device_name),
            self.check("id", device_id),
        ]

        instance_of = kwargs.get("instance_of")
        if instance_of:
            command = command + " --instance-of {}".format(instance_of)
            checks.append(self.check("instanceOf", instance_of))

        simulated = bool(kwargs.get("simulated"))
        if simulated:
            command = command + " --simulated"

        checks.append(self.check("simulated", simulated))

        self.cmd(command, checks=checks)
        return (device_id, device_name)

    def _create_users(self,):

        users = []
        for role in Role:
            user_id = self.create_random_name(prefix="aztest", length=24)
            email = user_id + "@microsoft.com"
            command = "iot central user create --app-id {} --user-id {} -r {} --email {}".format(
                APP_ID, user_id, role.name, email,
            )

            checks = [
                self.check("id", user_id),
                self.check("email", email),
                self.check("type", "EmailUser"),
                self.check("roles[0].role", role.value),
            ]
            users.append(self.cmd(command, checks=checks).get_output_in_json())

        return users

    def _delete_user(self, user_id) -> None:
        self.cmd(
            "iot central user delete --app-id {} --user-id {}".format(APP_ID, user_id),
            checks=[self.check("result", "success")],
        )

    def _create_api_tokens(self,):

        tokens = []
        for role in Role:
            token_id = self.create_random_name(prefix="aztest", length=24)
            command = "iot central api-token create --app-id {} --token-id {} -r {}".format(
                APP_ID, token_id, role.name,
            )

            checks = [
                self.check("id", token_id),
                self.check("roles[0].role", role.value),
            ]

            tokens.append(self.cmd(command, checks=checks).get_output_in_json())
        return tokens

    def _delete_api_token(self, token_id) -> None:
        self.cmd(
            "iot central api-token delete --app-id {} --token-id {}".format(
                APP_ID, token_id
            ),
            checks=[self.check("result", "success")],
        )

    def _wait_for_provisioned(self, device_id):
        command = "iot central device show --app-id {} -d {}".format(APP_ID, device_id)
        while True:
            result = self.cmd(command)
            device = result.get_output_in_json()

            # return when its provisioned
            if device.get("provisioned"):
                return

            # wait 10 seconds for provisioning to complete
            time.sleep(10)

    def _delete_device(self, device_id) -> None:
        self.cmd(
            "iot central device delete --app-id {} -d {}".format(APP_ID, device_id),
            checks=[self.check("result", "success")],
        )

    def _create_device_template(self):
        template = utility.process_json_arg(
            device_template_path, argument_name="device_template_path"
        )
        template_name = template["displayName"]
        template_id = template_name + "id"

        self.cmd(
            "iot central device-template create --app-id {} --device-template-id {} -k '{}'".format(
                APP_ID, template_id, device_template_path
            ),
            checks=[
                self.check("displayName", template_name),
                self.check("id", template_id),
            ],
        )

        return (template_id, template_name)

    def _delete_device_template(self, template_id):
        attempts = range(0, 10)
        command = "iot central device-template delete --app-id {} --device-template-id {}".format(
            APP_ID, template_id
        )

        # retry logic to delete the template
        for _ in attempts:
            try:
                self.cmd(command, checks=[self.check("result", "success")])
                return
            except:
                time.sleep(10)

    def _get_credentials(self, device_id):
        return self.cmd(
            "iot central device show-credentials --app-id {} -d {}".format(
                APP_ID, device_id
            )
        ).get_output_in_json()

    def _get_validate_messages_output(
        self, device_id, enqueued_time, duration=60, max_messages=1, asserts=None
    ):
        if not asserts:
            asserts = []

        output = self.command_execute_assert(
            "iot central diagnostics validate-messages --app-id {} -d {} --et {} --duration {} --mm {} -y --style json".format(
                APP_ID, device_id, enqueued_time, duration, max_messages
            ),
            asserts,
        )

        if not output:
            output = ""

        return output

    def _get_monitor_events_output(self, device_id, enqueued_time, asserts=None):
        if not asserts:
            asserts = []

        output = self.command_execute_assert(
            "iot central diagnostics monitor-events -n {} -d {} --et {} --to 1 -y".format(
                APP_ID, device_id, enqueued_time
            ),
            asserts,
        )

        if not output:
            output = ""

        return output

    # TODO: Delete this by end of Dec 2020
    def _get_monitor_events_output_deprecated(
        self, device_id, enqueued_time, asserts=None
    ):
        if not asserts:
            asserts = []

        output = self.command_execute_assert(
            "iot central app monitor-events -n {} -d {} --et {} --to 1 -y".format(
                APP_ID, device_id, enqueued_time
            ),
            asserts,
        )

        if not output:
            output = ""

        return output<|MERGE_RESOLUTION|>--- conflicted
+++ resolved
@@ -194,13 +194,6 @@
     @pytest.mark.skipif(
         not APP_PRIMARY_KEY, reason="empty azext_iot_central_primarykey env var"
     )
-<<<<<<< HEAD
-    def test_device_conect(self):
-        device_id = "testDevice"
-        device_primary_key = generate_device_key(
-            device_id=device_id, primarykey=APP_PRIMARY_KEY,
-        ).decode()
-=======
     def test_device_connect(self):
         device_id = "testDevice"
 
@@ -209,7 +202,6 @@
                 APP_PRIMARY_KEY, device_id
             ),
         ).get_output_in_json()
->>>>>>> 58effb55
 
         credentials = {
             "idScope": APP_SCOPE_ID,
