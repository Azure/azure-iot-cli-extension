# coding=utf-8
# --------------------------------------------------------------------------------------------
# Copyright (c) Microsoft Corporation. All rights reserved.
# Licensed under the MIT License. See License.txt in the project root for license information.
# --------------------------------------------------------------------------------------------

import json
import mock
import pytest

from uamqp.message import Message, MessageProperties
from azext_iot.central.providers import (
    CentralDeviceProvider,
    CentralDeviceTemplateProvider,
)
from azext_iot.central.models.template import Template
from azext_iot.central.models.device import Device
from azext_iot.monitor.parsers import common_parser, central_parser
from azext_iot.monitor.parsers import strings
from azext_iot.monitor.models.arguments import CommonParserArguments
from azext_iot.monitor.models.enum import Severity
from .helpers import load_json
from .test_constants import FileNames


def _encode_app_props(app_props: dict):
    return {key.encode(): value.encode() for key, value in app_props.items()}


def _validate_issues(
    parser: common_parser.CommonParser,
    severity: Severity,
    expected_total_issues: int,
    expected_specified_issues: int,
    expected_detailss: list,
):
    issues = parser.issues_handler.get_all_issues()
    specified_issues = parser.issues_handler.get_issues_with_severity(severity)
    assert len(issues) == expected_total_issues
    assert len(specified_issues) == expected_specified_issues

    actual_messages = [issue.details for issue in specified_issues]
    for expected_details in expected_detailss:
        assert expected_details in actual_messages


class TestCommonParser:
    device_id = "some-device-id"
    payload = {"String": "someValue"}
    encoding = "UTF-8"
    content_type = "application/json"

    bad_encoding = "ascii"
    bad_payload = "{bad-payload"
    bad_content_type = "bad-content-type"

    @pytest.mark.parametrize(
        "device_id, encoding, content_type, interface_name, module_id, payload, properties, app_properties",
        [
            (
                "device-id",
                "utf-8",
                "application/json",
                "interface_name",
                "module-id",
                {"payloadKey": "payloadValue"},
                {"propertiesKey": "propertiesValue"},
                {"appPropsKey": "appPropsValue"},
            ),
            (
                "device-id",
                "utf-8",
                "application/json",
                "interface_name",
                "",
                {"payloadKey": "payloadValue"},
                {"propertiesKey": "propertiesValue"},
                {"appPropsKey": "appPropsValue"},
            ),
            (
                "device-id",
                "utf-8",
                "application/json",
                "",
                "",
                {"payloadKey": "payloadValue"},
                {"propertiesKey": "propertiesValue"},
                {"appPropsKey": "appPropsValue"},
            ),
            (
                "device-id",
                "utf-8",
                "application/json",
                "",
                "",
                {},
                {"propertiesKey": "propertiesValue"},
                {"appPropsKey": "appPropsValue"},
            ),
            (
                "device-id",
                "utf-8",
                "application/json",
                "",
                "",
                {},
                {},
                {"appPropsKey": "appPropsValue"},
            ),
            ("device-id", "utf-8", "application/json", "", "", {}, {}, {},),
        ],
    )
    def test_parse_message_should_succeed(
        self,
        device_id,
        encoding,
        content_type,
        interface_name,
        payload,
        properties,
        app_properties,
        module_id,
    ):
        # setup
        properties = MessageProperties(
            content_encoding=encoding, content_type=content_type
        )
        message = Message(
            body=json.dumps(payload).encode(),
            properties=properties,
            annotations={
                common_parser.DEVICE_ID_IDENTIFIER: device_id.encode(),
                common_parser.INTERFACE_NAME_IDENTIFIER: interface_name.encode(),
                common_parser.MODULE_ID_IDENTIFIER: module_id.encode(),
            },
            application_properties=_encode_app_props(app_properties),
        )
        args = CommonParserArguments(properties=["all"], content_type=content_type)
        parser = common_parser.CommonParser(message=message, common_parser_args=args)

        # act
        parsed_msg = parser.parse_message()

        # verify
        assert parsed_msg["event"]["payload"] == payload
        assert parsed_msg["event"]["origin"] == device_id
        device_identifier = str(common_parser.DEVICE_ID_IDENTIFIER, "utf8")
        assert parsed_msg["event"]["annotations"][device_identifier] == device_id
        module_identifier = str(common_parser.MODULE_ID_IDENTIFIER, "utf8")
        if module_id:
            assert parsed_msg["event"]["annotations"][module_identifier] == module_id
        else:
            assert not parsed_msg["event"]["annotations"].get(module_identifier)
        properties = parsed_msg["event"]["properties"]
        assert properties["system"]["content_encoding"] == encoding
        assert properties["system"]["content_type"] == content_type
        assert properties["application"] == app_properties

        assert len(parser.issues_handler.get_all_issues()) == 0

    def test_parse_message_bad_content_type_should_warn(self):
        # setup
        encoded_payload = json.dumps(self.payload).encode()
        properties = MessageProperties(content_type=self.bad_content_type)
        message = Message(
            body=encoded_payload,
            properties=properties,
            annotations={common_parser.DEVICE_ID_IDENTIFIER: self.device_id.encode()},
        )
        args = CommonParserArguments(content_type="application/json")
        parser = common_parser.CommonParser(message=message, common_parser_args=args)

        # act
        parsed_msg = parser.parse_message()

        # verify
        assert parsed_msg["event"]["payload"] == self.payload

        expected_details_1 = strings.invalid_encoding_none_found()
        expected_details_2 = strings.content_type_mismatch(
            self.bad_content_type, "application/json"
        )
        _validate_issues(
            parser, Severity.warning, 2, 2, [expected_details_1, expected_details_2],
        )

    def test_parse_bad_type_and_bad_payload_should_error(self):
        # setup
        encoded_payload = self.bad_payload.encode()
        properties = MessageProperties(
            content_type=self.bad_content_type, content_encoding=self.encoding
        )
        message = Message(
            body=encoded_payload,
            properties=properties,
            annotations={common_parser.DEVICE_ID_IDENTIFIER: self.device_id.encode()},
        )
        args = CommonParserArguments(content_type="application/json")
        parser = common_parser.CommonParser(message=message, common_parser_args=args)

        # act
        parsed_msg = parser.parse_message()

        # verify
        # since the content_encoding header is not present, just dump the raw payload
        payload = str(encoded_payload, "utf8")
        assert parsed_msg["event"]["payload"] == payload

        expected_details_1 = strings.content_type_mismatch(
            self.bad_content_type, "application/json"
        )
        _validate_issues(parser, Severity.warning, 2, 1, [expected_details_1])

        expected_details_2 = strings.invalid_json()
        _validate_issues(parser, Severity.error, 2, 1, [expected_details_2])

    def test_parse_message_bad_encoding_should_warn(self):
        # setup
        properties = MessageProperties(
            content_encoding=self.bad_encoding, content_type=self.content_type
        )
        message = Message(
            body=json.dumps(self.payload).encode(self.bad_encoding),
            properties=properties,
            annotations={common_parser.DEVICE_ID_IDENTIFIER: self.device_id.encode()},
        )
        args = CommonParserArguments()
        parser = common_parser.CommonParser(message=message, common_parser_args=args)

        # act
        parser.parse_message()

        expected_details = strings.invalid_encoding(self.bad_encoding)
        _validate_issues(parser, Severity.warning, 1, 1, [expected_details])

    def test_parse_message_bad_json_should_fail(self):
        # setup
        properties = MessageProperties(
            content_encoding=self.encoding, content_type=self.content_type
        )
        message = Message(
            body=self.bad_payload.encode(),
            properties=properties,
            annotations={common_parser.DEVICE_ID_IDENTIFIER: self.device_id.encode()},
        )
        args = CommonParserArguments()
        parser = common_parser.CommonParser(message=message, common_parser_args=args)

        # act
        parsed_msg = parser.parse_message()

        # verify
        # parsing should attempt to place raw payload into result even if parsing fails
        assert parsed_msg["event"]["payload"] == self.bad_payload

        expected_details = strings.invalid_json()
        _validate_issues(parser, Severity.error, 1, 1, [expected_details])


class TestCentralParser:
    device_id = "some-device-id"
    payload = {"String": "someValue"}
    encoding = "UTF-8"
    content_type = "application/json"
    app_properties = {"appPropsKey": "appPropsValue"}

    bad_encoding = "ascii"
    bad_payload = "bad-payload"
    bad_field_name = {"violates-regex": "someValue"}
    bad_content_type = "bad-content-type"

    bad_dcm_payload = {"temperature": "someValue"}
    type_mismatch_payload = {"Bool": "someValue"}

    def test_parse_message_bad_field_name_should_fail(self):
        # setup
        device_template = self._get_template()

        properties = MessageProperties(
            content_encoding=self.encoding, content_type=self.content_type
        )
        message = Message(
            body=json.dumps(self.bad_field_name).encode(),
            properties=properties,
            annotations={common_parser.DEVICE_ID_IDENTIFIER: self.device_id.encode()},
        )
        args = CommonParserArguments()
        parser = self._create_parser(
            device_template=device_template, message=message, args=args
        )

        # act
        parsed_msg = parser.parse_message()

        # verify
        # parsing should attempt to place raw payload into result even if parsing fails
        assert parsed_msg["event"]["payload"] == self.bad_field_name

        # field name contains '-' character error
        expected_details_1 = strings.invalid_field_name(
            list(self.bad_field_name.keys())
        )
        _validate_issues(parser, Severity.error, 2, 1, [expected_details_1])
<<<<<<< HEAD

        # field name not present in template warning
        expected_details_2 = strings.invalid_field_name_mismatch_template(
            list(self.bad_field_name.keys()), device_template.schema_names
        )

        _validate_issues(parser, Severity.warning, 2, 1, [expected_details_2])

=======

        # field name not present in template warning
        expected_details_2 = strings.invalid_field_name_mismatch_template(
            list(self.bad_field_name.keys()), device_template.schema_names
        )

        _validate_issues(parser, Severity.warning, 2, 1, [expected_details_2])

>>>>>>> 95704856
    def test_validate_against_template_should_fail(self):
        # setup
        device_template = self._get_template()

        properties = MessageProperties(
            content_encoding=self.encoding, content_type=self.content_type
        )
        message = Message(
            body=json.dumps(self.bad_dcm_payload).encode(),
            properties=properties,
            annotations={common_parser.DEVICE_ID_IDENTIFIER: self.device_id.encode()},
            application_properties=_encode_app_props(self.app_properties),
        )
        args = CommonParserArguments(properties=["all"])
        parser = self._create_parser(
            device_template=device_template, message=message, args=args
        )

        # act
        parsed_msg = parser.parse_message()

        # verify
        assert parsed_msg["event"]["payload"] == self.bad_dcm_payload
        assert parsed_msg["event"]["origin"] == self.device_id
        device_identifier = str(common_parser.DEVICE_ID_IDENTIFIER, "utf8")
        assert parsed_msg["event"]["annotations"][device_identifier] == self.device_id

        properties = parsed_msg["event"]["properties"]
        assert properties["system"]["content_encoding"] == self.encoding
        assert properties["system"]["content_type"] == self.content_type
        assert properties["application"] == self.app_properties

        expected_details = strings.invalid_field_name_mismatch_template(
            list(self.bad_dcm_payload.keys()), device_template.schema_names
        )

        _validate_issues(parser, Severity.warning, 1, 1, [expected_details])

    def test_validate_against_bad_template_should_not_throw(self):
        # setup
        device_template = "an_unparseable_template"

        properties = MessageProperties(
            content_encoding=self.encoding, content_type=self.content_type
        )
        message = Message(
            body=json.dumps(self.bad_dcm_payload).encode(),
            properties=properties,
            annotations={common_parser.DEVICE_ID_IDENTIFIER: self.device_id.encode()},
            application_properties=_encode_app_props(self.app_properties),
        )
        args = CommonParserArguments(properties=["all"])
        parser = self._create_parser(
            device_template=device_template, message=message, args=args
        )

        # haven't found a better way to force the error to occur within parser
        parser._central_template_provider.get_device_template = lambda x: Template(
            device_template
        )

        # act
        parsed_msg = parser.parse_message()

        # verify
        assert parsed_msg["event"]["payload"] == self.bad_dcm_payload
        assert parsed_msg["event"]["origin"] == self.device_id

        expected_details = strings.device_template_not_found(
            "Could not parse iot central device template."
        )

        _validate_issues(parser, Severity.error, 1, 1, [expected_details])

    def test_type_mismatch_should_error(self):
        # setup
        device_template = self._get_template()

        properties = MessageProperties(
            content_encoding=self.encoding, content_type=self.content_type
        )
        message = Message(
            body=json.dumps(self.type_mismatch_payload).encode(),
            properties=properties,
            annotations={common_parser.DEVICE_ID_IDENTIFIER: self.device_id.encode()},
            application_properties=_encode_app_props(self.app_properties),
        )
        args = CommonParserArguments(properties=["all"])
        parser = self._create_parser(
            device_template=device_template, message=message, args=args
        )

        # act
        parsed_msg = parser.parse_message()

        # verify
        assert parsed_msg["event"]["payload"] == self.type_mismatch_payload
        assert parsed_msg["event"]["origin"] == self.device_id
        assert parsed_msg["event"]["properties"]["application"] == self.app_properties

        field_name = list(self.type_mismatch_payload.keys())[0]
        data = list(self.type_mismatch_payload.values())[0]
        data_type = "boolean"
        expected_details = strings.invalid_primitive_schema_mismatch_template(
            field_name, data_type, data
        )
        _validate_issues(parser, Severity.error, 1, 1, [expected_details])

    def _get_template(self):
        return Template(load_json(FileNames.central_device_template_file))

    def _create_parser(
        self, device_template: Template, message: Message, args: CommonParserArguments
    ):
        device_provider = CentralDeviceProvider(cmd=None, app_id=None)
        template_provider = CentralDeviceTemplateProvider(cmd=None, app_id=None)
        device_provider.get_device = mock.MagicMock(return_value=Device({}))
        template_provider.get_device_template = mock.MagicMock(
            return_value=device_template
        )
        return central_parser.CentralParser(
            message=message,
            central_device_provider=device_provider,
            central_template_provider=template_provider,
            common_parser_args=args,
        )<|MERGE_RESOLUTION|>--- conflicted
+++ resolved
@@ -301,7 +301,6 @@
             list(self.bad_field_name.keys())
         )
         _validate_issues(parser, Severity.error, 2, 1, [expected_details_1])
-<<<<<<< HEAD
 
         # field name not present in template warning
         expected_details_2 = strings.invalid_field_name_mismatch_template(
@@ -310,16 +309,6 @@
 
         _validate_issues(parser, Severity.warning, 2, 1, [expected_details_2])
 
-=======
-
-        # field name not present in template warning
-        expected_details_2 = strings.invalid_field_name_mismatch_template(
-            list(self.bad_field_name.keys()), device_template.schema_names
-        )
-
-        _validate_issues(parser, Severity.warning, 2, 1, [expected_details_2])
-
->>>>>>> 95704856
     def test_validate_against_template_should_fail(self):
         # setup
         device_template = self._get_template()
