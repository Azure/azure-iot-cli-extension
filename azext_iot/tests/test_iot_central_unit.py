# coding=utf-8
# --------------------------------------------------------------------------------------------
# Copyright (c) Microsoft Corporation. All rights reserved.
# Licensed under the MIT License. See License.txt in the project root for license information.
# --------------------------------------------------------------------------------------------

import mock
import pytest
import json
import ast
from datetime import datetime
from knack.util import CLIError
from azure.cli.core.mock import DummyCli
from azext_iot.central import commands_device_twin
from azext_iot.central import commands_monitor
from azext_iot.common.shared import SdkType
from azext_iot.central.providers import (
    CentralDeviceProvider,
    CentralDeviceTemplateProvider,
)
from azext_iot.central.models.devicetwin import DeviceTwin
from azext_iot.monitor.property import compare_properties
from .helpers import load_json
from .test_constants import FileNames


device_id = "mydevice"
app_id = "myapp"
device_twin_result = "{device twin result}"
resource = "shared_resource"


@pytest.fixture()
def fixture_cmd(mocker):
    # Placeholder for later use
    cmd = mock.MagicMock()
    cmd.cli_ctx = DummyCli()
    return cmd


@pytest.fixture()
def fixture_bind_sdk(mocker):
    class mock_service_sdk:
        def get_twin(self, device_id):
            return device_twin_result

    mock = mocker.patch("azext_iot.central.providers.devicetwin_provider._bind_sdk")
    mock.return_value = (mock_service_sdk(), None)
    return mock


@pytest.fixture()
def fixture_requests_post(mocker):
    class MockJsonObject:
        def get(self, _value):
            return ""

        def value(self):
            return "fixture_requests_post value"

    class ReturnObject:
        def json(self):
            return MockJsonObject()

    mock = mocker.patch("requests.post")
    mock.return_value = ReturnObject()


@pytest.fixture()
def fixture_azure_profile(mocker):
    mock = mocker.patch("azure.cli.core._profile.Profile.__init__")
    mock.return_value = None

    mock_method = mocker.patch("azure.cli.core._profile.Profile.get_raw_token")

    class MockTokenWithGet:
        def get(self, _value, _default):
            return "value"

    mock_method.return_value = [
        ["raw token 0 - A", "raw token 0 -b", MockTokenWithGet()],
        "raw token 1",
        "raw token 2",
    ]


@pytest.fixture()
def fixture_get_iot_central_tokens(mocker):
    mock = mocker.patch("azext_iot.common._azure.get_iot_central_tokens")

    mock.return_value = {
        "id": {
            "eventhubSasToken": {
                "hostname": "part1/part2/part3",
                "entityPath": "entityPath",
                "sasToken": "sasToken",
            },
            "expiry": "0000",
            "iothubTenantSasToken": {
                "sasToken": "SharedAccessSignature sr=shared_resource&sig="
            },
        }
    }


class TestCentralHelpers:
    def test_get_iot_central_tokens(self, fixture_requests_post, fixture_azure_profile):
        from azext_iot.common._azure import get_iot_central_tokens

        class Cmd:
            cli_ctx = ""

        # Test to ensure get_iot_central_tokens calls requests.post and tokens are returned
        assert (
            get_iot_central_tokens(Cmd(), "app_id", "api-uri").value()
            == "fixture_requests_post value"
        )

    def test_get_aad_token(self, fixture_azure_profile):
        from azext_iot.common.auth import get_aad_token

        class Cmd:
            cli_ctx = ""

        # Test to ensure _get_aad_token is called and returns the right values based on profile.get_raw_tokens
        assert get_aad_token(Cmd(), "resource") == {
            "accessToken": "raw token 0 -b",
            "expiresOn": "value",
            "subscription": "raw token 1",
            "tenant": "raw token 2",
            "tokenType": "raw token 0 - A",
        }


class TestDeviceTwinShow:
    def test_device_twin_show_calls_get_twin(
        self, fixture_bind_sdk, fixture_cmd, fixture_get_iot_central_tokens
    ):
        result = commands_device_twin.device_twin_show(fixture_cmd, device_id, app_id)

        # Ensure get_twin is called and result is returned
        assert result is device_twin_result

        # Ensure _bind_sdk is called with correct parameters
        assert fixture_bind_sdk.called is True
        args = fixture_bind_sdk.call_args
        assert args[0] == ({"entity": resource}, SdkType.service_sdk)


class TestMonitorEvents:
    @pytest.mark.parametrize("timeout, exception", [(-1, CLIError)])
    def test_monitor_events_invalid_args(self, timeout, exception, fixture_cmd):
        with pytest.raises(exception):
            commands_monitor.monitor_events(fixture_cmd, app_id, timeout=timeout)


class TestCentralDeviceProvider:
    _device = load_json(FileNames.central_device_file)
    _device_template = load_json(FileNames.central_device_template_file)
    _device_twin = load_json(FileNames.central_device_twin_file)

    @mock.patch("azext_iot.central.services.device_template")
    @mock.patch("azext_iot.central.services.device")
    def test_should_return_device(self, mock_device_svc, mock_device_template_svc):
        # setup
        provider = CentralDeviceProvider(cmd=None, app_id=app_id)
        mock_device_svc.get_device.return_value = self._device
        mock_device_template_svc.get_device_template.return_value = (
            self._device_template
        )

        # act
        device = provider.get_device("someDeviceId")
        # check that caching is working
        device = provider.get_device("someDeviceId")

        # verify
        # call counts should be at most 1 since the provider has a cache
        assert mock_device_svc.get_device.call_count == 1
        assert mock_device_svc.get_device_template.call_count == 0
        assert device == self._device

    @mock.patch("azext_iot.central.services.device_template")
    @mock.patch("azext_iot.central.services.device")
    def test_should_return_device_template(
        self, mock_device_svc, mock_device_template_svc
    ):
        # setup
        provider = CentralDeviceTemplateProvider(cmd=None, app_id=app_id)
        mock_device_svc.get_device.return_value = self._device
        mock_device_template_svc.get_device_template.return_value = (
            self._device_template
        )

        # act
        template = provider.get_device_template("someDeviceTemplate")
        # check that caching is working
        template = provider.get_device_template("someDeviceTemplate")

        # verify
        # call counts should be at most 1 since the provider has a cache
        assert mock_device_template_svc.get_device_template.call_count == 1
        assert template == self._device_template

    @mock.patch("azext_iot.central.services.device_template")
    @mock.patch("azext_iot.central.services.device")
    def test_should_return_updated_properties(
        self, mock_device_svc, mock_device_template_svc
    ):
        # setup
        device_twin_data = json.dumps(self._device_twin)
        raw_twin = ast.literal_eval(
            device_twin_data.replace("current_time", datetime.now().isoformat())
        )

        twin = DeviceTwin(raw_twin)
        twin_next = DeviceTwin(raw_twin)
        twin_next.reported_property.version = twin.reported_property.version + 1
        result = compare_properties(twin_next.reported_property, twin.reported_property)
        assert len(result) == 3
<<<<<<< HEAD
        assert len(result.get("$iotin:urn_azureiot_Client_SDKInformation")) == 3
        assert result.get("$iotin:urn_azureiot_Client_SDKInformation").get("language")
        assert result.get("$iotin:urn_azureiot_Client_SDKInformation").get("version")
        assert result.get("$iotin:urn_azureiot_Client_SDKInformation").get("vendor")

        assert len(result.get("$iotin:deviceinfo")) == 8
        assert result.get("$iotin:deviceinfo").get("manufacturer")
        assert result.get("$iotin:deviceinfo").get("model")
        assert result.get("$iotin:deviceinfo").get("osName")
        assert result.get("$iotin:deviceinfo").get("processorArchitecture")
        assert result.get("$iotin:deviceinfo").get("swVersion")
        assert result.get("$iotin:deviceinfo").get("processorManufacturer")
        assert result.get("$iotin:deviceinfo").get("totalStorage")
        assert result.get("$iotin:deviceinfo").get("totalMemory")

        assert len(result.get("$iotin:settings")) == 1
        assert result.get("$iotin:settings").get("fanSpeed")
=======
        assert len(result["$iotin:urn_azureiot_Client_SDKInformation"]) == 3
        assert result["$iotin:urn_azureiot_Client_SDKInformation"]["language"]
        assert result["$iotin:urn_azureiot_Client_SDKInformation"]["version"]
        assert result["$iotin:urn_azureiot_Client_SDKInformation"]["vendor"]

        assert len(result["$iotin:deviceinfo"]) == 8
        assert result["$iotin:deviceinfo"]["manufacturer"]
        assert result["$iotin:deviceinfo"]["model"]
        assert result["$iotin:deviceinfo"]["osName"]
        assert result["$iotin:deviceinfo"]["processorArchitecture"]
        assert result["$iotin:deviceinfo"]["swVersion"]
        assert result["$iotin:deviceinfo"]["processorManufacturer"]
        assert result["$iotin:deviceinfo"]["totalStorage"]
        assert result["$iotin:deviceinfo"]["totalMemory"]

        assert len(result["$iotin:settings"]) == 1
        assert result["$iotin:settings"]["fanSpeed"]
>>>>>>> 919364d2

    @mock.patch("azext_iot.central.services.device_template")
    @mock.patch("azext_iot.central.services.device")
    def test_should_return_no_properties(
        self, mock_device_svc, mock_device_template_svc
    ):
        # test to check that no property updates are reported when version is not upadted
        # setup
        device_twin_data = json.dumps(self._device_twin)
        raw_twin = ast.literal_eval(
            device_twin_data.replace("current_time", datetime.now().isoformat())
        )
        twin = DeviceTwin(raw_twin)
        twin_next = DeviceTwin(raw_twin)
        result = compare_properties(twin_next.reported_property, twin.reported_property)
        assert result is None<|MERGE_RESOLUTION|>--- conflicted
+++ resolved
@@ -218,25 +218,6 @@
         twin_next.reported_property.version = twin.reported_property.version + 1
         result = compare_properties(twin_next.reported_property, twin.reported_property)
         assert len(result) == 3
-<<<<<<< HEAD
-        assert len(result.get("$iotin:urn_azureiot_Client_SDKInformation")) == 3
-        assert result.get("$iotin:urn_azureiot_Client_SDKInformation").get("language")
-        assert result.get("$iotin:urn_azureiot_Client_SDKInformation").get("version")
-        assert result.get("$iotin:urn_azureiot_Client_SDKInformation").get("vendor")
-
-        assert len(result.get("$iotin:deviceinfo")) == 8
-        assert result.get("$iotin:deviceinfo").get("manufacturer")
-        assert result.get("$iotin:deviceinfo").get("model")
-        assert result.get("$iotin:deviceinfo").get("osName")
-        assert result.get("$iotin:deviceinfo").get("processorArchitecture")
-        assert result.get("$iotin:deviceinfo").get("swVersion")
-        assert result.get("$iotin:deviceinfo").get("processorManufacturer")
-        assert result.get("$iotin:deviceinfo").get("totalStorage")
-        assert result.get("$iotin:deviceinfo").get("totalMemory")
-
-        assert len(result.get("$iotin:settings")) == 1
-        assert result.get("$iotin:settings").get("fanSpeed")
-=======
         assert len(result["$iotin:urn_azureiot_Client_SDKInformation"]) == 3
         assert result["$iotin:urn_azureiot_Client_SDKInformation"]["language"]
         assert result["$iotin:urn_azureiot_Client_SDKInformation"]["version"]
@@ -254,7 +235,6 @@
 
         assert len(result["$iotin:settings"]) == 1
         assert result["$iotin:settings"]["fanSpeed"]
->>>>>>> 919364d2
 
     @mock.patch("azext_iot.central.services.device_template")
     @mock.patch("azext_iot.central.services.device")
