--- conflicted
+++ resolved
@@ -3,8 +3,6 @@
 trigger: none
 
 parameters:
-<<<<<<< HEAD
-=======
 - name: vmImage
   type: string
   default: 'ubuntu-18.04'
@@ -12,7 +10,6 @@
   - 'ubuntu-16.04'
   - 'ubuntu-18.04'
   - 'ubuntu-latest'
->>>>>>> 47f62954
 - name: pythonVersion
   type: string
   default: '3.6.x'
@@ -34,12 +31,9 @@
 - name: 'testHub'
   type: boolean
   default: true
-<<<<<<< HEAD
 - name: azureSubscription
   type: string
   default: 'AzIoTCLIService'
-=======
->>>>>>> 47f62954
 
 stages:
   - stage: 'build'
@@ -121,13 +115,8 @@
           name: 'device-provisioning-service'
           azureSubscription: ${{ parameters.azureSubscription }}
     
-<<<<<<< HEAD
     - job: 'testHub_job_1'
       displayName: 'Test IoT Hub - config, core and jobs'
-=======
-    - job: 'testHub'
-      displayName: 'Test IoT Hub'
->>>>>>> 47f62954
       condition: eq('${{ parameters.testHub }}', true)
       steps:
       - template: templates/run-tests-parallel.yml
