--- conflicted
+++ resolved
@@ -27,7 +27,6 @@
   - '3.6.x'
   - '3.8.x'
   - '3.9.x'
-<<<<<<< HEAD
 - name: pythonVersionsTestingMatrix
   type: object
   default: >
@@ -49,19 +48,9 @@
         python: '3.10.x'
       }
     }
-=======
 - name: stageForPublish
   type: boolean
   default: false
-- name: pythonVersionTestRun
-  type: string
-  default: '3.8.x'
-  values:
-  - '3.6.x'
-  - '3.8.x'
-  - '3.9.x'
-  - '3.10.x'
->>>>>>> b1541078
 - name: architecture
   type: string
   default: 'x64'
@@ -128,14 +117,11 @@
   - stage: 'test'
     displayName: 'Run tests'
     dependsOn: build
-<<<<<<< HEAD
     variables:
       pythonVersions: ${{ parameters.pythonVersionsTestingMatrix }}
-=======
     condition: succeeded()
     pool:
       vmImage: ${{ parameters.testAgentVmImage }}
->>>>>>> b1541078
     jobs:
     - template: templates/trigger-tests.yml
       parameters:
