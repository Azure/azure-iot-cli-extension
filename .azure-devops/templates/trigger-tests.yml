--- conflicted
+++ resolved
@@ -92,11 +92,7 @@
       serviceConnection: $(AzureServiceConnection)
 
 - job: 'testHub_job_1'
-<<<<<<< HEAD
-  displayName: 'Test IoT Hub - config, core, message endpoints, and jobs'
-=======
-  displayName: 'Test IoT Hub - certificate, config, core and jobs'
->>>>>>> 72e485d1
+  displayName: 'Test IoT Hub - certificate, config, core, message endpoints, and jobs'
   condition: and(succeeded(), eq('${{ parameters.testHub }}', true))
   strategy:
     matrix: $[ variables['pythonVersions'] ]
@@ -104,11 +100,7 @@
   steps:
   - template: run-tests-parallel.yml
     parameters:
-<<<<<<< HEAD
-      path: 'azext_iot/tests/iothub/configurations azext_iot/tests/iothub/core azext_iot/tests/iothub/message_endpoint azext_iot/tests/iothub/jobs'
-=======
-      path: 'azext_iot/tests/iothub/certificate azext_iot/tests/iothub/configurations azext_iot/tests/iothub/core azext_iot/tests/iothub/jobs'
->>>>>>> 72e485d1
+      path: 'azext_iot/tests/iothub/certificate azext_iot/tests/iothub/configurations azext_iot/tests/iothub/core azext_iot/tests/iothub/message_endpoint azext_iot/tests/iothub/jobs'
       name: 'iot-hub-1'
       azureCLIVersion: ${{ parameters.azureCLIVersion }}
       pythonVersion: $(python)
