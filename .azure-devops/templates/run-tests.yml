--- conflicted
+++ resolved
@@ -34,11 +34,6 @@
 
   - template: set-testenv-sentinel.yml
 
-<<<<<<< HEAD
-  - ${{ if eq(parameters.runUnitTests, 'true') }}:
-    - script: |
-        pytest -vv ${{ parameters.path }} -k "_unit" --cov=azext_iot --cov-config .coveragerc --junitxml=junit/test-iotext-unit-${{ parameters.name }}.xml
-=======
   # Fix for DNS resolution issues: https://github.com/actions/virtual-environments/issues/798
   - script: |
       sudo ln -sf /run/systemd/resolve/resolv.conf /etc/resolv.conf
@@ -48,7 +43,6 @@
   - ${{ if eq(parameters.runUnitTests, 'true') }}:
     - script: |
         pytest -s -vv ${{ parameters.path }} -k "_unit" --cov=azext_iot --cov-config .coveragerc --junitxml=junit/test-iotext-unit-${{ parameters.name }}.xml
->>>>>>> 47f62954
       displayName: '${{ parameters.name }} unit tests'
       env:
         COVERAGE_FILE: .coverage.${{ parameters.name }}
@@ -63,11 +57,7 @@
         scriptLocation: inlineScript
         inlineScript: |
           export COVERAGE_FILE=.coverage.${{ parameters.name }}
-<<<<<<< HEAD
-          pytest -vv ${{ parameters.path }} -k "_int" --cov=azext_iot --cov-config .coveragerc --junitxml=junit/test-iotext-int-${{ parameters.name }}.xml
-=======
           pytest -s -vv ${{ parameters.path }} -k "_int" --cov=azext_iot --cov-config .coveragerc --junitxml=junit/test-iotext-int-${{ parameters.name }}.xml
->>>>>>> 47f62954
 
   - task: PublishBuildArtifacts@1
     inputs:
