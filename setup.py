#!/usr/bin/env python
# coding=utf-8
# --------------------------------------------------------------------------------------------
# Copyright (c) Microsoft Corporation. All rights reserved.
# Licensed under the MIT License. See License.txt in the project root for license information.
# --------------------------------------------------------------------------------------------

import re
import os.path
from io import open
from setuptools import setup, find_packages


EXTENSION_REF_NAME = "azext_iot"

# Version extraction inspired from 'requests'
with open(
    os.path.join(EXTENSION_REF_NAME, "constants.py"), "r", encoding="utf-8"
) as fd:
    constants_raw = fd.read()
    VERSION = re.search(
        r'^VERSION\s*=\s*[\'"]([^\'"]*)[\'"]', constants_raw, re.MULTILINE
    ).group(1)

    PACKAGE_NAME = re.search(
        r'^EXTENSION_NAME\s*=\s*[\'"]([^\'"]*)[\'"]', constants_raw, re.MULTILINE
    ).group(1)


if not VERSION:
    raise RuntimeError("Cannot find version information")

if not PACKAGE_NAME:
    raise RuntimeError("Cannot find package information")


# The following dependencies are needed by the IoT extension.
# Most of these are leveraged from Az CLI Core.
# 'msrestazure>=0.4.29,<2.0.0',
# 'paho-mqtt==1.5.0',
# 'jmespath==0.9.3',
# 'pyyaml==3.13'
# 'knack>=0.3.1'
# 'jsonschema==3.2.0'
# 'enum34' (when python_version < 3.4)

# There is also a dependency for uamqp for amqp based commands
# though that is installed out of band (managed by the extension)
# for compatibility reasons.

<<<<<<< HEAD
DEPENDENCIES = ["paho-mqtt>=1.5.0", "jsonschema==3.0.2", "setuptools"]
=======
DEPENDENCIES = ["paho-mqtt==1.5.0", "jsonschema==3.2.0", "packaging"]
>>>>>>> 0c9f0f48


CLASSIFIERS = [
    "Development Status :: 4 - Beta",
    "Intended Audience :: Developers",
    "Intended Audience :: System Administrators",
    "Programming Language :: Python",
    "Programming Language :: Python :: 3",
    "Programming Language :: Python :: 3.6",
    "Programming Language :: Python :: 3.7",
    "Programming Language :: Python :: 3.8",
    "License :: OSI Approved :: MIT License",
]

short_description = "The Azure IoT extension for Azure CLI."

setup(
    name=PACKAGE_NAME,
    version=VERSION,
    python_requires=">=3.6,<4",
    description=short_description,
    long_description="{} Intended for power users and/or automation of IoT solutions at scale.".format(short_description),
    license="MIT",
    author="Microsoft",
    author_email="iotupx@microsoft.com",  # +@digimaun
    url="https://github.com/azure/azure-iot-cli-extension",
    classifiers=CLASSIFIERS,
    packages=find_packages(exclude=["tests", "*.tests", "*.tests.*", "scripts"]),
    package_data={
        EXTENSION_REF_NAME: [
            "azext_metadata.json",
            "digicert.pem",
            "assets/edge-deploy-2.0.schema.json",
        ]
    },
    install_requires=DEPENDENCIES,
    zip_safe=False
)<|MERGE_RESOLUTION|>--- conflicted
+++ resolved
@@ -48,12 +48,7 @@
 # though that is installed out of band (managed by the extension)
 # for compatibility reasons.
 
-<<<<<<< HEAD
 DEPENDENCIES = ["paho-mqtt>=1.5.0", "jsonschema==3.0.2", "setuptools"]
-=======
-DEPENDENCIES = ["paho-mqtt==1.5.0", "jsonschema==3.2.0", "packaging"]
->>>>>>> 0c9f0f48
-
 
 CLASSIFIERS = [
     "Development Status :: 4 - Beta",
