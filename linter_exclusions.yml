--- conflicted
+++ resolved
@@ -67,7 +67,6 @@
     auth_type_dataplane:
       rule_exclusions:
       - no_parameter_defaults_for_update_commands
-<<<<<<< HEAD
 iot hub state migrate:
   parameters:
     orig_resource_group_name:
@@ -76,7 +75,6 @@
     resource_group_name:
       rule exclusions:
       - parameter_should_not_end_in_resource_group
-=======
 iot hub message-endpoint create cosmosdb-collection:
   parameters:
     endpoint_resource_group:
@@ -107,7 +105,6 @@
     auth_type_dataplane:
       rule_exclusions:
       - no_parameter_defaults_for_update_commands
->>>>>>> 2a727733
 iot edge deployment update:
   parameters:
     auth_type_dataplane:
